/**
 * Licensed to the Apache Software Foundation (ASF) under one
 * or more contributor license agreements.  See the NOTICE file
 * distributed with this work for additional information
 * regarding copyright ownership.  The ASF licenses this file
 * to you under the Apache License, Version 2.0 (the
 * "License"); you may not use this file except in compliance
 * with the License.  You may obtain a copy of the License at
 *
 *     http://www.apache.org/licenses/LICENSE-2.0
 *
 * Unless required by applicable law or agreed to in writing, software
 * distributed under the License is distributed on an "AS IS" BASIS,
 * WITHOUT WARRANTIES OR CONDITIONS OF ANY KIND, either express or implied.
 * See the License for the specific language governing permissions and
 * limitations under the License.
 */

package org.apache.cassandra.db;

import java.net.InetAddress;
import java.nio.ByteBuffer;
import java.util.Collection;

import org.junit.AfterClass;
import org.junit.BeforeClass;
import org.junit.Test;

import org.apache.cassandra.SchemaLoader;
import org.apache.cassandra.Util;
import org.apache.cassandra.cache.CachingOptions;
import org.apache.cassandra.cache.RowCacheKey;
<<<<<<< HEAD
import org.apache.cassandra.config.KSMetaData;
=======
import org.apache.cassandra.config.Schema;
>>>>>>> e889ee40
import org.apache.cassandra.db.composites.*;
import org.apache.cassandra.db.compaction.CompactionManager;
import org.apache.cassandra.db.filter.QueryFilter;
import org.apache.cassandra.db.marshal.IntegerType;
import org.apache.cassandra.exceptions.ConfigurationException;
import org.apache.cassandra.dht.ByteOrderedPartitioner.BytesToken;
import org.apache.cassandra.locator.TokenMetadata;
import org.apache.cassandra.locator.SimpleStrategy;
import org.apache.cassandra.service.CacheService;
import org.apache.cassandra.service.StorageService;
import org.apache.cassandra.utils.ByteBufferUtil;
import static org.junit.Assert.assertEquals;
import static org.junit.Assert.assertTrue;

public class RowCacheTest
{
    private static final String KEYSPACE_CACHED = "RowCacheTest";
    private static final String CF_CACHED = "CachedCF";
    private static final String CF_CACHEDINT = "CachedIntCF";

    @BeforeClass
    public static void defineSchema() throws ConfigurationException
    {
        SchemaLoader.prepareServer();
        SchemaLoader.createKeyspace(KEYSPACE_CACHED,
                SimpleStrategy.class,
                KSMetaData.optsWithRF(1),
                SchemaLoader.standardCFMD(KEYSPACE_CACHED, CF_CACHED).caching(CachingOptions.ALL),
                SchemaLoader.standardCFMD(KEYSPACE_CACHED, CF_CACHEDINT)
                            .defaultValidator(IntegerType.instance)
                            .caching(new CachingOptions(new CachingOptions.KeyCache(CachingOptions.KeyCache.Type.ALL),
                                     new CachingOptions.RowCache(CachingOptions.RowCache.Type.HEAD, 100))));
    }

    @AfterClass
    public static void cleanup()
    {
        SchemaLoader.cleanupSavedCaches();
    }

    @Test
    public void testRowCache() throws Exception
    {
        CompactionManager.instance.disableAutoCompaction();

        Keyspace keyspace = Keyspace.open(KEYSPACE_CACHED);
        ColumnFamilyStore cachedStore  = keyspace.getColumnFamilyStore(CF_CACHED);

        // empty the row cache
        CacheService.instance.invalidateRowCache();

        // set global row cache size to 1 MB
        CacheService.instance.setRowCacheCapacityInMB(1);

        // inserting 100 rows into both column families
        SchemaLoader.insertData(KEYSPACE_CACHED, CF_CACHED, 0, 100);

        // now reading rows one by one and checking if row change grows
        for (int i = 0; i < 100; i++)
        {
            DecoratedKey key = Util.dk("key" + i);

            cachedStore.getColumnFamily(key, Composites.EMPTY, Composites.EMPTY, false, 1, System.currentTimeMillis());
            assert CacheService.instance.rowCache.size() == i + 1;
            assert cachedStore.containsCachedRow(key); // current key should be stored in the cache

            // checking if cell is read correctly after cache
            ColumnFamily cf = cachedStore.getColumnFamily(key, Composites.EMPTY, Composites.EMPTY, false, 1, System.currentTimeMillis());
            Collection<Cell> cells = cf.getSortedColumns();

            Cell cell = cells.iterator().next();

            assert cells.size() == 1;
            assert cell.name().toByteBuffer().equals(ByteBufferUtil.bytes("col" + i));
            assert cell.value().equals(ByteBufferUtil.bytes("val" + i));
        }

        // insert 10 more keys
        SchemaLoader.insertData(KEYSPACE_CACHED, CF_CACHED, 100, 10);

        for (int i = 100; i < 110; i++)
        {
            DecoratedKey key = Util.dk("key" + i);

            cachedStore.getColumnFamily(key, Composites.EMPTY, Composites.EMPTY, false, 1, System.currentTimeMillis());
            assert cachedStore.containsCachedRow(key); // cache should be populated with the latest rows read (old ones should be popped)

            // checking if cell is read correctly after cache
            ColumnFamily cf = cachedStore.getColumnFamily(key, Composites.EMPTY, Composites.EMPTY, false, 1, System.currentTimeMillis());
            Collection<Cell> cells = cf.getSortedColumns();

            Cell cell = cells.iterator().next();

            assert cells.size() == 1;
            assert cell.name().toByteBuffer().equals(ByteBufferUtil.bytes("col" + i));
            assert cell.value().equals(ByteBufferUtil.bytes("val" + i));
        }

        // clear 100 rows from the cache
        int keysLeft = 109;
        for (int i = 109; i >= 10; i--)
        {
            cachedStore.invalidateCachedRow(Util.dk("key" + i));
            assert CacheService.instance.rowCache.size() == keysLeft;
            keysLeft--;
        }

        CacheService.instance.setRowCacheCapacityInMB(0);
    }

    @Test
    public void testRowCacheLoad() throws Exception
    {
        CacheService.instance.setRowCacheCapacityInMB(1);
        rowCacheLoad(100, Integer.MAX_VALUE, 0);
        CacheService.instance.setRowCacheCapacityInMB(0);
    }

    @Test
    public void testRowCacheCleanup() throws Exception
    {
        StorageService.instance.initServer(0);
        CacheService.instance.setRowCacheCapacityInMB(1);
        rowCacheLoad(100, Integer.MAX_VALUE, 1000);

        ColumnFamilyStore store = Keyspace.open(KEYSPACE_CACHED).getColumnFamilyStore(CF_CACHED);
        assertEquals(CacheService.instance.rowCache.size(), 100);
        store.cleanupCache();
        assertEquals(CacheService.instance.rowCache.size(), 100);
        TokenMetadata tmd = StorageService.instance.getTokenMetadata();
        byte[] tk1, tk2;
        tk1 = "key1000".getBytes();
        tk2 = "key1050".getBytes();
        tmd.updateNormalToken(new BytesToken(tk1), InetAddress.getByName("127.0.0.1"));
        tmd.updateNormalToken(new BytesToken(tk2), InetAddress.getByName("127.0.0.2"));
        store.cleanupCache();
        assertEquals(50, CacheService.instance.rowCache.size());
        CacheService.instance.setRowCacheCapacityInMB(0);
    }

    @Test
    public void testRowCachePartialLoad() throws Exception
    {
        CacheService.instance.setRowCacheCapacityInMB(1);
        rowCacheLoad(100, 50, 0);
        CacheService.instance.setRowCacheCapacityInMB(0);
    }

    @Test
    public void testRowCacheDropSaveLoad() throws Exception
    {
        CacheService.instance.setRowCacheCapacityInMB(1);
        rowCacheLoad(100, 50, 0);
        CacheService.instance.rowCache.submitWrite(Integer.MAX_VALUE).get();
        Keyspace instance = Schema.instance.removeKeyspaceInstance(KEYSPACE);
        try
        {
            CacheService.instance.rowCache.size();
            CacheService.instance.rowCache.clear();
            CacheService.instance.rowCache.loadSaved();
            int after = CacheService.instance.rowCache.size();
            assertEquals(0, after);
        }
        finally
        {
            Schema.instance.storeKeyspaceInstance(instance);
        }
    }

    @Test
    public void testRowCacheDisabled() throws Exception
    {
        CacheService.instance.setRowCacheCapacityInMB(1);
        rowCacheLoad(100, 50, 0);
        CacheService.instance.rowCache.submitWrite(Integer.MAX_VALUE).get();
        CacheService.instance.setRowCacheCapacityInMB(0);
        CacheService.instance.rowCache.size();
        CacheService.instance.rowCache.clear();
        CacheService.instance.rowCache.loadSaved();
        int after = CacheService.instance.rowCache.size();
        assertEquals(0, after);
    }

    @Test
    public void testRowCacheRange()
    {
        CompactionManager.instance.disableAutoCompaction();

        Keyspace keyspace = Keyspace.open(KEYSPACE_CACHED);
        String cf = "CachedIntCF";
        ColumnFamilyStore cachedStore  = keyspace.getColumnFamilyStore(cf);
        long startRowCacheHits = cachedStore.metric.rowCacheHit.getCount();
        long startRowCacheOutOfRange = cachedStore.metric.rowCacheHitOutOfRange.getCount();
        // empty the row cache
        CacheService.instance.invalidateRowCache();

        // set global row cache size to 1 MB
        CacheService.instance.setRowCacheCapacityInMB(1);

        ByteBuffer key = ByteBufferUtil.bytes("rowcachekey");
        DecoratedKey dk = cachedStore.partitioner.decorateKey(key);
<<<<<<< HEAD
        RowCacheKey rck = new RowCacheKey(cachedStore.metadata.cfId, dk);
        Mutation mutation = new Mutation(KEYSPACE_CACHED, key);
=======
        RowCacheKey rck = new RowCacheKey(cachedStore.metadata.ksAndCFName, dk);
        Mutation mutation = new Mutation(KEYSPACE, key);
>>>>>>> e889ee40
        for (int i = 0; i < 200; i++)
            mutation.add(cf, Util.cellname(i), ByteBufferUtil.bytes("val" + i), System.currentTimeMillis());
        mutation.applyUnsafe();

        // populate row cache, we should not get a row cache hit;
        cachedStore.getColumnFamily(QueryFilter.getSliceFilter(dk, cf,
                                                                Composites.EMPTY,
                                                                Composites.EMPTY,
                                                                false, 10, System.currentTimeMillis()));
        assertEquals(startRowCacheHits, cachedStore.metric.rowCacheHit.getCount());

        // do another query, limit is 20, which is < 100 that we cache, we should get a hit and it should be in range
        cachedStore.getColumnFamily(QueryFilter.getSliceFilter(dk, cf,
                                                                Composites.EMPTY,
                                                                Composites.EMPTY,
                                                                false, 20, System.currentTimeMillis()));
        assertEquals(++startRowCacheHits, cachedStore.metric.rowCacheHit.getCount());
        assertEquals(startRowCacheOutOfRange, cachedStore.metric.rowCacheHitOutOfRange.getCount());

        // get a slice from 95 to 105, 95->99 are in cache, we should not get a hit and then row cache is out of range
        cachedStore.getColumnFamily(QueryFilter.getSliceFilter(dk, cf,
                                                               CellNames.simpleDense(ByteBufferUtil.bytes(95)),
                                                               CellNames.simpleDense(ByteBufferUtil.bytes(105)),
                                                               false, 10, System.currentTimeMillis()));
        assertEquals(startRowCacheHits, cachedStore.metric.rowCacheHit.getCount());
        assertEquals(++startRowCacheOutOfRange, cachedStore.metric.rowCacheHitOutOfRange.getCount());

        // get a slice with limit > 100, we should get a hit out of range.
        cachedStore.getColumnFamily(QueryFilter.getSliceFilter(dk, cf,
                                                               Composites.EMPTY,
                                                               Composites.EMPTY,
                                                               false, 101, System.currentTimeMillis()));
        assertEquals(startRowCacheHits, cachedStore.metric.rowCacheHit.getCount());
        assertEquals(++startRowCacheOutOfRange, cachedStore.metric.rowCacheHitOutOfRange.getCount());


        CacheService.instance.invalidateRowCache();

        // try to populate row cache with a limit > rows to cache, we should still populate row cache;
        cachedStore.getColumnFamily(QueryFilter.getSliceFilter(dk, cf,
                                                                Composites.EMPTY,
                                                                Composites.EMPTY,
                                                                false, 105, System.currentTimeMillis()));
        assertEquals(startRowCacheHits, cachedStore.metric.rowCacheHit.getCount());
        // validate the stuff in cache;
        ColumnFamily cachedCf = (ColumnFamily)CacheService.instance.rowCache.get(rck);
        assertEquals(cachedCf.getColumnCount(), 100);
        int i = 0;
        for(Cell c : cachedCf)
        {
            assertEquals(c.name(), Util.cellname(i++));
        }
    }

    public void rowCacheLoad(int totalKeys, int keysToSave, int offset) throws Exception
    {
        CompactionManager.instance.disableAutoCompaction();

        ColumnFamilyStore store = Keyspace.open(KEYSPACE_CACHED).getColumnFamilyStore(CF_CACHED);

        // empty the cache
        CacheService.instance.invalidateRowCache();
        assertEquals(0, CacheService.instance.rowCache.size());

        // insert data and fill the cache
        SchemaLoader.insertData(KEYSPACE_CACHED, CF_CACHED, offset, totalKeys);
        SchemaLoader.readData(KEYSPACE_CACHED, CF_CACHED, offset, totalKeys);
        assertEquals(totalKeys, CacheService.instance.rowCache.size());

        // force the cache to disk
        CacheService.instance.rowCache.submitWrite(keysToSave).get();

        // empty the cache again to make sure values came from disk
        CacheService.instance.invalidateRowCache();
<<<<<<< HEAD
        assertEquals(0, CacheService.instance.rowCache.size());
        assertEquals(keysToSave == Integer.MAX_VALUE ? totalKeys : keysToSave, CacheService.instance.rowCache.loadSaved(store));
=======
        assert CacheService.instance.rowCache.size() == 0;
        assert CacheService.instance.rowCache.loadSaved() == (keysToSave == Integer.MAX_VALUE ? totalKeys : keysToSave);
>>>>>>> e889ee40
    }
}<|MERGE_RESOLUTION|>--- conflicted
+++ resolved
@@ -30,11 +30,8 @@
 import org.apache.cassandra.Util;
 import org.apache.cassandra.cache.CachingOptions;
 import org.apache.cassandra.cache.RowCacheKey;
-<<<<<<< HEAD
 import org.apache.cassandra.config.KSMetaData;
-=======
 import org.apache.cassandra.config.Schema;
->>>>>>> e889ee40
 import org.apache.cassandra.db.composites.*;
 import org.apache.cassandra.db.compaction.CompactionManager;
 import org.apache.cassandra.db.filter.QueryFilter;
@@ -47,7 +44,6 @@
 import org.apache.cassandra.service.StorageService;
 import org.apache.cassandra.utils.ByteBufferUtil;
 import static org.junit.Assert.assertEquals;
-import static org.junit.Assert.assertTrue;
 
 public class RowCacheTest
 {
@@ -189,7 +185,7 @@
         CacheService.instance.setRowCacheCapacityInMB(1);
         rowCacheLoad(100, 50, 0);
         CacheService.instance.rowCache.submitWrite(Integer.MAX_VALUE).get();
-        Keyspace instance = Schema.instance.removeKeyspaceInstance(KEYSPACE);
+        Keyspace instance = Schema.instance.removeKeyspaceInstance(KEYSPACE_CACHED);
         try
         {
             CacheService.instance.rowCache.size();
@@ -236,13 +232,8 @@
 
         ByteBuffer key = ByteBufferUtil.bytes("rowcachekey");
         DecoratedKey dk = cachedStore.partitioner.decorateKey(key);
-<<<<<<< HEAD
-        RowCacheKey rck = new RowCacheKey(cachedStore.metadata.cfId, dk);
+        RowCacheKey rck = new RowCacheKey(cachedStore.metadata.ksAndCFName, dk);
         Mutation mutation = new Mutation(KEYSPACE_CACHED, key);
-=======
-        RowCacheKey rck = new RowCacheKey(cachedStore.metadata.ksAndCFName, dk);
-        Mutation mutation = new Mutation(KEYSPACE, key);
->>>>>>> e889ee40
         for (int i = 0; i < 200; i++)
             mutation.add(cf, Util.cellname(i), ByteBufferUtil.bytes("val" + i), System.currentTimeMillis());
         mutation.applyUnsafe();
@@ -317,12 +308,7 @@
 
         // empty the cache again to make sure values came from disk
         CacheService.instance.invalidateRowCache();
-<<<<<<< HEAD
         assertEquals(0, CacheService.instance.rowCache.size());
-        assertEquals(keysToSave == Integer.MAX_VALUE ? totalKeys : keysToSave, CacheService.instance.rowCache.loadSaved(store));
-=======
-        assert CacheService.instance.rowCache.size() == 0;
-        assert CacheService.instance.rowCache.loadSaved() == (keysToSave == Integer.MAX_VALUE ? totalKeys : keysToSave);
->>>>>>> e889ee40
+        assertEquals(keysToSave == Integer.MAX_VALUE ? totalKeys : keysToSave, CacheService.instance.rowCache.loadSaved());
     }
 }