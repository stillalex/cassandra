--- conflicted
+++ resolved
@@ -11,11 +11,8 @@
 import org.apache.cassandra.config.Schema;
 import org.apache.cassandra.cql3.*;
 import org.apache.cassandra.db.marshal.*;
-<<<<<<< HEAD
 import org.apache.cassandra.dht.ByteOrderedPartitioner;
-=======
 import org.apache.cassandra.exceptions.RequestExecutionException;
->>>>>>> 2a294e45
 import org.apache.cassandra.exceptions.RequestValidationException;
 import org.apache.cassandra.service.ClientState;
 import org.apache.cassandra.service.QueryState;
@@ -25,14 +22,10 @@
 
 public class SelectionColumnMappingTest extends CQLTester
 {
-<<<<<<< HEAD
+    private static final ColumnDefinition NULL_DEF = null;
+
     String tableName;
     String typeName;
-=======
-    private static final CFDefinition.Name NULL_DEF = null;
-    static String KEYSPACE = "selection_column_mapping_test_ks";
-    String tableName = "test_table";
->>>>>>> 2a294e45
 
     @BeforeClass
     public static void setUpClass()
@@ -45,23 +38,14 @@
     {
         // Organised as a single test to avoid the overhead of
         // table creation for each variant
-<<<<<<< HEAD
-
         typeName = createType("CREATE TYPE %s (f1 int, f2 text)");
         tableName = createTable("CREATE TABLE %s (" +
                                     " k int PRIMARY KEY," +
                                     " v1 int," +
                                     " v2 ascii," +
                                     " v3 frozen<" + typeName + ">)");
-=======
-        tableName = "table1";
-        createTable("CREATE TABLE %s (" +
-                    " k int PRIMARY KEY," +
-                    " v1 int," +
-                    " v2 ascii)");
-        insert("INSERT INTO %s (k, v1 ,v2) VALUES (1, 1, 'foo')");
-
->>>>>>> 2a294e45
+        execute("INSERT INTO %s (k, v1 ,v2, v3) VALUES (1, 1, 'foo', {f1:1, f2:'bar'})");
+
         testSimpleTypes();
         testWildcard();
         testSimpleTypesWithAliases();
@@ -142,10 +126,9 @@
                                                                 .addMapping(v1Spec, columnDefinition("v1"))
                                                                 .addMapping(v2Spec, columnDefinition("v2"));
 
-        assertEquals(expected, extractColumnMappingFromSelect("SELECT k AS k_alias, v1 AS v1_alias, v2 AS v2_alias FROM %s"));
-    }
-
-<<<<<<< HEAD
+        verify(expected, "SELECT k AS k_alias, v1 AS v1_alias, v2 AS v2_alias FROM %s");
+    }
+
     private void testUserTypes() throws Throwable
     {
         // User type fields are represented in ResultSet.Metadata by a
@@ -156,7 +139,7 @@
                                                                 .addMapping(f1Spec, columnDefinition("v3"))
                                                                 .addMapping(f2Spec, columnDefinition("v3"));
 
-        assertEquals(expected, extractColumnMappingFromSelect("SELECT v3.f1, v3.f2 FROM %s"));
+        verify(expected, "SELECT v3.f1, v3.f2 FROM %s");
     }
 
     private void testUserTypesWithAliases() throws Throwable
@@ -169,10 +152,7 @@
                                                                 .addMapping(f1Spec, columnDefinition("v3"))
                                                                 .addMapping(f2Spec, columnDefinition("v3"));
 
-        assertEquals(expected, extractColumnMappingFromSelect("SELECT v3.f1 AS f1_alias, v3.f2 AS f2_alias FROM %s"));
-=======
-        verify(expected, "SELECT k AS k_alias, v1 AS v1_alias, v2 AS v2_alias FROM %s");
->>>>>>> 2a294e45
+        verify(expected, "SELECT v3.f1 AS f1_alias, v3.f2 AS f2_alias FROM %s");
     }
 
     private void testWritetimeAndTTL() throws Throwable
@@ -305,23 +285,18 @@
         // represented by ColumnSpecifications
         ColumnSpecification alias1 = columnSpecification("alias_1", Int32Type.instance);
         ColumnSpecification alias2 = columnSpecification("alias_2", Int32Type.instance);
-<<<<<<< HEAD
         SelectionColumnMapping expected = SelectionColumnMapping.newMapping()
                                                                 .addMapping(alias1, columnDefinition("v1"))
                                                                 .addMapping(alias2, columnDefinition("v1"));
-=======
-        SelectionColumns expected = SelectionColumnMapping.newMapping()
-                                                          .addMapping(alias1, columnDefinition("v1"))
-                                                          .addMapping(alias2, columnDefinition("v1"));
+
         verify(expected, "SELECT v1 AS alias_1, v1 AS alias_2 FROM %s");
     }
->>>>>>> 2a294e45
 
     private void testMultipleUnaliasedSelectionOfSameColumn() throws Throwable
     {
         // simple column identifiers without aliases are represented in
         // ResultSet.Metadata by the underlying ColumnDefinition
-        CFDefinition.Name v1 = columnDefinition("v1");
+        ColumnDefinition v1 = columnDefinition("v1");
         SelectionColumns expected = SelectionColumnMapping.newMapping()
                                                           .addMapping(v1, v1)
                                                           .addMapping(v1, v1);
@@ -343,21 +318,14 @@
                                                                 .addMapping(v2Spec, columnDefinition("v2"))
                                                                 .addMapping(f1Spec, columnDefinition("v3"))
                                                                 .addMapping(f2Spec, columnDefinition("v3"))
-                                                                .addMapping(columnDefinition("v3"), columnDefinition(
-                                                                                                                    "v3"));
-
-<<<<<<< HEAD
-        assertEquals(expected, extractColumnMappingFromSelect("SELECT k AS k_alias," +
-                                                              "       writetime(v1)," +
-                                                              "       ttl(v2) as ttl_alias," +
-                                                              "       v3.f1," +
-                                                              "       v3.f2 AS f2_alias," +
-                                                              "       v3" +
-                                                              " FROM %s"));
-=======
+                                                                .addMapping(columnDefinition("v3"), columnDefinition("v3"));
+
         verify(expected, "SELECT k AS k_alias," +
                          "       writetime(v1)," +
-                         "       ttl(v2) as ttl_alias" +
+                         "       ttl(v2) as ttl_alias," +
+                         "       v3.f1," +
+                         "       v3.f2 AS f2_alias," +
+                         "       v3" +
                          " FROM %s");
     }
 
@@ -371,11 +339,10 @@
     private void checkExecution(SelectStatement statement, List<ColumnSpecification> expectedResultColumns)
     throws RequestExecutionException, RequestValidationException
     {
-        UntypedResultSet rs = new UntypedResultSet(statement.executeInternal(QueryState.forInternalCalls(),
-                                                                             QueryOptions.DEFAULT).result);
+        UntypedResultSet rs = UntypedResultSet.create(statement.executeInternal(QueryState.forInternalCalls(),
+                                                                                QueryOptions.DEFAULT).result);
 
         assertEquals(expectedResultColumns, rs.one().getColumns());
->>>>>>> 2a294e45
     }
 
     private SelectStatement getSelect(String query) throws RequestValidationException
@@ -413,29 +380,4 @@
                                        new ColumnIdentifier(name, true),
                                        type);
     }
-<<<<<<< HEAD
-=======
-
-    private void insert(String cql)
-    {
-        QueryProcessor.processInternal(String.format(cql, KEYSPACE + "." + tableName));
-    }
-
-    private void createTable(String query) throws Throwable
-    {
-        executeSchemaChange(String.format(query, KEYSPACE + "." + tableName));
-    }
-
-    private static void executeSchemaChange(String query) throws Throwable
-    {
-        try
-        {
-            process(query, ConsistencyLevel.ONE);
-        }
-        catch (RuntimeException exc)
-        {
-            throw exc.getCause();
-        }
-    }
->>>>>>> 2a294e45
 }