--- conflicted
+++ resolved
@@ -1,4 +1,3 @@
-<<<<<<< HEAD
 2.1.2
  * Avoid IllegalArgumentException while sorting sstables in
    IndexSummaryManager (CASSANDRA-8182)
@@ -8,10 +7,7 @@
  * Fix CREATE TABLE for CQL2 (CASSANDRA-8144)
  * Avoid boxing in ColumnStats min/max trackers (CASSANDRA-8109)
 Merged from 2.0:
-=======
-2.0.12:
  * Handle negative timestamp in writetime method (CASSANDRA-8139)
->>>>>>> 748b01d1
  * Pig: Remove errant LIMIT clause in CqlNativeStorage (CASSANDRA-8166)
  * Throw ConfigurationException when hsha is used with the default
    rpc_max_threads setting of 'unlimited' (CASSANDRA-8116)
