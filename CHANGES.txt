--- conflicted
+++ resolved
@@ -1,14 +1,11 @@
-<<<<<<< HEAD
 3.12
  * Remove timing window in test case (CASSANDRA-12875)
  * Resolve unit testing without JCE security libraries installed (CASSANDRA-12945)
  * cqlsh auto completion: refactor definition of compaction strategy options (CASSANDRA-12946)
  * Add support for arithmetic operators (CASSANDRA-11935)
 
-3.11
-=======
+
 3.10
->>>>>>> d5dbd0c7
  * Fix inconsistencies in cassandra-stress load balancing policy (CASSANDRA-12919)
  * Fix validation of non-frozen UDT cells (CASSANDRA-12916)
  * Don't shut down socket input/output on StreamSession (CASSANDRA-12903)
