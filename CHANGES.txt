1.0.1
 * describe_ring should include datacenter/topology information (CASSANDRA-2882)
 * Thrift sockets are not properly buffered (CASSANDRA-3261)
 * performance improvement for bytebufferutil compare function (CASSANDRA-3286)
 * add system.versions ColumnFamily (CASSANDRA-3140)
<<<<<<< HEAD
 * off-heap cache to use sun.misc.Unsafe instead of JNA (CASSANDRA-3271)
=======
 * (CQL) update grammar to require key clause in DELETE statement
   (CASSANDRA-3349)
 * (CQL) allow numeric keyspace names in USE statement (CASSANDRA-3350)
 * reduce network copies (CASSANDRA-3333)

>>>>>>> 787f9d65

1.0.0-final
 * close scrubbed sstable fd before deleting it (CASSANDRA-3318)
 * fix bug preventing obsolete commitlog segments from being removed
   (CASSANDRA-3269)
 * tolerate whitespace in seed CDL (CASSANDRA-3263)
 * Change default heap thresholds to max(min(1/2 ram, 1G), min(1/4 ram, 8GB))
   (CASSANDRA-3295)
 * Fix broken CompressedRandomAccessReaderTest (CASSANDRA-3298)
 * (CQL) fix type information returned for wildcard queries (CASSANDRA-3311)
 * add estimated tasks to LeveledCompactionStrategy (CASSANDRA-3322)
 * avoid including compaction cache-warming in keycache stats (CASSANDRA-3325)
 * run compaction and hinted handoff threads at MIN_PRIORITY (CASSANDRA-3308)
 * default hsha thrift server to cpu core count in rpc pool (CASSANDRA-3329)
 * add bin\daemon to binary tarball for Windows service (CASSANDRA-3331)
 * Fix places where uncompressed size of sstables was use in place of the
   compressed one (CASSANDRA-3338)
Fixes merged from 0.8 below:
 * Fix tool .bat files when CASSANDRA_HOME contains spaces (CASSANDRA-3258)
 * Force flush of status table when removing/updating token (CASSANDRA-3243)
 * Fix bug where the failure detector can take too long to mark a host
   down (CASSANDRA-3273)
 * (Hadoop) allow wrapping ranges in queries (CASSANDRA-3137)
 * (Hadoop) check all interfaces for a match with split location
   before falling back to random replica (CASSANDRA-3211)
 * Fix stress COUNTER_GET option (CASSANDRA-3301)
 * Fix missing fields in CLI `show schema` output (CASSANDRA-3304)
 * Nodetool no longer leaks threads and closes JMX connections (CASSANDRA-3309)
 * fix truncate allowing data to be replayed post-restart (CASSANDRA-3297)
 * Move SimpleAuthority and SimpleAuthenticator to examples (CASSANDRA-2922)
 * Fix exception during PIG 'dump' (CASSANDRA-2810)
 * Fix transposition in cfHistograms (CASSANDRA-3222)
 * Allow using number as DC name when creating keyspace in CQL (CASSANDRA-3239)
 * Force flush of system table after updating/removing a token (CASSANDRA-3243)
 * Make Pig storage handle implements LoadMetadata (CASSANDRA-2777)
 * Improved CLI exceptions (CASSANDRA-3312)


1.0.0-rc2
 * Log a meaningful warning when a node receives a message for a repair session
   that doesn't exist anymore (CASSANDRA-3256)
 * test for NUMA policy support as well as numactl presence (CASSANDRA-3245)
 * Fix FD leak when internode encryption is enabled (CASSANDRA-3257)
 * Remove incorrect assertion in mergeIterator (CASSANDRA-3260)
 * FBUtilities.hexToBytes(String) to throw NumberFormatException when string
   contains non-hex characters (CASSANDRA-3231)
 * Keep SimpleSnitch proximity ordering unchanged from what the Strategy
   generates, as intended (CASSANDRA-3262)
 * remove Scrub from compactionstats when finished (CASSANDRA-3255)
 * fix counter entry in jdbc TypesMap (CASSANDRA-3268)
 * fix full queue scenario for ParallelCompactionIterator (CASSANDRA-3270)
 * fix bootstrap process (CASSANDRA-3285)
 * don't try delivering hints if when there isn't any (CASSANDRA-3176)
 * CLI documentation change for ColumnFamily `compression_options` (CASSANDRA-3282)
 * ignore any CF ids sent by client for adding CF/KS (CASSANDRA-3288)
 * remove obsolete hints on first startup (CASSANDRA-3291)
 * use correct ISortedColumns for time-optimized reads (CASSANDRA-3289)
 * Evict gossip state immediately when a token is taken over by a new IP 
   (CASSANDRA-3259)


1.0.0-rc1
 * Update CQL to generate microsecond timestamps by default (CASSANDRA-3227)
 * Fix counting CFMetadata towards Memtable liveRatio (CASSANDRA-3023)
 * Kill server on wrapped OOME such as from FileChannel.map (CASSANDRA-3201)
 * remove unnecessary copy when adding to row cache (CASSANDRA-3223)
 * Log message when a full repair operation completes (CASSANDRA-3207)
 * Fix streamOutSession keeping sstables references forever if the remote end
   dies (CASSANDRA-3216)
 * Remove dynamic_snitch boolean from example configuration (defaulting to 
   true) and set default badness threshold to 0.1 (CASSANDRA-3229)
 * Base choice of random or "balanced" token on bootstrap on whether
   schema definitions were found (CASSANDRA-3219)
 * Fixes for LeveledCompactionStrategy score computation, prioritization,
   scheduling, and performance (CASSANDRA-3224, 3234)
 * parallelize sstable open at server startup (CASSANDRA-2988)
 * fix handling of exceptions writing to OutboundTcpConnection (CASSANDRA-3235)
 * Allow using quotes in "USE <keyspace>;" CLI command (CASSANDRA-3208)
 * Don't allow any cache loading exceptions to halt startup (CASSANDRA-3218)
 * Fix sstableloader --ignores option (CASSANDRA-3247)
 * File descriptor limit increased in packaging (CASSANDRA-3206)
 * Fix deadlock in commit log during flush (CASSANDRA-3253)
 

1.0.0-beta1
 * removed binarymemtable (CASSANDRA-2692)
 * add commitlog_total_space_in_mb to prevent fragmented logs (CASSANDRA-2427)
 * removed commitlog_rotation_threshold_in_mb configuration (CASSANDRA-2771)
 * make AbstractBounds.normalize de-overlapp overlapping ranges (CASSANDRA-2641)
 * replace CollatingIterator, ReducingIterator with MergeIterator 
   (CASSANDRA-2062)
 * Fixed the ability to set compaction strategy in cli using create column 
   family command (CASSANDRA-2778)
 * clean up tmp files after failed compaction (CASSANDRA-2468)
 * restrict repair streaming to specific columnfamilies (CASSANDRA-2280)
 * don't bother persisting columns shadowed by a row tombstone (CASSANDRA-2589)
 * reset CF and SC deletion times after gc_grace (CASSANDRA-2317)
 * optimize away seek when compacting wide rows (CASSANDRA-2879)
 * single-pass streaming (CASSANDRA-2677, 2906, 2916, 3003)
 * use reference counting for deleting sstables instead of relying on GC
   (CASSANDRA-2521, 3179)
 * store hints as serialized mutations instead of pointers to data row
   (CASSANDRA-2045)
 * store hints in the coordinator node instead of in the closest replica 
   (CASSANDRA-2914)
 * add row_cache_keys_to_save CF option (CASSANDRA-1966)
 * check column family validity in nodetool repair (CASSANDRA-2933)
 * use lazy initialization instead of class initialization in NodeId
   (CASSANDRA-2953)
 * add paging to get_count (CASSANDRA-2894)
 * fix "short reads" in [multi]get (CASSANDRA-2643, 3157, 3192)
 * add optional compression for sstables (CASSANDRA-47, 2994, 3001, 3128)
 * add scheduler JMX metrics (CASSANDRA-2962)
 * add block level checksum for compressed data (CASSANDRA-1717)
 * make column family backed column map pluggable and introduce unsynchronized
   ArrayList backed one to speedup reads (CASSANDRA-2843, 3165, 3205)
 * refactoring of the secondary index api (CASSANDRA-2982)
 * make CL > ONE reads wait for digest reconciliation before returning
   (CASSANDRA-2494)
 * fix missing logging for some exceptions (CASSANDRA-2061)
 * refactor and optimize ColumnFamilyStore.files(...) and Descriptor.fromFilename(String)
   and few other places responsible for work with SSTable files (CASSANDRA-3040)
 * Stop reading from sstables once we know we have the most recent columns,
   for query-by-name requests (CASSANDRA-2498)
 * Add query-by-column mode to stress.java (CASSANDRA-3064)
 * Add "install" command to cassandra.bat (CASSANDRA-292)
 * clean up KSMetadata, CFMetadata from unnecessary
   Thrift<->Avro conversion methods (CASSANDRA-3032)
 * Add timeouts to client request schedulers (CASSANDRA-3079, 3096)
 * Cli to use hashes rather than array of hashes for strategy options (CASSANDRA-3081)
 * LeveledCompactionStrategy (CASSANDRA-1608, 3085, 3110, 3087, 3145, 3154, 3182)
 * Improvements of the CLI `describe` command (CASSANDRA-2630)
 * reduce window where dropped CF sstables may not be deleted (CASSANDRA-2942)
 * Expose gossip/FD info to JMX (CASSANDRA-2806)
 * Fix streaming over SSL when compressed SSTable involved (CASSANDRA-3051)
 * Add support for pluggable secondary index implementations (CASSANDRA-3078)
 * remove compaction_thread_priority setting (CASSANDRA-3104)
 * generate hints for replicas that timeout, not just replicas that are known
   to be down before starting (CASSANDRA-2034)
 * Add throttling for internode streaming (CASSANDRA-3080)
 * make the repair of a range repair all replica (CASSANDRA-2610, 3194)
 * expose the ability to repair the first range (as returned by the
   partitioner) of a node (CASSANDRA-2606)
 * Streams Compression (CASSANDRA-3015)
 * add ability to use multiple threads during a single compaction
   (CASSANDRA-2901)
 * make AbstractBounds.normalize support overlapping ranges (CASSANDRA-2641)
 * fix of the CQL count() behavior (CASSANDRA-3068)
 * use TreeMap backed column families for the SSTable simple writers
   (CASSANDRA-3148)
 * fix inconsistency of the CLI syntax when {} should be used instead of [{}]
   (CASSANDRA-3119)
 * rename CQL type names to match expected SQL behavior (CASSANDRA-3149, 3031)
 * Arena-based allocation for memtables (CASSANDRA-2252, 3162, 3163, 3168)
 * Default RR chance to 0.1 (CASSANDRA-3169)
 * Add RowLevel support to secondary index API (CASSANDRA-3147)
 * Make SerializingCacheProvider the default if JNA is available (CASSANDRA-3183)
 * Fix backwards compatibilty for CQL memtable properties (CASSANDRA-3190)
 * Add five-minute delay before starting compactions on a restarted server
   (CASSANDRA-3181)
 * Reduce copies done for intra-host messages (CASSANDRA-1788, 3144)
 * support of compaction strategy option for stress.java (CASSANDRA-3204)
 * make memtable throughput and column count thresholds no-ops (CASSANDRA-2449)
 * Return schema information along with the resultSet in CQL (CASSANDRA-2734)
 * Add new DecimalType (CASSANDRA-2883)
 * Fix assertion error in RowRepairResolver (CASSANDRA-3156)
 * Reduce unnecessary high buffer sizes (CASSANDRA-3171)
 * Pluggable compaction strategy (CASSANDRA-1610)
 * Add new broadcast_address config option (CASSANDRA-2491)


0.8.6
 * revert CASSANDRA-2388
 * change TokenRange.endpoints back to listen/broadcast address to match
   pre-1777 behavior, and add TokenRange.rpc_endpoints instead (CASSANDRA-3187)
 * avoid trying to watch cassandra-topology.properties when loaded from jar
   (CASSANDRA-3138)
 * prevent users from creating keyspaces with LocalStrategy replication
   (CASSANDRA-3139)
 * fix CLI `show schema;` to output correct keyspace definition statement
   (CASSANDRA-3129)
 * CustomTThreadPoolServer to log TTransportException at DEBUG level
   (CASSANDRA-3142)
 * allow topology sort to work with non-unique rack names between 
   datacenters (CASSANDRA-3152)
 * Improve caching of same-version Messages on digest and repair paths
   (CASSANDRA-3158)
 * Randomize choice of first replica for counter increment (CASSANDRA-2890)
 * Fix using read_repair_chance instead of merge_shard_change (CASSANDRA-3202)
 * Avoid streaming data to nodes that already have it, on move as well as
   decommission (CASSANDRA-3041)
 * Fix divide by zero error in GCInspector (CASSANDRA-3164)
 * allow quoting of the ColumnFamily name in CLI `create column family`
   statement (CASSANDRA-3195)
 * Fix rolling upgrade from 0.7 to 0.8 problem (CASANDRA-3166)
 * Accomodate missing encryption_options in IncomingTcpConnection.stream
   (CASSANDRA-3212)


0.8.5
 * fix NPE when encryption_options is unspecified (CASSANDRA-3007)
 * include column name in validation failure exceptions (CASSANDRA-2849)
 * make sure truncate clears out the commitlog so replay won't re-
   populate with truncated data (CASSANDRA-2950)
 * fix NPE when debug logging is enabled and dropped CF is present
   in a commitlog segment (CASSANDRA-3021)
 * fix cassandra.bat when CASSANDRA_HOME contains spaces (CASSANDRA-2952)
 * fix to SSTableSimpleUnsortedWriter bufferSize calculation (CASSANDRA-3027)
 * make cleanup and normal compaction able to skip empty rows
   (rows containing nothing but expired tombstones) (CASSANDRA-3039)
 * work around native memory leak in com.sun.management.GarbageCollectorMXBean
   (CASSANDRA-2868)
 * validate that column names in column_metadata are not equal to key_alias
   on create/update of the ColumnFamily and CQL 'ALTER' statement (CASSANDRA-3036)
 * return an InvalidRequestException if an indexed column is assigned
   a value larger than 64KB (CASSANDRA-3057)
 * fix of numeric-only and string column names handling in CLI "drop index" 
   (CASSANDRA-3054)
 * prune index scan resultset back to original request for lazy
   resultset expansion case (CASSANDRA-2964)
 * (Hadoop) fail jobs when Cassandra node has failed but TaskTracker
   has not (CASSANDRA-2388)
 * fix dynamic snitch ignoring nodes when read_repair_chance is zero
   (CASSANDRA-2662)
 * avoid retaining references to dropped CFS objects in 
   CompactionManager.estimatedCompactions (CASSANDRA-2708)
 * expose rpc timeouts per host in MessagingServiceMBean (CASSANDRA-2941)
 * avoid including cwd in classpath for deb and rpm packages (CASSANDRA-2881)
 * remove gossip state when a new IP takes over a token (CASSANDRA-3071)
 * allow sstable2json to work on index sstable files (CASSANDRA-3059)
 * always hint counters (CASSANDRA-3099)
 * fix log4j initialization in EmbeddedCassandraService (CASSANDRA-2857)
 * remove gossip state when a new IP takes over a token (CASSANDRA-3071)
 * work around native memory leak in com.sun.management.GarbageCollectorMXBean
    (CASSANDRA-2868)
 * fix UnavailableException with writes at CL.EACH_QUORM (CASSANDRA-3084)
 * fix parsing of the Keyspace and ColumnFamily names in numeric
   and string representations in CLI (CASSANDRA-3075)
 * fix corner cases in Range.differenceToFetch (CASSANDRA-3084)
 * fix ip address String representation in the ring cache (CASSANDRA-3044)
 * fix ring cache compatibility when mixing pre-0.8.4 nodes with post-
   in the same cluster (CASSANDRA-3023)
 * make repair report failure when a node participating dies (instead of
   hanging forever) (CASSANDRA-2433)
 * fix handling of the empty byte buffer by ReversedType (CASSANDRA-3111)
 * Add validation that Keyspace names are case-insensitively unique (CASSANDRA-3066)
 * catch invalid key_validation_class before instantiating UpdateColumnFamily (CASSANDRA-3102)
 * make Range and Bounds objects client-safe (CASSANDRA-3108)
 * optionally skip log4j configuration (CASSANDRA-3061)
 * bundle sstableloader with the debian package (CASSANDRA-3113)
 * don't try to build secondary indexes when there is none (CASSANDRA-3123)
 * improve SSTableSimpleUnsortedWriter speed for large rows (CASSANDRA-3122)
 * handle keyspace arguments correctly in nodetool snapshot (CASSANDRA-3038)
 * Fix SSTableImportTest on windows (CASSANDRA-3043)
 * expose compactionThroughputMbPerSec through JMX (CASSANDRA-3117)
 * log keyspace and CF of large rows being compacted


0.8.4
 * change TokenRing.endpoints to be a list of rpc addresses instead of 
   listen/broadcast addresses (CASSANDRA-1777)
 * include files-to-be-streamed in StreamInSession.getSources (CASSANDRA-2972)
 * use JAVA env var in cassandra-env.sh (CASSANDRA-2785, 2992)
 * avoid doing read for no-op replicate-on-write at CL=1 (CASSANDRA-2892)
 * refuse counter write for CL.ANY (CASSANDRA-2990)
 * switch back to only logging recent dropped messages (CASSANDRA-3004)
 * always deserialize RowMutation for counters (CASSANDRA-3006)
 * ignore saved replication_factor strategy_option for NTS (CASSANDRA-3011)
 * make sure pre-truncate CL segments are discarded (CASSANDRA-2950)


0.8.3
 * add ability to drop local reads/writes that are going to timeout
   (CASSANDRA-2943)
 * revamp token removal process, keep gossip states for 3 days (CASSANDRA-2496)
 * don't accept extra args for 0-arg nodetool commands (CASSANDRA-2740)
 * log unavailableexception details at debug level (CASSANDRA-2856)
 * expose data_dir though jmx (CASSANDRA-2770)
 * don't include tmp files as sstable when create cfs (CASSANDRA-2929)
 * log Java classpath on startup (CASSANDRA-2895)
 * keep gossipped version in sync with actual on migration coordinator 
   (CASSANDRA-2946)
 * use lazy initialization instead of class initialization in NodeId
   (CASSANDRA-2953)
 * check column family validity in nodetool repair (CASSANDRA-2933)
 * speedup bytes to hex conversions dramatically (CASSANDRA-2850)
 * Flush memtables on shutdown when durable writes are disabled 
   (CASSANDRA-2958)
 * improved POSIX compatibility of start scripts (CASsANDRA-2965)
 * add counter support to Hadoop InputFormat (CASSANDRA-2981)
 * fix bug where dirty commitlog segments were removed (and avoid keeping 
   segments with no post-flush activity permanently dirty) (CASSANDRA-2829)
 * fix throwing exception with batch mutation of counter super columns
   (CASSANDRA-2949)
 * ignore system tables during repair (CASSANDRA-2979)
 * throw exception when NTS is given replication_factor as an option
   (CASSANDRA-2960)
 * fix assertion error during compaction of counter CFs (CASSANDRA-2968)
 * avoid trying to create index names, when no index exists (CASSANDRA-2867)
 * don't sample the system table when choosing a bootstrap token
   (CASSANDRA-2825)
 * gossiper notifies of local state changes (CASSANDRA-2948)
 * add asynchronous and half-sync/half-async thrift servers (CASSANDRA-1405)
 * fix potential use of free'd native memory in SerializingCache 
   (CASSANDRA-2951)
 * prune index scan resultset back to original request for lazy
   resultset expansion case (CASSANDRA-2964)
 * (Hadoop) fail jobs when Cassandra node has failed but TaskTracker
    has not (CASSANDRA-2388)


0.8.2
 * CQL: 
   - include only one row per unique key for IN queries (CASSANDRA-2717)
   - respect client timestamp on full row deletions (CASSANDRA-2912)
 * improve thread-safety in StreamOutSession (CASSANDRA-2792)
 * allow deleting a row and updating indexed columns in it in the
   same mutation (CASSANDRA-2773)
 * Expose number of threads blocked on submitting memtable to flush
   in JMX (CASSANDRA-2817)
 * add ability to return "endpoints" to nodetool (CASSANDRA-2776)
 * Add support for multiple (comma-delimited) coordinator addresses
   to ColumnFamilyInputFormat (CASSANDRA-2807)
 * fix potential NPE while scheduling read repair for range slice
   (CASSANDRA-2823)
 * Fix race in SystemTable.getCurrentLocalNodeId (CASSANDRA-2824)
 * Correctly set default for replicate_on_write (CASSANDRA-2835)
 * improve nodetool compactionstats formatting (CASSANDRA-2844)
 * fix index-building status display (CASSANDRA-2853)
 * fix CLI perpetuating obsolete KsDef.replication_factor (CASSANDRA-2846)
 * improve cli treatment of multiline comments (CASSANDRA-2852)
 * handle row tombstones correctly in EchoedRow (CASSANDRA-2786)
 * add MessagingService.get[Recently]DroppedMessages and
   StorageService.getExceptionCount (CASSANDRA-2804)
 * fix possibility of spurious UnavailableException for LOCAL_QUORUM
   reads with dynamic snitch + read repair disabled (CASSANDRA-2870)
 * add ant-optional as dependence for the debian package (CASSANDRA-2164)
 * add option to specify limit for get_slice in the CLI (CASSANDRA-2646)
 * decrease HH page size (CASSANDRA-2832)
 * reset cli keyspace after dropping the current one (CASSANDRA-2763)
 * add KeyRange option to Hadoop inputformat (CASSANDRA-1125)
 * fix protocol versioning (CASSANDRA-2818, 2860)
 * support spaces in path to log4j configuration (CASSANDRA-2383)
 * avoid including inferred types in CF update (CASSANDRA-2809)
 * fix JMX bulkload call (CASSANDRA-2908)
 * fix updating KS with durable_writes=false (CASSANDRA-2907)
 * add simplified facade to SSTableWriter for bulk loading use
   (CASSANDRA-2911)
 * fix re-using index CF sstable names after drop/recreate (CASSANDRA-2872)
 * prepend CF to default index names (CASSANDRA-2903)
 * fix hint replay (CASSANDRA-2928)
 * Properly synchronize repair's merkle tree computation (CASSANDRA-2816)


0.8.1
 * CQL:
   - support for insert, delete in BATCH (CASSANDRA-2537)
   - support for IN to SELECT, UPDATE (CASSANDRA-2553)
   - timestamp support for INSERT, UPDATE, and BATCH (CASSANDRA-2555)
   - TTL support (CASSANDRA-2476)
   - counter support (CASSANDRA-2473)
   - ALTER COLUMNFAMILY (CASSANDRA-1709)
   - DROP INDEX (CASSANDRA-2617)
   - add SCHEMA/TABLE as aliases for KS/CF (CASSANDRA-2743)
   - server handles wait-for-schema-agreement (CASSANDRA-2756)
   - key alias support (CASSANDRA-2480)
 * add support for comparator parameters and a generic ReverseType
   (CASSANDRA-2355)
 * add CompositeType and DynamicCompositeType (CASSANDRA-2231)
 * optimize batches containing multiple updates to the same row
   (CASSANDRA-2583)
 * adjust hinted handoff page size to avoid OOM with large columns 
   (CASSANDRA-2652)
 * mark BRAF buffer invalid post-flush so we don't re-flush partial
   buffers again, especially on CL writes (CASSANDRA-2660)
 * add DROP INDEX support to CLI (CASSANDRA-2616)
 * don't perform HH to client-mode [storageproxy] nodes (CASSANDRA-2668)
 * Improve forceDeserialize/getCompactedRow encapsulation (CASSANDRA-2659)
 * Don't write CounterUpdateColumn to disk in tests (CASSANDRA-2650)
 * Add sstable bulk loading utility (CASSANDRA-1278)
 * avoid replaying hints to dropped columnfamilies (CASSANDRA-2685)
 * add placeholders for missing rows in range query pseudo-RR (CASSANDRA-2680)
 * remove no-op HHOM.renameHints (CASSANDRA-2693)
 * clone super columns to avoid modifying them during flush (CASSANDRA-2675)
 * allow writes to bypass the commitlog for certain keyspaces (CASSANDRA-2683)
 * avoid NPE when bypassing commitlog during memtable flush (CASSANDRA-2781)
 * Added support for making bootstrap retry if nodes flap (CASSANDRA-2644)
 * Added statusthrift to nodetool to report if thrift server is running (CASSANDRA-2722)
 * Fixed rows being cached if they do not exist (CASSANDRA-2723)
 * Support passing tableName and cfName to RowCacheProviders (CASSANDRA-2702)
 * close scrub file handles (CASSANDRA-2669)
 * throttle migration replay (CASSANDRA-2714)
 * optimize column serializer creation (CASSANDRA-2716)
 * Added support for making bootstrap retry if nodes flap (CASSANDRA-2644)
 * Added statusthrift to nodetool to report if thrift server is running
   (CASSANDRA-2722)
 * Fixed rows being cached if they do not exist (CASSANDRA-2723)
 * fix truncate/compaction race (CASSANDRA-2673)
 * workaround large resultsets causing large allocation retention
   by nio sockets (CASSANDRA-2654)
 * fix nodetool ring use with Ec2Snitch (CASSANDRA-2733)
 * fix inconsistency window during bootstrap (CASSANDRA-833)
 * fix removing columns and subcolumns that are supressed by a row or
   supercolumn tombstone during replica resolution (CASSANDRA-2590)
 * support sstable2json against snapshot sstables (CASSANDRA-2386)
 * remove active-pull schema requests (CASSANDRA-2715)
 * avoid marking entire list of sstables as actively being compacted
   in multithreaded compaction (CASSANDRA-2765)
 * seek back after deserializing a row to update cache with (CASSANDRA-2752)
 * avoid skipping rows in scrub for counter column family (CASSANDRA-2759)
 * fix ConcurrentModificationException in repair when dealing with 0.7 node
   (CASSANDRA-2767)
 * use threadsafe collections for StreamInSession (CASSANDRA-2766)
 * avoid infinite loop when creating merkle tree (CASSANDRA-2758)
 * avoids unmarking compacting sstable prematurely in cleanup (CASSANDRA-2769)
 * fix NPE when the commit log is bypassed (CASSANDRA-2718)
 * don't throw an exception in SS.isRPCServerRunning (CASSANDRA-2721)
 * make stress.jar executable (CASSANDRA-2744)
 * add daemon mode to java stress (CASSANDRA-2267)
 * expose the DC and rack of a node through JMX and nodetool ring (CASSANDRA-2531)
 * fix cache mbean getSize (CASSANDRA-2781)
 * Add Date, Float, Double, and Boolean types (CASSANDRA-2530)
 * Add startup flag to renew counter node id (CASSANDRA-2788)
 * add jamm agent to cassandra.bat (CASSANDRA-2787)
 * fix repair hanging if a neighbor has nothing to send (CASSANDRA-2797)
 * purge tombstone even if row is in only one sstable (CASSANDRA-2801)
 * Fix wrong purge of deleted cf during compaction (CASSANDRA-2786)
 * fix race that could result in Hadoop writer failing to throw an
   exception encountered after close() (CASSANDRA-2755)
 * fix scan wrongly throwing assertion error (CASSANDRA-2653)
 * Always use even distribution for merkle tree with RandomPartitionner
   (CASSANDRA-2841)
 * fix describeOwnership for OPP (CASSANDRA-2800)
 * ensure that string tokens do not contain commas (CASSANDRA-2762)


0.8.0-final
 * fix CQL grammar warning and cqlsh regression from CASSANDRA-2622
 * add ant generate-cql-html target (CASSANDRA-2526)
 * update CQL consistency levels (CASSANDRA-2566)
 * debian packaging fixes (CASSANDRA-2481, 2647)
 * fix UUIDType, IntegerType for direct buffers (CASSANDRA-2682, 2684)
 * switch to native Thrift for Hadoop map/reduce (CASSANDRA-2667)
 * fix StackOverflowError when building from eclipse (CASSANDRA-2687)
 * only provide replication_factor to strategy_options "help" for
   SimpleStrategy, OldNetworkTopologyStrategy (CASSANDRA-2678, 2713)
 * fix exception adding validators to non-string columns (CASSANDRA-2696)
 * avoid instantiating DatabaseDescriptor in JDBC (CASSANDRA-2694)
 * fix potential stack overflow during compaction (CASSANDRA-2626)
 * clone super columns to avoid modifying them during flush (CASSANDRA-2675)
 * reset underlying iterator in EchoedRow constructor (CASSANDRA-2653)


0.8.0-rc1
 * faster flushes and compaction from fixing excessively pessimistic 
   rebuffering in BRAF (CASSANDRA-2581)
 * fix returning null column values in the python cql driver (CASSANDRA-2593)
 * fix merkle tree splitting exiting early (CASSANDRA-2605)
 * snapshot_before_compaction directory name fix (CASSANDRA-2598)
 * Disable compaction throttling during bootstrap (CASSANDRA-2612) 
 * fix CQL treatment of > and < operators in range slices (CASSANDRA-2592)
 * fix potential double-application of counter updates on commitlog replay
   by moving replay position from header to sstable metadata (CASSANDRA-2419)
 * JDBC CQL driver exposes getColumn for access to timestamp
 * JDBC ResultSetMetadata properties added to AbstractType
 * r/m clustertool (CASSANDRA-2607)
 * add support for presenting row key as a column in CQL result sets 
   (CASSANDRA-2622)
 * Don't allow {LOCAL|EACH}_QUORUM unless strategy is NTS (CASSANDRA-2627)
 * validate keyspace strategy_options during CQL create (CASSANDRA-2624)
 * fix empty Result with secondary index when limit=1 (CASSANDRA-2628)
 * Fix regression where bootstrapping a node with no schema fails
   (CASSANDRA-2625)
 * Allow removing LocationInfo sstables (CASSANDRA-2632)
 * avoid attempting to replay mutations from dropped keyspaces (CASSANDRA-2631)
 * avoid using cached position of a key when GT is requested (CASSANDRA-2633)
 * fix counting bloom filter true positives (CASSANDRA-2637)
 * initialize local ep state prior to gossip startup if needed (CASSANDRA-2638)
 * fix counter increment lost after restart (CASSANDRA-2642)
 * add quote-escaping via backslash to CLI (CASSANDRA-2623)
 * fix pig example script (CASSANDRA-2487)
 * fix dynamic snitch race in adding latencies (CASSANDRA-2618)
 * Start/stop cassandra after more important services such as mdadm in
   debian packaging (CASSANDRA-2481)


0.8.0-beta2
 * fix NPE compacting index CFs (CASSANDRA-2528)
 * Remove checking all column families on startup for compaction candidates 
   (CASSANDRA-2444)
 * validate CQL create keyspace options (CASSANDRA-2525)
 * fix nodetool setcompactionthroughput (CASSANDRA-2550)
 * move	gossip heartbeat back to its own thread (CASSANDRA-2554)
 * validate cql TRUNCATE columnfamily before truncating (CASSANDRA-2570)
 * fix batch_mutate for mixed standard-counter mutations (CASSANDRA-2457)
 * disallow making schema changes to system keyspace (CASSANDRA-2563)
 * fix sending mutation messages multiple times (CASSANDRA-2557)
 * fix incorrect use of NBHM.size in ReadCallback that could cause
   reads to time out even when responses were received (CASSAMDRA-2552)
 * trigger read repair correctly for LOCAL_QUORUM reads (CASSANDRA-2556)
 * Allow configuring the number of compaction thread (CASSANDRA-2558)
 * forceUserDefinedCompaction will attempt to compact what it is given
   even if the pessimistic estimate is that there is not enough disk space;
   automatic compactions will only compact 2 or more sstables (CASSANDRA-2575)
 * refuse to apply migrations with older timestamps than the current 
   schema (CASSANDRA-2536)
 * remove unframed Thrift transport option
 * include indexes in snapshots (CASSANDRA-2596)
 * improve ignoring of obsolete mutations in index maintenance (CASSANDRA-2401)
 * recognize attempt to drop just the index while leaving the column
   definition alone (CASSANDRA-2619)
  

0.8.0-beta1
 * remove Avro RPC support (CASSANDRA-926)
 * support for columns that act as incr/decr counters 
   (CASSANDRA-1072, 1937, 1944, 1936, 2101, 2093, 2288, 2105, 2384, 2236, 2342,
   2454)
 * CQL (CASSANDRA-1703, 1704, 1705, 1706, 1707, 1708, 1710, 1711, 1940, 
   2124, 2302, 2277, 2493)
 * avoid double RowMutation serialization on write path (CASSANDRA-1800)
 * make NetworkTopologyStrategy the default (CASSANDRA-1960)
 * configurable internode encryption (CASSANDRA-1567, 2152)
 * human readable column names in sstable2json output (CASSANDRA-1933)
 * change default JMX port to 7199 (CASSANDRA-2027)
 * backwards compatible internal messaging (CASSANDRA-1015)
 * atomic switch of memtables and sstables (CASSANDRA-2284)
 * add pluggable SeedProvider (CASSANDRA-1669)
 * Fix clustertool to not throw exception when calling get_endpoints (CASSANDRA-2437)
 * upgrade to thrift 0.6 (CASSANDRA-2412) 
 * repair works on a token range instead of full ring (CASSANDRA-2324)
 * purge tombstones from row cache (CASSANDRA-2305)
 * push replication_factor into strategy_options (CASSANDRA-1263)
 * give snapshots the same name on each node (CASSANDRA-1791)
 * remove "nodetool loadbalance" (CASSANDRA-2448)
 * multithreaded compaction (CASSANDRA-2191)
 * compaction throttling (CASSANDRA-2156)
 * add key type information and alias (CASSANDRA-2311, 2396)
 * cli no longer divides read_repair_chance by 100 (CASSANDRA-2458)
 * made CompactionInfo.getTaskType return an enum (CASSANDRA-2482)
 * add a server-wide cap on measured memtable memory usage and aggressively
   flush to keep under that threshold (CASSANDRA-2006)
 * add unified UUIDType (CASSANDRA-2233)
 * add off-heap row cache support (CASSANDRA-1969)


0.7.5
 * improvements/fixes to PIG driver (CASSANDRA-1618, CASSANDRA-2387,
   CASSANDRA-2465, CASSANDRA-2484)
 * validate index names (CASSANDRA-1761)
 * reduce contention on Table.flusherLock (CASSANDRA-1954)
 * try harder to detect failures during streaming, cleaning up temporary
   files more reliably (CASSANDRA-2088)
 * shut down server for OOM on a Thrift thread (CASSANDRA-2269)
 * fix tombstone handling in repair and sstable2json (CASSANDRA-2279)
 * preserve version when streaming data from old sstables (CASSANDRA-2283)
 * don't start repair if a neighboring node is marked as dead (CASSANDRA-2290)
 * purge tombstones from row cache (CASSANDRA-2305)
 * Avoid seeking when sstable2json exports the entire file (CASSANDRA-2318)
 * clear Built flag in system table when dropping an index (CASSANDRA-2320)
 * don't allow arbitrary argument for stress.java (CASSANDRA-2323)
 * validate values for index predicates in get_indexed_slice (CASSANDRA-2328)
 * queue secondary indexes for flush before the parent (CASSANDRA-2330)
 * allow job configuration to set the CL used in Hadoop jobs (CASSANDRA-2331)
 * add memtable_flush_queue_size defaulting to 4 (CASSANDRA-2333)
 * Allow overriding of initial_token, storage_port and rpc_port from system
   properties (CASSANDRA-2343)
 * fix comparator used for non-indexed secondary expressions in index scan
   (CASSANDRA-2347)
 * ensure size calculation and write phase of large-row compaction use
   the same threshold for TTL expiration (CASSANDRA-2349)
 * fix race when iterating CFs during add/drop (CASSANDRA-2350)
 * add ConsistencyLevel command to CLI (CASSANDRA-2354)
 * allow negative numbers in the cli (CASSANDRA-2358)
 * hard code serialVersionUID for tokens class (CASSANDRA-2361)
 * fix potential infinite loop in ByteBufferUtil.inputStream (CASSANDRA-2365)
 * fix encoding bugs in HintedHandoffManager, SystemTable when default
   charset is not UTF8 (CASSANDRA-2367)
 * avoids having removed node reappearing in Gossip (CASSANDRA-2371)
 * fix incorrect truncation of long to int when reading columns via block
   index (CASSANDRA-2376)
 * fix NPE during stream session (CASSANDRA-2377)
 * fix race condition that could leave orphaned data files when dropping CF or
   KS (CASSANDRA-2381)
 * fsync statistics component on write (CASSANDRA-2382)
 * fix duplicate results from CFS.scan (CASSANDRA-2406)
 * add IntegerType to CLI help (CASSANDRA-2414)
 * avoid caching token-only decoratedkeys (CASSANDRA-2416)
 * convert mmap assertion to if/throw so scrub can catch it (CASSANDRA-2417)
 * don't overwrite gc log (CASSANDR-2418)
 * invalidate row cache for streamed row to avoid inconsitencies
   (CASSANDRA-2420)
 * avoid copies in range/index scans (CASSANDRA-2425)
 * make sure we don't wipe data during cleanup if the node has not join
   the ring (CASSANDRA-2428)
 * Try harder to close files after compaction (CASSANDRA-2431)
 * re-set bootstrapped flag after move finishes (CASSANDRA-2435)
 * display validation_class in CLI 'describe keyspace' (CASSANDRA-2442)
 * make cleanup compactions cleanup the row cache (CASSANDRA-2451)
 * add column fields validation to scrub (CASSANDRA-2460)
 * use 64KB flush buffer instead of in_memory_compaction_limit (CASSANDRA-2463)
 * fix backslash substitutions in CLI (CASSANDRA-2492)
 * disable cache saving for system CFS (CASSANDRA-2502)
 * fixes for verifying destination availability under hinted conditions
   so UE can be thrown intead of timing out (CASSANDRA-2514)
 * fix update of validation class in column metadata (CASSANDRA-2512)
 * support LOCAL_QUORUM, EACH_QUORUM CLs outside of NTS (CASSANDRA-2516)
 * preserve version when streaming data from old sstables (CASSANDRA-2283)
 * fix backslash substitutions in CLI (CASSANDRA-2492)
 * count a row deletion as one operation towards memtable threshold 
   (CASSANDRA-2519)
 * support LOCAL_QUORUM, EACH_QUORUM CLs outside of NTS (CASSANDRA-2516)


0.7.4
 * add nodetool join command (CASSANDRA-2160)
 * fix secondary indexes on pre-existing or streamed data (CASSANDRA-2244)
 * initialize endpoint in gossiper earlier (CASSANDRA-2228)
 * add ability to write to Cassandra from Pig (CASSANDRA-1828)
 * add rpc_[min|max]_threads (CASSANDRA-2176)
 * add CL.TWO, CL.THREE (CASSANDRA-2013)
 * avoid exporting an un-requested row in sstable2json, when exporting 
   a key that does not exist (CASSANDRA-2168)
 * add incremental_backups option (CASSANDRA-1872)
 * add configurable row limit to Pig loadfunc (CASSANDRA-2276)
 * validate column values in batches as well as single-Column inserts
   (CASSANDRA-2259)
 * move sample schema from cassandra.yaml to schema-sample.txt,
   a cli scripts (CASSANDRA-2007)
 * avoid writing empty rows when scrubbing tombstoned rows (CASSANDRA-2296)
 * fix assertion error in range and index scans for CL < ALL
   (CASSANDRA-2282)
 * fix commitlog replay when flush position refers to data that didn't
   get synced before server died (CASSANDRA-2285)
 * fix fd leak in sstable2json with non-mmap'd i/o (CASSANDRA-2304)
 * reduce memory use during streaming of multiple sstables (CASSANDRA-2301)
 * purge tombstoned rows from cache after GCGraceSeconds (CASSANDRA-2305)
 * allow zero replicas in a NTS datacenter (CASSANDRA-1924)
 * make range queries respect snitch for local replicas (CASSANDRA-2286)
 * fix HH delivery when column index is larger than 2GB (CASSANDRA-2297)
 * make 2ary indexes use parent CF flush thresholds during initial build
   (CASSANDRA-2294)
 * update memtable_throughput to be a long (CASSANDRA-2158)


0.7.3
 * Keep endpoint state until aVeryLongTime (CASSANDRA-2115)
 * lower-latency read repair (CASSANDRA-2069)
 * add hinted_handoff_throttle_delay_in_ms option (CASSANDRA-2161)
 * fixes for cache save/load (CASSANDRA-2172, -2174)
 * Handle whole-row deletions in CFOutputFormat (CASSANDRA-2014)
 * Make memtable_flush_writers flush in parallel (CASSANDRA-2178)
 * Add compaction_preheat_key_cache option (CASSANDRA-2175)
 * refactor stress.py to have only one copy of the format string 
   used for creating row keys (CASSANDRA-2108)
 * validate index names for \w+ (CASSANDRA-2196)
 * Fix Cassandra cli to respect timeout if schema does not settle 
   (CASSANDRA-2187)
 * fix for compaction and cleanup writing old-format data into new-version 
   sstable (CASSANDRA-2211, -2216)
 * add nodetool scrub (CASSANDRA-2217, -2240)
 * fix sstable2json large-row pagination (CASSANDRA-2188)
 * fix EOFing on requests for the last bytes in a file (CASSANDRA-2213)
 * fix BufferedRandomAccessFile bugs (CASSANDRA-2218, -2241)
 * check for memtable flush_after_mins exceeded every 10s (CASSANDRA-2183)
 * fix cache saving on Windows (CASSANDRA-2207)
 * add validateSchemaAgreement call + synchronization to schema
   modification operations (CASSANDRA-2222)
 * fix for reversed slice queries on large rows (CASSANDRA-2212)
 * fat clients were writing local data (CASSANDRA-2223)
 * turn off string interning in json2sstable (CASSANDRA-2189)
 * set DEFAULT_MEMTABLE_LIFETIME_IN_MINS to 24h
 * improve detection and cleanup of partially-written sstables 
   (CASSANDRA-2206)
 * fix supercolumn de/serialization when subcolumn comparator is different
   from supercolumn's (CASSANDRA-2104)
 * fix starting up on Windows when CASSANDRA_HOME contains whitespace
   (CASSANDRA-2237)
 * add [get|set][row|key]cacheSavePeriod to JMX (CASSANDRA-2100)
 * fix Hadoop ColumnFamilyOutputFormat dropping of mutations
   when batch fills up (CASSANDRA-2255)
 * move file deletions off of scheduledtasks executor (CASSANDRA-2253)


0.7.2
 * copy DecoratedKey.key when inserting into caches to avoid retaining
   a reference to the underlying buffer (CASSANDRA-2102)
 * format subcolumn names with subcomparator (CASSANDRA-2136)
 * fix column bloom filter deserialization (CASSANDRA-2165)


0.7.1
 * refactor MessageDigest creation code. (CASSANDRA-2107)
 * buffer network stack to avoid inefficient small TCP messages while avoiding
   the nagle/delayed ack problem (CASSANDRA-1896)
 * check log4j configuration for changes every 10s (CASSANDRA-1525, 1907)
 * more-efficient cross-DC replication (CASSANDRA-1530, -2051, -2138)
 * avoid polluting page cache with commitlog or sstable writes
   and seq scan operations (CASSANDRA-1470)
 * add RMI authentication options to nodetool (CASSANDRA-1921)
 * make snitches configurable at runtime (CASSANDRA-1374)
 * retry hadoop split requests on connection failure (CASSANDRA-1927)
 * implement describeOwnership for BOP, COPP (CASSANDRA-1928)
 * make read repair behave as expected for ConsistencyLevel > ONE
   (CASSANDRA-982, 2038)
 * distributed test harness (CASSANDRA-1859, 1964)
 * reduce flush lock contention (CASSANDRA-1930)
 * optimize supercolumn deserialization (CASSANDRA-1891)
 * fix CFMetaData.apply to only compare objects of the same class 
   (CASSANDRA-1962)
 * allow specifying specific SSTables to compact from JMX (CASSANDRA-1963)
 * fix race condition in MessagingService.targets (CASSANDRA-1959, 2094, 2081)
 * refuse to open sstables from a future version (CASSANDRA-1935)
 * zero-copy reads (CASSANDRA-1714)
 * fix copy bounds for word Text in wordcount demo (CASSANDRA-1993)
 * fixes for contrib/javautils (CASSANDRA-1979)
 * check more frequently for memtable expiration (CASSANDRA-2000)
 * fix writing SSTable column count statistics (CASSANDRA-1976)
 * fix streaming of multiple CFs during bootstrap (CASSANDRA-1992)
 * explicitly set JVM GC new generation size with -Xmn (CASSANDRA-1968)
 * add short options for CLI flags (CASSANDRA-1565)
 * make keyspace argument to "describe keyspace" in CLI optional
   when authenticated to keyspace already (CASSANDRA-2029)
 * added option to specify -Dcassandra.join_ring=false on startup
   to allow "warm spare" nodes or performing JMX maintenance before
   joining the ring (CASSANDRA-526)
 * log migrations at INFO (CASSANDRA-2028)
 * add CLI verbose option in file mode (CASSANDRA-2030)
 * add single-line "--" comments to CLI (CASSANDRA-2032)
 * message serialization tests (CASSANDRA-1923)
 * switch from ivy to maven-ant-tasks (CASSANDRA-2017)
 * CLI attempts to block for new schema to propagate (CASSANDRA-2044)
 * fix potential overflow in nodetool cfstats (CASSANDRA-2057)
 * add JVM shutdownhook to sync commitlog (CASSANDRA-1919)
 * allow nodes to be up without being part of  normal traffic (CASSANDRA-1951)
 * fix CLI "show keyspaces" with null options on NTS (CASSANDRA-2049)
 * fix possible ByteBuffer race conditions (CASSANDRA-2066)
 * reduce garbage generated by MessagingService to prevent load spikes
   (CASSANDRA-2058)
 * fix math in RandomPartitioner.describeOwnership (CASSANDRA-2071)
 * fix deletion of sstable non-data components (CASSANDRA-2059)
 * avoid blocking gossip while deleting handoff hints (CASSANDRA-2073)
 * ignore messages from newer versions, keep track of nodes in gossip 
   regardless of version (CASSANDRA-1970)
 * cache writing moved to CompactionManager to reduce i/o contention and
   updated to use non-cache-polluting writes (CASSANDRA-2053)
 * page through large rows when exporting to JSON (CASSANDRA-2041)
 * add flush_largest_memtables_at and reduce_cache_sizes_at options
   (CASSANDRA-2142)
 * add cli 'describe cluster' command (CASSANDRA-2127)
 * add cli support for setting username/password at 'connect' command 
   (CASSANDRA-2111)
 * add -D option to Stress.java to allow reading hosts from a file 
   (CASSANDRA-2149)
 * bound hints CF throughput between 32M and 256M (CASSANDRA-2148)
 * continue starting when invalid saved cache entries are encountered
   (CASSANDRA-2076)
 * add max_hint_window_in_ms option (CASSANDRA-1459)


0.7.0-final
 * fix offsets to ByteBuffer.get (CASSANDRA-1939)


0.7.0-rc4
 * fix cli crash after backgrounding (CASSANDRA-1875)
 * count timeouts in storageproxy latencies, and include latency 
   histograms in StorageProxyMBean (CASSANDRA-1893)
 * fix CLI get recognition of supercolumns (CASSANDRA-1899)
 * enable keepalive on intra-cluster sockets (CASSANDRA-1766)
 * count timeouts towards dynamicsnitch latencies (CASSANDRA-1905)
 * Expose index-building status in JMX + cli schema description
   (CASSANDRA-1871)
 * allow [LOCAL|EACH]_QUORUM to be used with non-NetworkTopology 
   replication Strategies
 * increased amount of index locks for faster commitlog replay
 * collect secondary index tombstones immediately (CASSANDRA-1914)
 * revert commitlog changes from #1780 (CASSANDRA-1917)
 * change RandomPartitioner min token to -1 to avoid collision w/
   tokens on actual nodes (CASSANDRA-1901)
 * examine the right nibble when validating TimeUUID (CASSANDRA-1910)
 * include secondary indexes in cleanup (CASSANDRA-1916)
 * CFS.scrubDataDirectories should also cleanup invalid secondary indexes
   (CASSANDRA-1904)
 * ability to disable/enable gossip on nodes to force them down
   (CASSANDRA-1108)


0.7.0-rc3
 * expose getNaturalEndpoints in StorageServiceMBean taking byte[]
   key; RMI cannot serialize ByteBuffer (CASSANDRA-1833)
 * infer org.apache.cassandra.locator for replication strategy classes
   when not otherwise specified
 * validation that generates less garbage (CASSANDRA-1814)
 * add TTL support to CLI (CASSANDRA-1838)
 * cli defaults to bytestype for subcomparator when creating
   column families (CASSANDRA-1835)
 * unregister index MBeans when index is dropped (CASSANDRA-1843)
 * make ByteBufferUtil.clone thread-safe (CASSANDRA-1847)
 * change exception for read requests during bootstrap from 
   InvalidRequest to Unavailable (CASSANDRA-1862)
 * respect row-level tombstones post-flush in range scans
   (CASSANDRA-1837)
 * ReadResponseResolver check digests against each other (CASSANDRA-1830)
 * return InvalidRequest when remove of subcolumn without supercolumn
   is requested (CASSANDRA-1866)
 * flush before repair (CASSANDRA-1748)
 * SSTableExport validates key order (CASSANDRA-1884)
 * large row support for SSTableExport (CASSANDRA-1867)
 * Re-cache hot keys post-compaction without hitting disk (CASSANDRA-1878)
 * manage read repair in coordinator instead of data source, to
   provide latency information to dynamic snitch (CASSANDRA-1873)


0.7.0-rc2
 * fix live-column-count of slice ranges including tombstoned supercolumn 
   with live subcolumn (CASSANDRA-1591)
 * rename o.a.c.internal.AntientropyStage -> AntiEntropyStage,
   o.a.c.request.Request_responseStage -> RequestResponseStage,
   o.a.c.internal.Internal_responseStage -> InternalResponseStage
 * add AbstractType.fromString (CASSANDRA-1767)
 * require index_type to be present when specifying index_name
   on ColumnDef (CASSANDRA-1759)
 * fix add/remove index bugs in CFMetadata (CASSANDRA-1768)
 * rebuild Strategy during system_update_keyspace (CASSANDRA-1762)
 * cli updates prompt to ... in continuation lines (CASSANDRA-1770)
 * support multiple Mutations per key in hadoop ColumnFamilyOutputFormat
   (CASSANDRA-1774)
 * improvements to Debian init script (CASSANDRA-1772)
 * use local classloader to check for version.properties (CASSANDRA-1778)
 * Validate that column names in column_metadata are valid for the
   defined comparator, and decode properly in cli (CASSANDRA-1773)
 * use cross-platform newlines in cli (CASSANDRA-1786)
 * add ExpiringColumn support to sstable import/export (CASSANDRA-1754)
 * add flush for each append to periodic commitlog mode; added
   periodic_without_flush option to disable this (CASSANDRA-1780)
 * close file handle used for post-flush truncate (CASSANDRA-1790)
 * various code cleanup (CASSANDRA-1793, -1794, -1795)
 * fix range queries against wrapped range (CASSANDRA-1781)
 * fix consistencylevel calculations for NetworkTopologyStrategy
   (CASSANDRA-1804)
 * cli support index type enum names (CASSANDRA-1810)
 * improved validation of column_metadata (CASSANDRA-1813)
 * reads at ConsistencyLevel > 1 throw UnavailableException
   immediately if insufficient live nodes exist (CASSANDRA-1803)
 * copy bytebuffers for local writes to avoid retaining the entire
   Thrift frame (CASSANDRA-1801)
 * fix NPE adding index to column w/o prior metadata (CASSANDRA-1764)
 * reduce fat client timeout (CASSANDRA-1730)
 * fix botched merge of CASSANDRA-1316


0.7.0-rc1
 * fix compaction and flush races with schema updates (CASSANDRA-1715)
 * add clustertool, config-converter, sstablekeys, and schematool 
   Windows .bat files (CASSANDRA-1723)
 * reject range queries received during bootstrap (CASSANDRA-1739)
 * fix wrapping-range queries on non-minimum token (CASSANDRA-1700)
 * add nodetool cfhistogram (CASSANDRA-1698)
 * limit repaired ranges to what the nodes have in common (CASSANDRA-1674)
 * index scan treats missing columns as not matching secondary
   expressions (CASSANDRA-1745)
 * Fix misuse of DataOutputBuffer.getData in AntiEntropyService
   (CASSANDRA-1729)
 * detect and warn when obsolete version of JNA is present (CASSANDRA-1760)
 * reduce fat client timeout (CASSANDRA-1730)
 * cleanup smallest CFs first to increase free temp space for larger ones
   (CASSANDRA-1811)
 * Update windows .bat files to work outside of main Cassandra
   directory (CASSANDRA-1713)
 * fix read repair regression from 0.6.7 (CASSANDRA-1727)
 * more-efficient read repair (CASSANDRA-1719)
 * fix hinted handoff replay (CASSANDRA-1656)
 * log type of dropped messages (CASSANDRA-1677)
 * upgrade to SLF4J 1.6.1
 * fix ByteBuffer bug in ExpiringColumn.updateDigest (CASSANDRA-1679)
 * fix IntegerType.getString (CASSANDRA-1681)
 * make -Djava.net.preferIPv4Stack=true the default (CASSANDRA-628)
 * add INTERNAL_RESPONSE verb to differentiate from responses related
   to client requests (CASSANDRA-1685)
 * log tpstats when dropping messages (CASSANDRA-1660)
 * include unreachable nodes in describeSchemaVersions (CASSANDRA-1678)
 * Avoid dropping messages off the client request path (CASSANDRA-1676)
 * fix jna errno reporting (CASSANDRA-1694)
 * add friendlier error for UnknownHostException on startup (CASSANDRA-1697)
 * include jna dependency in RPM package (CASSANDRA-1690)
 * add --skip-keys option to stress.py (CASSANDRA-1696)
 * improve cli handling of non-string keys and column names 
   (CASSANDRA-1701, -1693)
 * r/m extra subcomparator line in cli keyspaces output (CASSANDRA-1712)
 * add read repair chance to cli "show keyspaces"
 * upgrade to ConcurrentLinkedHashMap 1.1 (CASSANDRA-975)
 * fix index scan routing (CASSANDRA-1722)
 * fix tombstoning of supercolumns in range queries (CASSANDRA-1734)
 * clear endpoint cache after updating keyspace metadata (CASSANDRA-1741)
 * fix wrapping-range queries on non-minimum token (CASSANDRA-1700)
 * truncate includes secondary indexes (CASSANDRA-1747)
 * retain reference to PendingFile sstables (CASSANDRA-1749)
 * fix sstableimport regression (CASSANDRA-1753)
 * fix for bootstrap when no non-system tables are defined (CASSANDRA-1732)
 * handle replica unavailability in index scan (CASSANDRA-1755)
 * fix service initialization order deadlock (CASSANDRA-1756)
 * multi-line cli commands (CASSANDRA-1742)
 * fix race between snapshot and compaction (CASSANDRA-1736)
 * add listEndpointsPendingHints, deleteHintsForEndpoint JMX methods 
   (CASSANDRA-1551)


0.7.0-beta3
 * add strategy options to describe_keyspace output (CASSANDRA-1560)
 * log warning when using randomly generated token (CASSANDRA-1552)
 * re-organize JMX into .db, .net, .internal, .request (CASSANDRA-1217)
 * allow nodes to change IPs between restarts (CASSANDRA-1518)
 * remember ring state between restarts by default (CASSANDRA-1518)
 * flush index built flag so we can read it before log replay (CASSANDRA-1541)
 * lock row cache updates to prevent race condition (CASSANDRA-1293)
 * remove assertion causing rare (and harmless) error messages in
   commitlog (CASSANDRA-1330)
 * fix moving nodes with no keyspaces defined (CASSANDRA-1574)
 * fix unbootstrap when no data is present in a transfer range (CASSANDRA-1573)
 * take advantage of AVRO-495 to simplify our avro IDL (CASSANDRA-1436)
 * extend authorization hierarchy to column family (CASSANDRA-1554)
 * deletion support in secondary indexes (CASSANDRA-1571)
 * meaningful error message for invalid replication strategy class 
   (CASSANDRA-1566)
 * allow keyspace creation with RF > N (CASSANDRA-1428)
 * improve cli error handling (CASSANDRA-1580)
 * add cache save/load ability (CASSANDRA-1417, 1606, 1647)
 * add StorageService.getDrainProgress (CASSANDRA-1588)
 * Disallow bootstrap to an in-use token (CASSANDRA-1561)
 * Allow dynamic secondary index creation and destruction (CASSANDRA-1532)
 * log auto-guessed memtable thresholds (CASSANDRA-1595)
 * add ColumnDef support to cli (CASSANDRA-1583)
 * reduce index sample time by 75% (CASSANDRA-1572)
 * add cli support for column, strategy metadata (CASSANDRA-1578, 1612)
 * add cli support for schema modification (CASSANDRA-1584)
 * delete temp files on failed compactions (CASSANDRA-1596)
 * avoid blocking for dead nodes during removetoken (CASSANDRA-1605)
 * remove ConsistencyLevel.ZERO (CASSANDRA-1607)
 * expose in-progress compaction type in jmx (CASSANDRA-1586)
 * removed IClock & related classes from internals (CASSANDRA-1502)
 * fix removing tokens from SystemTable on decommission and removetoken
   (CASSANDRA-1609)
 * include CF metadata in cli 'show keyspaces' (CASSANDRA-1613)
 * switch from Properties to HashMap in PropertyFileSnitch to
   avoid synchronization bottleneck (CASSANDRA-1481)
 * PropertyFileSnitch configuration file renamed to 
   cassandra-topology.properties
 * add cli support for get_range_slices (CASSANDRA-1088, CASSANDRA-1619)
 * Make memtable flush thresholds per-CF instead of global 
   (CASSANDRA-1007, 1637)
 * add cli support for binary data without CfDef hints (CASSANDRA-1603)
 * fix building SSTable statistics post-stream (CASSANDRA-1620)
 * fix potential infinite loop in 2ary index queries (CASSANDRA-1623)
 * allow creating NTS keyspaces with no replicas configured (CASSANDRA-1626)
 * add jmx histogram of sstables accessed per read (CASSANDRA-1624)
 * remove system_rename_column_family and system_rename_keyspace from the
   client API until races can be fixed (CASSANDRA-1630, CASSANDRA-1585)
 * add cli sanity tests (CASSANDRA-1582)
 * update GC settings in cassandra.bat (CASSANDRA-1636)
 * cli support for index queries (CASSANDRA-1635)
 * cli support for updating schema memtable settings (CASSANDRA-1634)
 * cli --file option (CASSANDRA-1616)
 * reduce automatically chosen memtable sizes by 50% (CASSANDRA-1641)
 * move endpoint cache from snitch to strategy (CASSANDRA-1643)
 * fix commitlog recovery deleting the newly-created segment as well as
   the old ones (CASSANDRA-1644)
 * upgrade to Thrift 0.5 (CASSANDRA-1367)
 * renamed CL.DCQUORUM to LOCAL_QUORUM and DCQUORUMSYNC to EACH_QUORUM
 * cli truncate support (CASSANDRA-1653)
 * update GC settings in cassandra.bat (CASSANDRA-1636)
 * avoid logging when a node's ip/token is gossipped back to it (CASSANDRA-1666)


0.7-beta2
 * always use UTF-8 for hint keys (CASSANDRA-1439)
 * remove cassandra.yaml dependency from Hadoop and Pig (CASSADRA-1322)
 * expose CfDef metadata in describe_keyspaces (CASSANDRA-1363)
 * restore use of mmap_index_only option (CASSANDRA-1241)
 * dropping a keyspace with no column families generated an error 
   (CASSANDRA-1378)
 * rename RackAwareStrategy to OldNetworkTopologyStrategy, RackUnawareStrategy 
   to SimpleStrategy, DatacenterShardStrategy to NetworkTopologyStrategy,
   AbstractRackAwareSnitch to AbstractNetworkTopologySnitch (CASSANDRA-1392)
 * merge StorageProxy.mutate, mutateBlocking (CASSANDRA-1396)
 * faster UUIDType, LongType comparisons (CASSANDRA-1386, 1393)
 * fix setting read_repair_chance from CLI addColumnFamily (CASSANDRA-1399)
 * fix updates to indexed columns (CASSANDRA-1373)
 * fix race condition leaving to FileNotFoundException (CASSANDRA-1382)
 * fix sharded lock hash on index write path (CASSANDRA-1402)
 * add support for GT/E, LT/E in subordinate index clauses (CASSANDRA-1401)
 * cfId counter got out of sync when CFs were added (CASSANDRA-1403)
 * less chatty schema updates (CASSANDRA-1389)
 * rename column family mbeans. 'type' will now include either 
   'IndexColumnFamilies' or 'ColumnFamilies' depending on the CFS type.
   (CASSANDRA-1385)
 * disallow invalid keyspace and column family names. This includes name that
   matches a '^\w+' regex. (CASSANDRA-1377)
 * use JNA, if present, to take snapshots (CASSANDRA-1371)
 * truncate hints if starting 0.7 for the first time (CASSANDRA-1414)
 * fix FD leak in single-row slicepredicate queries (CASSANDRA-1416)
 * allow index expressions against columns that are not part of the 
   SlicePredicate (CASSANDRA-1410)
 * config-converter properly handles snitches and framed support 
   (CASSANDRA-1420)
 * remove keyspace argument from multiget_count (CASSANDRA-1422)
 * allow specifying cassandra.yaml location as (local or remote) URL
   (CASSANDRA-1126)
 * fix using DynamicEndpointSnitch with NetworkTopologyStrategy
   (CASSANDRA-1429)
 * Add CfDef.default_validation_class (CASSANDRA-891)
 * fix EstimatedHistogram.max (CASSANDRA-1413)
 * quorum read optimization (CASSANDRA-1622)
 * handle zero-length (or missing) rows during HH paging (CASSANDRA-1432)
 * include secondary indexes during schema migrations (CASSANDRA-1406)
 * fix commitlog header race during schema change (CASSANDRA-1435)
 * fix ColumnFamilyStoreMBeanIterator to use new type name (CASSANDRA-1433)
 * correct filename generated by xml->yaml converter (CASSANDRA-1419)
 * add CMSInitiatingOccupancyFraction=75 and UseCMSInitiatingOccupancyOnly
   to default JVM options
 * decrease jvm heap for cassandra-cli (CASSANDRA-1446)
 * ability to modify keyspaces and column family definitions on a live cluster
   (CASSANDRA-1285)
 * support for Hadoop Streaming [non-jvm map/reduce via stdin/out]
   (CASSANDRA-1368)
 * Move persistent sstable stats from the system table to an sstable component
   (CASSANDRA-1430)
 * remove failed bootstrap attempt from pending ranges when gossip times
   it out after 1h (CASSANDRA-1463)
 * eager-create tcp connections to other cluster members (CASSANDRA-1465)
 * enumerate stages and derive stage from message type instead of 
   transmitting separately (CASSANDRA-1465)
 * apply reversed flag during collation from different data sources
   (CASSANDRA-1450)
 * make failure to remove commitlog segment non-fatal (CASSANDRA-1348)
 * correct ordering of drain operations so CL.recover is no longer 
   necessary (CASSANDRA-1408)
 * removed keyspace from describe_splits method (CASSANDRA-1425)
 * rename check_schema_agreement to describe_schema_versions
   (CASSANDRA-1478)
 * fix QUORUM calculation for RF > 3 (CASSANDRA-1487)
 * remove tombstones during non-major compactions when bloom filter
   verifies that row does not exist in other sstables (CASSANDRA-1074)
 * nodes that coordinated a loadbalance in the past could not be seen by
   newly added nodes (CASSANDRA-1467)
 * exposed endpoint states (gossip details) via jmx (CASSANDRA-1467)
 * ensure that compacted sstables are not included when new readers are
   instantiated (CASSANDRA-1477)
 * by default, calculate heap size and memtable thresholds at runtime (CASSANDRA-1469)
 * fix races dealing with adding/dropping keyspaces and column families in
   rapid succession (CASSANDRA-1477)
 * clean up of Streaming system (CASSANDRA-1503, 1504, 1506)
 * add options to configure Thrift socket keepalive and buffer sizes (CASSANDRA-1426)
 * make contrib CassandraServiceDataCleaner recursive (CASSANDRA-1509)
 * min, max compaction threshold are configurable and persistent 
   per-ColumnFamily (CASSANDRA-1468)
 * fix replaying the last mutation in a commitlog unnecessarily 
   (CASSANDRA-1512)
 * invoke getDefaultUncaughtExceptionHandler from DTPE with the original
   exception rather than the ExecutionException wrapper (CASSANDRA-1226)
 * remove Clock from the Thrift (and Avro) API (CASSANDRA-1501)
 * Close intra-node sockets when connection is broken (CASSANDRA-1528)
 * RPM packaging spec file (CASSANDRA-786)
 * weighted request scheduler (CASSANDRA-1485)
 * treat expired columns as deleted (CASSANDRA-1539)
 * make IndexInterval configurable (CASSANDRA-1488)
 * add describe_snitch to Thrift API (CASSANDRA-1490)
 * MD5 authenticator compares plain text submitted password with MD5'd
   saved property, instead of vice versa (CASSANDRA-1447)
 * JMX MessagingService pending and completed counts (CASSANDRA-1533)
 * fix race condition processing repair responses (CASSANDRA-1511)
 * make repair blocking (CASSANDRA-1511)
 * create EndpointSnitchInfo and MBean to expose rack and DC (CASSANDRA-1491)
 * added option to contrib/word_count to output results back to Cassandra
   (CASSANDRA-1342)
 * rewrite Hadoop ColumnFamilyRecordWriter to pool connections, retry to
   multiple Cassandra nodes, and smooth impact on the Cassandra cluster
   by using smaller batch sizes (CASSANDRA-1434)
 * fix setting gc_grace_seconds via CLI (CASSANDRA-1549)
 * support TTL'd index values (CASSANDRA-1536)
 * make removetoken work like decommission (CASSANDRA-1216)
 * make cli comparator-aware and improve quote rules (CASSANDRA-1523,-1524)
 * make nodetool compact and cleanup blocking (CASSANDRA-1449)
 * add memtable, cache information to GCInspector logs (CASSANDRA-1558)
 * enable/disable HintedHandoff via JMX (CASSANDRA-1550)
 * Ignore stray files in the commit log directory (CASSANDRA-1547)
 * Disallow bootstrap to an in-use token (CASSANDRA-1561)


0.7-beta1
 * sstable versioning (CASSANDRA-389)
 * switched to slf4j logging (CASSANDRA-625)
 * add (optional) expiration time for column (CASSANDRA-699)
 * access levels for authentication/authorization (CASSANDRA-900)
 * add ReadRepairChance to CF definition (CASSANDRA-930)
 * fix heisenbug in system tests, especially common on OS X (CASSANDRA-944)
 * convert to byte[] keys internally and all public APIs (CASSANDRA-767)
 * ability to alter schema definitions on a live cluster (CASSANDRA-44)
 * renamed configuration file to cassandra.xml, and log4j.properties to
   log4j-server.properties, which must now be loaded from
   the classpath (which is how our scripts in bin/ have always done it)
   (CASSANDRA-971)
 * change get_count to require a SlicePredicate. create multi_get_count
   (CASSANDRA-744)
 * re-organized endpointsnitch implementations and added SimpleSnitch
   (CASSANDRA-994)
 * Added preload_row_cache option (CASSANDRA-946)
 * add CRC to commitlog header (CASSANDRA-999)
 * removed deprecated batch_insert and get_range_slice methods (CASSANDRA-1065)
 * add truncate thrift method (CASSANDRA-531)
 * http mini-interface using mx4j (CASSANDRA-1068)
 * optimize away copy of sliced row on memtable read path (CASSANDRA-1046)
 * replace constant-size 2GB mmaped segments and special casing for index 
   entries spanning segment boundaries, with SegmentedFile that computes 
   segments that always contain entire entries/rows (CASSANDRA-1117)
 * avoid reading large rows into memory during compaction (CASSANDRA-16)
 * added hadoop OutputFormat (CASSANDRA-1101)
 * efficient Streaming (no more anticompaction) (CASSANDRA-579)
 * split commitlog header into separate file and add size checksum to
   mutations (CASSANDRA-1179)
 * avoid allocating a new byte[] for each mutation on replay (CASSANDRA-1219)
 * revise HH schema to be per-endpoint (CASSANDRA-1142)
 * add joining/leaving status to nodetool ring (CASSANDRA-1115)
 * allow multiple repair sessions per node (CASSANDRA-1190)
 * optimize away MessagingService for local range queries (CASSANDRA-1261)
 * make framed transport the default so malformed requests can't OOM the 
   server (CASSANDRA-475)
 * significantly faster reads from row cache (CASSANDRA-1267)
 * take advantage of row cache during range queries (CASSANDRA-1302)
 * make GCGraceSeconds a per-ColumnFamily value (CASSANDRA-1276)
 * keep persistent row size and column count statistics (CASSANDRA-1155)
 * add IntegerType (CASSANDRA-1282)
 * page within a single row during hinted handoff (CASSANDRA-1327)
 * push DatacenterShardStrategy configuration into keyspace definition,
   eliminating datacenter.properties. (CASSANDRA-1066)
 * optimize forward slices starting with '' and single-index-block name 
   queries by skipping the column index (CASSANDRA-1338)
 * streaming refactor (CASSANDRA-1189)
 * faster comparison for UUID types (CASSANDRA-1043)
 * secondary index support (CASSANDRA-749 and subtasks)
 * make compaction buckets deterministic (CASSANDRA-1265)


0.6.6
 * Allow using DynamicEndpointSnitch with RackAwareStrategy (CASSANDRA-1429)
 * remove the remaining vestiges of the unfinished DatacenterShardStrategy 
   (replaced by NetworkTopologyStrategy in 0.7)
   

0.6.5
 * fix key ordering in range query results with RandomPartitioner
   and ConsistencyLevel > ONE (CASSANDRA-1145)
 * fix for range query starting with the wrong token range (CASSANDRA-1042)
 * page within a single row during hinted handoff (CASSANDRA-1327)
 * fix compilation on non-sun JDKs (CASSANDRA-1061)
 * remove String.trim() call on row keys in batch mutations (CASSANDRA-1235)
 * Log summary of dropped messages instead of spamming log (CASSANDRA-1284)
 * add dynamic endpoint snitch (CASSANDRA-981)
 * fix streaming for keyspaces with hyphens in their name (CASSANDRA-1377)
 * fix errors in hard-coded bloom filter optKPerBucket by computing it
   algorithmically (CASSANDRA-1220
 * remove message deserialization stage, and uncap read/write stages
   so slow reads/writes don't block gossip processing (CASSANDRA-1358)
 * add jmx port configuration to Debian package (CASSANDRA-1202)
 * use mlockall via JNA, if present, to prevent Linux from swapping
   out parts of the JVM (CASSANDRA-1214)


0.6.4
 * avoid queuing multiple hint deliveries for the same endpoint
   (CASSANDRA-1229)
 * better performance for and stricter checking of UTF8 column names
   (CASSANDRA-1232)
 * extend option to lower compaction priority to hinted handoff
   as well (CASSANDRA-1260)
 * log errors in gossip instead of re-throwing (CASSANDRA-1289)
 * avoid aborting commitlog replay prematurely if a flushed-but-
   not-removed commitlog segment is encountered (CASSANDRA-1297)
 * fix duplicate rows being read during mapreduce (CASSANDRA-1142)
 * failure detection wasn't closing command sockets (CASSANDRA-1221)
 * cassandra-cli.bat works on windows (CASSANDRA-1236)
 * pre-emptively drop requests that cannot be processed within RPCTimeout
   (CASSANDRA-685)
 * add ack to Binary write verb and update CassandraBulkLoader
   to wait for acks for each row (CASSANDRA-1093)
 * added describe_partitioner Thrift method (CASSANDRA-1047)
 * Hadoop jobs no longer require the Cassandra storage-conf.xml
   (CASSANDRA-1280, CASSANDRA-1047)
 * log thread pool stats when GC is excessive (CASSANDRA-1275)
 * remove gossip message size limit (CASSANDRA-1138)
 * parallelize local and remote reads during multiget, and respect snitch 
   when determining whether to do local read for CL.ONE (CASSANDRA-1317)
 * fix read repair to use requested consistency level on digest mismatch,
   rather than assuming QUORUM (CASSANDRA-1316)
 * process digest mismatch re-reads in parallel (CASSANDRA-1323)
 * switch hints CF comparator to BytesType (CASSANDRA-1274)


0.6.3
 * retry to make streaming connections up to 8 times. (CASSANDRA-1019)
 * reject describe_ring() calls on invalid keyspaces (CASSANDRA-1111)
 * fix cache size calculation for size of 100% (CASSANDRA-1129)
 * fix cache capacity only being recalculated once (CASSANDRA-1129)
 * remove hourly scan of all hints on the off chance that the gossiper
   missed a status change; instead, expose deliverHintsToEndpoint to JMX
   so it can be done manually, if necessary (CASSANDRA-1141)
 * don't reject reads at CL.ALL (CASSANDRA-1152)
 * reject deletions to supercolumns in CFs containing only standard
   columns (CASSANDRA-1139)
 * avoid preserving login information after client disconnects
   (CASSANDRA-1057)
 * prefer sun jdk to openjdk in debian init script (CASSANDRA-1174)
 * detect partioner config changes between restarts and fail fast 
   (CASSANDRA-1146)
 * use generation time to resolve node token reassignment disagreements
   (CASSANDRA-1118)
 * restructure the startup ordering of Gossiper and MessageService to avoid
   timing anomalies (CASSANDRA-1160)
 * detect incomplete commit log hearders (CASSANDRA-1119)
 * force anti-entropy service to stream files on the stream stage to avoid
   sending streams out of order (CASSANDRA-1169)
 * remove inactive stream managers after AES streams files (CASSANDRA-1169)
 * allow removing entire row through batch_mutate Deletion (CASSANDRA-1027)
 * add JMX metrics for row-level bloom filter false positives (CASSANDRA-1212)
 * added a redhat init script to contrib (CASSANDRA-1201)
 * use midpoint when bootstrapping a new machine into range with not
   much data yet instead of random token (CASSANDRA-1112)
 * kill server on OOM in executor stage as well as Thrift (CASSANDRA-1226)
 * remove opportunistic repairs, when two machines with overlapping replica
   responsibilities happen to finish major compactions of the same CF near
   the same time.  repairs are now fully manual (CASSANDRA-1190)
 * add ability to lower compaction priority (default is no change from 0.6.2)
   (CASSANDRA-1181)


0.6.2
 * fix contrib/word_count build. (CASSANDRA-992)
 * split CommitLogExecutorService into BatchCommitLogExecutorService and 
   PeriodicCommitLogExecutorService (CASSANDRA-1014)
 * add latency histograms to CFSMBean (CASSANDRA-1024)
 * make resolving timestamp ties deterministic by using value bytes
   as a tiebreaker (CASSANDRA-1039)
 * Add option to turn off Hinted Handoff (CASSANDRA-894)
 * fix windows startup (CASSANDRA-948)
 * make concurrent_reads, concurrent_writes configurable at runtime via JMX
   (CASSANDRA-1060)
 * disable GCInspector on non-Sun JVMs (CASSANDRA-1061)
 * fix tombstone handling in sstable rows with no other data (CASSANDRA-1063)
 * fix size of row in spanned index entries (CASSANDRA-1056)
 * install json2sstable, sstable2json, and sstablekeys to Debian package
 * StreamingService.StreamDestinations wouldn't empty itself after streaming
   finished (CASSANDRA-1076)
 * added Collections.shuffle(splits) before returning the splits in 
   ColumnFamilyInputFormat (CASSANDRA-1096)
 * do not recalculate cache capacity post-compaction if it's been manually 
   modified (CASSANDRA-1079)
 * better defaults for flush sorter + writer executor queue sizes
   (CASSANDRA-1100)
 * windows scripts for SSTableImport/Export (CASSANDRA-1051)
 * windows script for nodetool (CASSANDRA-1113)
 * expose PhiConvictThreshold (CASSANDRA-1053)
 * make repair of RF==1 a no-op (CASSANDRA-1090)
 * improve default JVM GC options (CASSANDRA-1014)
 * fix SlicePredicate serialization inside Hadoop jobs (CASSANDRA-1049)
 * close Thrift sockets in Hadoop ColumnFamilyRecordReader (CASSANDRA-1081)


0.6.1
 * fix NPE in sstable2json when no excluded keys are given (CASSANDRA-934)
 * keep the replica set constant throughout the read repair process
   (CASSANDRA-937)
 * allow querying getAllRanges with empty token list (CASSANDRA-933)
 * fix command line arguments inversion in clustertool (CASSANDRA-942)
 * fix race condition that could trigger a false-positive assertion
   during post-flush discard of old commitlog segments (CASSANDRA-936)
 * fix neighbor calculation for anti-entropy repair (CASSANDRA-924)
 * perform repair even for small entropy differences (CASSANDRA-924)
 * Use hostnames in CFInputFormat to allow Hadoop's naive string-based
   locality comparisons to work (CASSANDRA-955)
 * cache read-only BufferedRandomAccessFile length to avoid
   3 system calls per invocation (CASSANDRA-950)
 * nodes with IPv6 (and no IPv4) addresses could not join cluster
   (CASSANDRA-969)
 * Retrieve the correct number of undeleted columns, if any, from
   a supercolumn in a row that had been deleted previously (CASSANDRA-920)
 * fix index scans that cross the 2GB mmap boundaries for both mmap
   and standard i/o modes (CASSANDRA-866)
 * expose drain via nodetool (CASSANDRA-978)


0.6.0-RC1
 * JMX drain to flush memtables and run through commit log (CASSANDRA-880)
 * Bootstrapping can skip ranges under the right conditions (CASSANDRA-902)
 * fix merging row versions in range_slice for CL > ONE (CASSANDRA-884)
 * default write ConsistencyLeven chaned from ZERO to ONE
 * fix for index entries spanning mmap buffer boundaries (CASSANDRA-857)
 * use lexical comparison if time part of TimeUUIDs are the same 
   (CASSANDRA-907)
 * bound read, mutation, and response stages to fix possible OOM
   during log replay (CASSANDRA-885)
 * Use microseconds-since-epoch (UTC) in cli, instead of milliseconds
 * Treat batch_mutate Deletion with null supercolumn as "apply this predicate 
   to top level supercolumns" (CASSANDRA-834)
 * Streaming destination nodes do not update their JMX status (CASSANDRA-916)
 * Fix internal RPC timeout calculation (CASSANDRA-911)
 * Added Pig loadfunc to contrib/pig (CASSANDRA-910)


0.6.0-beta3
 * fix compaction bucketing bug (CASSANDRA-814)
 * update windows batch file (CASSANDRA-824)
 * deprecate KeysCachedFraction configuration directive in favor
   of KeysCached; move to unified-per-CF key cache (CASSANDRA-801)
 * add invalidateRowCache to ColumnFamilyStoreMBean (CASSANDRA-761)
 * send Handoff hints to natural locations to reduce load on
   remaining nodes in a failure scenario (CASSANDRA-822)
 * Add RowWarningThresholdInMB configuration option to warn before very 
   large rows get big enough to threaten node stability, and -x option to
   be able to remove them with sstable2json if the warning is unheeded
   until it's too late (CASSANDRA-843)
 * Add logging of GC activity (CASSANDRA-813)
 * fix ConcurrentModificationException in commitlog discard (CASSANDRA-853)
 * Fix hardcoded row count in Hadoop RecordReader (CASSANDRA-837)
 * Add a jmx status to the streaming service and change several DEBUG
   messages to INFO (CASSANDRA-845)
 * fix classpath in cassandra-cli.bat for Windows (CASSANDRA-858)
 * allow re-specifying host, port to cassandra-cli if invalid ones
   are first tried (CASSANDRA-867)
 * fix race condition handling rpc timeout in the coordinator
   (CASSANDRA-864)
 * Remove CalloutLocation and StagingFileDirectory from storage-conf files 
   since those settings are no longer used (CASSANDRA-878)
 * Parse a long from RowWarningThresholdInMB instead of an int (CASSANDRA-882)
 * Remove obsolete ControlPort code from DatabaseDescriptor (CASSANDRA-886)
 * move skipBytes side effect out of assert (CASSANDRA-899)
 * add "double getLoad" to StorageServiceMBean (CASSANDRA-898)
 * track row stats per CF at compaction time (CASSANDRA-870)
 * disallow CommitLogDirectory matching a DataFileDirectory (CASSANDRA-888)
 * default key cache size is 200k entries, changed from 10% (CASSANDRA-863)
 * add -Dcassandra-foreground=yes to cassandra.bat
 * exit if cluster name is changed unexpectedly (CASSANDRA-769)


0.6.0-beta1/beta2
 * add batch_mutate thrift command, deprecating batch_insert (CASSANDRA-336)
 * remove get_key_range Thrift API, deprecated in 0.5 (CASSANDRA-710)
 * add optional login() Thrift call for authentication (CASSANDRA-547)
 * support fat clients using gossiper and StorageProxy to perform
   replication in-process [jvm-only] (CASSANDRA-535)
 * support mmapped I/O for reads, on by default on 64bit JVMs 
   (CASSANDRA-408, CASSANDRA-669)
 * improve insert concurrency, particularly during Hinted Handoff
   (CASSANDRA-658)
 * faster network code (CASSANDRA-675)
 * stress.py moved to contrib (CASSANDRA-635)
 * row caching [must be explicitly enabled per-CF in config] (CASSANDRA-678)
 * present a useful measure of compaction progress in JMX (CASSANDRA-599)
 * add bin/sstablekeys (CASSNADRA-679)
 * add ConsistencyLevel.ANY (CASSANDRA-687)
 * make removetoken remove nodes from gossip entirely (CASSANDRA-644)
 * add ability to set cache sizes at runtime (CASSANDRA-708)
 * report latency and cache hit rate statistics with lifetime totals
   instead of average over the last minute (CASSANDRA-702)
 * support get_range_slice for RandomPartitioner (CASSANDRA-745)
 * per-keyspace replication factory and replication strategy (CASSANDRA-620)
 * track latency in microseconds (CASSANDRA-733)
 * add describe_ Thrift methods, deprecating get_string_property and 
   get_string_list_property
 * jmx interface for tracking operation mode and streams in general.
   (CASSANDRA-709)
 * keep memtables in sorted order to improve range query performance
   (CASSANDRA-799)
 * use while loop instead of recursion when trimming sstables compaction list 
   to avoid blowing stack in pathological cases (CASSANDRA-804)
 * basic Hadoop map/reduce support (CASSANDRA-342)


0.5.1
 * ensure all files for an sstable are streamed to the same directory.
   (CASSANDRA-716)
 * more accurate load estimate for bootstrapping (CASSANDRA-762)
 * tolerate dead or unavailable bootstrap target on write (CASSANDRA-731)
 * allow larger numbers of keys (> 140M) in a sstable bloom filter
   (CASSANDRA-790)
 * include jvm argument improvements from CASSANDRA-504 in debian package
 * change streaming chunk size to 32MB to accomodate Windows XP limitations
   (was 64MB) (CASSANDRA-795)
 * fix get_range_slice returning results in the wrong order (CASSANDRA-781)
 

0.5.0 final
 * avoid attempting to delete temporary bootstrap files twice (CASSANDRA-681)
 * fix bogus NaN in nodeprobe cfstats output (CASSANDRA-646)
 * provide a policy for dealing with single thread executors w/ a full queue
   (CASSANDRA-694)
 * optimize inner read in MessagingService, vastly improving multiple-node
   performance (CASSANDRA-675)
 * wait for table flush before streaming data back to a bootstrapping node.
   (CASSANDRA-696)
 * keep track of bootstrapping sources by table so that bootstrapping doesn't 
   give the indication of finishing early (CASSANDRA-673)


0.5.0 RC3
 * commit the correct version of the patch for CASSANDRA-663


0.5.0 RC2 (unreleased)
 * fix bugs in converting get_range_slice results to Thrift 
   (CASSANDRA-647, CASSANDRA-649)
 * expose java.util.concurrent.TimeoutException in StorageProxy methods
   (CASSANDRA-600)
 * TcpConnectionManager was holding on to disconnected connections, 
   giving the false indication they were being used. (CASSANDRA-651)
 * Remove duplicated write. (CASSANDRA-662)
 * Abort bootstrap if IP is already in the token ring (CASSANDRA-663)
 * increase default commitlog sync period, and wait for last sync to 
   finish before submitting another (CASSANDRA-668)


0.5.0 RC1
 * Fix potential NPE in get_range_slice (CASSANDRA-623)
 * add CRC32 to commitlog entries (CASSANDRA-605)
 * fix data streaming on windows (CASSANDRA-630)
 * GC compacted sstables after cleanup and compaction (CASSANDRA-621)
 * Speed up anti-entropy validation (CASSANDRA-629)
 * Fix anti-entropy assertion error (CASSANDRA-639)
 * Fix pending range conflicts when bootstapping or moving
   multiple nodes at once (CASSANDRA-603)
 * Handle obsolete gossip related to node movement in the case where
   one or more nodes is down when the movement occurs (CASSANDRA-572)
 * Include dead nodes in gossip to avoid a variety of problems
   and fix HH to removed nodes (CASSANDRA-634)
 * return an InvalidRequestException for mal-formed SlicePredicates
   (CASSANDRA-643)
 * fix bug determining closest neighbor for use in multiple datacenters
   (CASSANDRA-648)
 * Vast improvements in anticompaction speed (CASSANDRA-607)
 * Speed up log replay and writes by avoiding redundant serializations
   (CASSANDRA-652)


0.5.0 beta 2
 * Bootstrap improvements (several tickets)
 * add nodeprobe repair anti-entropy feature (CASSANDRA-193, CASSANDRA-520)
 * fix possibility of partition when many nodes restart at once
   in clusters with multiple seeds (CASSANDRA-150)
 * fix NPE in get_range_slice when no data is found (CASSANDRA-578)
 * fix potential NPE in hinted handoff (CASSANDRA-585)
 * fix cleanup of local "system" keyspace (CASSANDRA-576)
 * improve computation of cluster load balance (CASSANDRA-554)
 * added super column read/write, column count, and column/row delete to
   cassandra-cli (CASSANDRA-567, CASSANDRA-594)
 * fix returning live subcolumns of deleted supercolumns (CASSANDRA-583)
 * respect JAVA_HOME in bin/ scripts (several tickets)
 * add StorageService.initClient for fat clients on the JVM (CASSANDRA-535)
   (see contrib/client_only for an example of use)
 * make consistency_level functional in get_range_slice (CASSANDRA-568)
 * optimize key deserialization for RandomPartitioner (CASSANDRA-581)
 * avoid GCing tombstones except on major compaction (CASSANDRA-604)
 * increase failure conviction threshold, resulting in less nodes
   incorrectly (and temporarily) marked as down (CASSANDRA-610)
 * respect memtable thresholds during log replay (CASSANDRA-609)
 * support ConsistencyLevel.ALL on read (CASSANDRA-584)
 * add nodeprobe removetoken command (CASSANDRA-564)


0.5.0 beta
 * Allow multiple simultaneous flushes, improving flush throughput 
   on multicore systems (CASSANDRA-401)
 * Split up locks to improve write and read throughput on multicore systems
   (CASSANDRA-444, CASSANDRA-414)
 * More efficient use of memory during compaction (CASSANDRA-436)
 * autobootstrap option: when enabled, all non-seed nodes will attempt
   to bootstrap when started, until bootstrap successfully
   completes. -b option is removed.  (CASSANDRA-438)
 * Unless a token is manually specified in the configuration xml,
   a bootstraping node will use a token that gives it half the
   keys from the most-heavily-loaded node in the cluster,
   instead of generating a random token. 
   (CASSANDRA-385, CASSANDRA-517)
 * Miscellaneous bootstrap fixes (several tickets)
 * Ability to change a node's token even after it has data on it
   (CASSANDRA-541)
 * Ability to decommission a live node from the ring (CASSANDRA-435)
 * Semi-automatic loadbalancing via nodeprobe (CASSANDRA-192)
 * Add ability to set compaction thresholds at runtime via
   JMX / nodeprobe.  (CASSANDRA-465)
 * Add "comment" field to ColumnFamily definition. (CASSANDRA-481)
 * Additional JMX metrics (CASSANDRA-482)
 * JSON based export and import tools (several tickets)
 * Hinted Handoff fixes (several tickets)
 * Add key cache to improve read performance (CASSANDRA-423)
 * Simplified construction of custom ReplicationStrategy classes
   (CASSANDRA-497)
 * Graphical application (Swing) for ring integrity verification and 
   visualization was added to contrib (CASSANDRA-252)
 * Add DCQUORUM, DCQUORUMSYNC consistency levels and corresponding
   ReplicationStrategy / EndpointSnitch classes.  Experimental.
   (CASSANDRA-492)
 * Web client interface added to contrib (CASSANDRA-457)
 * More-efficient flush for Random, CollatedOPP partitioners 
   for normal writes (CASSANDRA-446) and bulk load (CASSANDRA-420)
 * Add MemtableFlushAfterMinutes, a global replacement for the old 
   per-CF FlushPeriodInMinutes setting (CASSANDRA-463)
 * optimizations to slice reading (CASSANDRA-350) and supercolumn
   queries (CASSANDRA-510)
 * force binding to given listenaddress for nodes with multiple
   interfaces (CASSANDRA-546)
 * stress.py benchmarking tool improvements (several tickets)
 * optimized replica placement code (CASSANDRA-525)
 * faster log replay on restart (CASSANDRA-539, CASSANDRA-540)
 * optimized local-node writes (CASSANDRA-558)
 * added get_range_slice, deprecating get_key_range (CASSANDRA-344)
 * expose TimedOutException to thrift (CASSANDRA-563)
 

0.4.2
 * Add validation disallowing null keys (CASSANDRA-486)
 * Fix race conditions in TCPConnectionManager (CASSANDRA-487)
 * Fix using non-utf8-aware comparison as a sanity check.
   (CASSANDRA-493)
 * Improve default garbage collector options (CASSANDRA-504)
 * Add "nodeprobe flush" (CASSANDRA-505)
 * remove NotFoundException from get_slice throws list (CASSANDRA-518)
 * fix get (not get_slice) of entire supercolumn (CASSANDRA-508)
 * fix null token during bootstrap (CASSANDRA-501)


0.4.1
 * Fix FlushPeriod columnfamily configuration regression
   (CASSANDRA-455)
 * Fix long column name support (CASSANDRA-460)
 * Fix for serializing a row that only contains tombstones
   (CASSANDRA-458)
 * Fix for discarding unneeded commitlog segments (CASSANDRA-459)
 * Add SnapshotBeforeCompaction configuration option (CASSANDRA-426)
 * Fix compaction abort under insufficient disk space (CASSANDRA-473)
 * Fix reading subcolumn slice from tombstoned CF (CASSANDRA-484)
 * Fix race condition in RVH causing occasional NPE (CASSANDRA-478)


0.4.0
 * fix get_key_range problems when a node is down (CASSANDRA-440)
   and add UnavailableException to more Thrift methods
 * Add example EndPointSnitch contrib code (several tickets)


0.4.0 RC2
 * fix SSTable generation clash during compaction (CASSANDRA-418)
 * reject method calls with null parameters (CASSANDRA-308)
 * properly order ranges in nodeprobe output (CASSANDRA-421)
 * fix logging of certain errors on executor threads (CASSANDRA-425)


0.4.0 RC1
 * Bootstrap feature is live; use -b on startup (several tickets)
 * Added multiget api (CASSANDRA-70)
 * fix Deadlock with SelectorManager.doProcess and TcpConnection.write
   (CASSANDRA-392)
 * remove key cache b/c of concurrency bugs in third-party
   CLHM library (CASSANDRA-405)
 * update non-major compaction logic to use two threshold values
   (CASSANDRA-407)
 * add periodic / batch commitlog sync modes (several tickets)
 * inline BatchMutation into batch_insert params (CASSANDRA-403)
 * allow setting the logging level at runtime via mbean (CASSANDRA-402)
 * change default comparator to BytesType (CASSANDRA-400)
 * add forwards-compatible ConsistencyLevel parameter to get_key_range
   (CASSANDRA-322)
 * r/m special case of blocking for local destination when writing with 
   ConsistencyLevel.ZERO (CASSANDRA-399)
 * Fixes to make BinaryMemtable [bulk load interface] useful (CASSANDRA-337);
   see contrib/bmt_example for an example of using it.
 * More JMX properties added (several tickets)
 * Thrift changes (several tickets)
    - Merged _super get methods with the normal ones; return values
      are now of ColumnOrSuperColumn.
    - Similarly, merged batch_insert_super into batch_insert.



0.4.0 beta
 * On-disk data format has changed to allow billions of keys/rows per
   node instead of only millions
 * Multi-keyspace support
 * Scan all sstables for all queries to avoid situations where
   different types of operation on the same ColumnFamily could
   disagree on what data was present
 * Snapshot support via JMX
 * Thrift API has changed a _lot_:
    - removed time-sorted CFs; instead, user-defined comparators
      may be defined on the column names, which are now byte arrays.
      Default comparators are provided for UTF8, Bytes, Ascii, Long (i64),
      and UUID types.
    - removed colon-delimited strings in thrift api in favor of explicit
      structs such as ColumnPath, ColumnParent, etc.  Also normalized
      thrift struct and argument naming.
    - Added columnFamily argument to get_key_range.
    - Change signature of get_slice to accept starting and ending
      columns as well as an offset.  (This allows use of indexes.)
      Added "ascending" flag to allow reasonably-efficient reverse
      scans as well.  Removed get_slice_by_range as redundant.
    - get_key_range operates on one CF at a time
    - changed `block` boolean on insert methods to ConsistencyLevel enum,
      with options of NONE, ONE, QUORUM, and ALL.
    - added similar consistency_level parameter to read methods
    - column-name-set slice with no names given now returns zero columns
      instead of all of them.  ("all" can run your server out of memory.
      use a range-based slice with a high max column count instead.)
 * Removed the web interface. Node information can now be obtained by 
   using the newly introduced nodeprobe utility.
 * More JMX stats
 * Remove magic values from internals (e.g. special key to indicate
   when to flush memtables)
 * Rename configuration "table" to "keyspace"
 * Moved to crash-only design; no more shutdown (just kill the process)
 * Lots of bug fixes

Full list of issues resolved in 0.4 is at https://issues.apache.org/jira/secure/IssueNavigator.jspa?reset=true&&pid=12310865&fixfor=12313862&resolution=1&sorter/field=issuekey&sorter/order=DESC


0.3.0 RC3
 * Fix potential deadlock under load in TCPConnection.
   (CASSANDRA-220)


0.3.0 RC2
 * Fix possible data loss when server is stopped after replaying
   log but before new inserts force memtable flush.
   (CASSANDRA-204)
 * Added BUGS file


0.3.0 RC1
 * Range queries on keys, including user-defined key collation
 * Remove support
 * Workarounds for a weird bug in JDK select/register that seems
   particularly common on VM environments. Cassandra should deploy
   fine on EC2 now
 * Much improved infrastructure: the beginnings of a decent test suite
   ("ant test" for unit tests; "nosetests" for system tests), code
   coverage reporting, etc.
 * Expanded node status reporting via JMX
 * Improved error reporting/logging on both server and client
 * Reduced memory footprint in default configuration
 * Combined blocking and non-blocking versions of insert APIs
 * Added FlushPeriodInMinutes configuration parameter to force
   flushing of infrequently-updated ColumnFamilies<|MERGE_RESOLUTION|>--- conflicted
+++ resolved
@@ -1,17 +1,17 @@
+1.1-dev
+ * off-heap cache to use sun.misc.Unsafe instead of JNA (CASSANDRA-3271)
+
+
 1.0.1
  * describe_ring should include datacenter/topology information (CASSANDRA-2882)
  * Thrift sockets are not properly buffered (CASSANDRA-3261)
  * performance improvement for bytebufferutil compare function (CASSANDRA-3286)
  * add system.versions ColumnFamily (CASSANDRA-3140)
-<<<<<<< HEAD
- * off-heap cache to use sun.misc.Unsafe instead of JNA (CASSANDRA-3271)
-=======
  * (CQL) update grammar to require key clause in DELETE statement
    (CASSANDRA-3349)
  * (CQL) allow numeric keyspace names in USE statement (CASSANDRA-3350)
  * reduce network copies (CASSANDRA-3333)
 
->>>>>>> 787f9d65
 
 1.0.0-final
  * close scrubbed sstable fd before deleting it (CASSANDRA-3318)
