3.10
 * Remove outboundBindAny configuration property (CASSANDRA-12673)
 * Use correct bounds for all-data range when filtering (CASSANDRA-12666)
 * Remove timing window in test case (CASSANDRA-12875)
 * Resolve unit testing without JCE security libraries installed (CASSANDRA-12945)
 * Fix inconsistencies in cassandra-stress load balancing policy (CASSANDRA-12919)
 * Fix validation of non-frozen UDT cells (CASSANDRA-12916)
 * Don't shut down socket input/output on StreamSession (CASSANDRA-12903)
 * Fix Murmur3PartitionerTest (CASSANDRA-12858)
 * Move cqlsh syntax rules into separate module and allow easier customization (CASSANDRA-12897)
 * Fix CommitLogSegmentManagerTest (CASSANDRA-12283)
 * Fix cassandra-stress truncate option (CASSANDRA-12695)
 * Fix crossNode value when receiving messages (CASSANDRA-12791)
 * Don't load MX4J beans twice (CASSANDRA-12869)
 * Extend native protocol request flags, add versions to SUPPORTED, and introduce ProtocolVersion enum (CASSANDRA-12838)
 * Set JOINING mode when running pre-join tasks (CASSANDRA-12836)
 * remove net.mintern.primitive library due to license issue (CASSANDRA-12845)
 * Properly format IPv6 addresses when logging JMX service URL (CASSANDRA-12454)
 * Optimize the vnode allocation for single replica per DC (CASSANDRA-12777)
 * Use non-token restrictions for bounds when token restrictions are overridden (CASSANDRA-12419)
 * Fix CQLSH auto completion for PER PARTITION LIMIT (CASSANDRA-12803)
 * Use different build directories for Eclipse and Ant (CASSANDRA-12466)
 * Avoid potential AttributeError in cqlsh due to no table metadata (CASSANDRA-12815)
 * Fix RandomReplicationAwareTokenAllocatorTest.testExistingCluster (CASSANDRA-12812)
 * Upgrade commons-codec to 1.9 (CASSANDRA-12790)
 * Make the fanout size for LeveledCompactionStrategy to be configurable (CASSANDRA-11550)
 * Add duration data type (CASSANDRA-11873)
 * Fix timeout in ReplicationAwareTokenAllocatorTest (CASSANDRA-12784)
 * Improve sum aggregate functions (CASSANDRA-12417)
 * Make cassandra.yaml docs for batch_size_*_threshold_in_kb reflect changes in CASSANDRA-10876 (CASSANDRA-12761)
 * cqlsh fails to format collections when using aliases (CASSANDRA-11534)
 * Check for hash conflicts in prepared statements (CASSANDRA-12733)
 * Exit query parsing upon first error (CASSANDRA-12598)
 * Fix cassandra-stress to use single seed in UUID generation (CASSANDRA-12729)
 * CQLSSTableWriter does not allow Update statement (CASSANDRA-12450)
 * Config class uses boxed types but DD exposes primitive types (CASSANDRA-12199)
 * Add pre- and post-shutdown hooks to Storage Service (CASSANDRA-12461)
 * Add hint delivery metrics (CASSANDRA-12693)
 * Remove IndexInfo cache from FileIndexInfoRetriever (CASSANDRA-12731)
 * ColumnIndex does not reuse buffer (CASSANDRA-12502)
 * cdc column addition still breaks schema migration tasks (CASSANDRA-12697)
 * Upgrade metrics-reporter dependencies (CASSANDRA-12089)
 * Tune compaction thread count via nodetool (CASSANDRA-12248)
 * Add +=/-= shortcut syntax for update queries (CASSANDRA-12232)
 * Include repair session IDs in repair start message (CASSANDRA-12532)
 * Add a blocking task to Index, run before joining the ring (CASSANDRA-12039)
 * Fix NPE when using CQLSSTableWriter (CASSANDRA-12667)
 * Support optional backpressure strategies at the coordinator (CASSANDRA-9318)
 * Make randompartitioner work with new vnode allocation (CASSANDRA-12647)
 * Fix cassandra-stress graphing (CASSANDRA-12237)
 * Allow filtering on partition key columns for queries without secondary indexes (CASSANDRA-11031)
 * Fix Cassandra Stress reporting thread model and precision (CASSANDRA-12585)
 * Add JMH benchmarks.jar (CASSANDRA-12586)
 * Cleanup uses of AlterTableStatementColumn (CASSANDRA-12567)
 * Add keep-alive to streaming (CASSANDRA-11841)
 * Tracing payload is passed through newSession(..) (CASSANDRA-11706)
 * avoid deleting non existing sstable files and improve related log messages (CASSANDRA-12261)
 * json/yaml output format for nodetool compactionhistory (CASSANDRA-12486)
 * Retry all internode messages once after a connection is
   closed and reopened (CASSANDRA-12192)
 * Add support to rebuild from targeted replica (CASSANDRA-9875)
 * Add sequence distribution type to cassandra stress (CASSANDRA-12490)
 * "SELECT * FROM foo LIMIT ;" does not error out (CASSANDRA-12154)
 * Define executeLocally() at the ReadQuery Level (CASSANDRA-12474)
 * Extend read/write failure messages with a map of replica addresses
   to error codes in the v5 native protocol (CASSANDRA-12311)
 * Fix rebuild of SASI indexes with existing index files (CASSANDRA-12374)
 * Let DatabaseDescriptor not implicitly startup services (CASSANDRA-9054, 12550)
 * Fix clustering indexes in presence of static columns in SASI (CASSANDRA-12378)
 * Fix queries on columns with reversed type on SASI indexes (CASSANDRA-12223)
 * Added slow query log (CASSANDRA-12403)
 * Count full coordinated request against timeout (CASSANDRA-12256)
 * Allow TTL with null value on insert and update (CASSANDRA-12216)
 * Make decommission operation resumable (CASSANDRA-12008)
 * Add support to one-way targeted repair (CASSANDRA-9876)
 * Remove clientutil jar (CASSANDRA-11635)
 * Fix compaction throughput throttle (CASSANDRA-12366, CASSANDRA-12717)
 * Delay releasing Memtable memory on flush until PostFlush has finished running (CASSANDRA-12358)
 * Cassandra stress should dump all setting on startup (CASSANDRA-11914)
 * Make it possible to compact a given token range (CASSANDRA-10643)
 * Allow updating DynamicEndpointSnitch properties via JMX (CASSANDRA-12179)
 * Collect metrics on queries by consistency level (CASSANDRA-7384)
 * Add support for GROUP BY to SELECT statement (CASSANDRA-10707)
 * Deprecate memtable_cleanup_threshold and update default for memtable_flush_writers (CASSANDRA-12228)
 * Upgrade to OHC 0.4.4 (CASSANDRA-12133)
 * Add version command to cassandra-stress (CASSANDRA-12258)
 * Create compaction-stress tool (CASSANDRA-11844)
 * Garbage-collecting compaction operation and schema option (CASSANDRA-7019)
 * Add beta protocol flag for v5 native protocol (CASSANDRA-12142)
 * Support filtering on non-PRIMARY KEY columns in the CREATE
   MATERIALIZED VIEW statement's WHERE clause (CASSANDRA-10368)
 * Unify STDOUT and SYSTEMLOG logback format (CASSANDRA-12004)
 * COPY FROM should raise error for non-existing input files (CASSANDRA-12174)
 * Faster write path (CASSANDRA-12269)
 * Option to leave omitted columns in INSERT JSON unset (CASSANDRA-11424)
 * Support json/yaml output in nodetool tpstats (CASSANDRA-12035)
 * Expose metrics for successful/failed authentication attempts (CASSANDRA-10635)
 * Prepend snapshot name with "truncated" or "dropped" when a snapshot
   is taken before truncating or dropping a table (CASSANDRA-12178)
 * Optimize RestrictionSet (CASSANDRA-12153)
 * cqlsh does not automatically downgrade CQL version (CASSANDRA-12150)
 * Omit (de)serialization of state variable in UDAs (CASSANDRA-9613)
 * Create a system table to expose prepared statements (CASSANDRA-8831)
 * Reuse DataOutputBuffer from ColumnIndex (CASSANDRA-11970)
 * Remove DatabaseDescriptor dependency from SegmentedFile (CASSANDRA-11580)
 * Add supplied username to authentication error messages (CASSANDRA-12076)
 * Remove pre-startup check for open JMX port (CASSANDRA-12074)
 * Remove compaction Severity from DynamicEndpointSnitch (CASSANDRA-11738)
 * Restore resumable hints delivery (CASSANDRA-11960)
 * Properly report LWT contention (CASSANDRA-12626)
Merged from 3.0:
 * Mark MVs as built after successful bootstrap (CASSANDRA-12984)
 * Estimated TS drop-time histogram updated with Cell.NO_DELETION_TIME (CASSANDRA-13040)
 * Nodetool compactionstats fails with NullPointerException (CASSANDRA-13021)
 * Thread local pools never cleaned up (CASSANDRA-13033)
 * Set RPC_READY to false when draining or if a node is marked as shutdown (CASSANDRA-12781)
 * CQL often queries static columns unnecessarily (CASSANDRA-12768)
 * Make sure sstables only get committed when it's safe to discard commit log records (CASSANDRA-12956)
 * Reject default_time_to_live option when creating or altering MVs (CASSANDRA-12868)
 * Nodetool should use a more sane max heap size (CASSANDRA-12739)
 * LocalToken ensures token values are cloned on heap (CASSANDRA-12651)
 * AnticompactionRequestSerializer serializedSize is incorrect (CASSANDRA-12934)
 * Prevent reloading of logback.xml from UDF sandbox (CASSANDRA-12535)
 * Reenable HeapPool (CASSANDRA-12900)
<<<<<<< HEAD
=======
Merged from 2.2:
 * Temporarily fix bug that creates commit log when running offline tools (CASSANDRA-8616)
 * Reduce granuality of OpOrder.Group during index build (CASSANDRA-12796)
 * Test bind parameters and unset parameters in InsertUpdateIfConditionTest (CASSANDRA-12980)
 * Do not specify local address on outgoing connection when listen_on_broadcast_address is set (CASSANDRA-12673)
 * Use saved tokens when setting local tokens on StorageService.joinRing (CASSANDRA-12935)
 * cqlsh: fix DESC TYPES errors (CASSANDRA-12914)
 * Fix leak on skipped SSTables in sstableupgrade (CASSANDRA-12899)
 * Avoid blocking gossip during pending range calculation (CASSANDRA-12281)


3.0.10
 * Disallow offheap_buffers memtable allocation (CASSANDRA-11039)
 * Fix CommitLogSegmentManagerTest (CASSANDRA-12283)
>>>>>>> 0fe82be8
 * Pass root cause to CorruptBlockException when uncompression failed (CASSANDRA-12889)
 * Batch with multiple conditional updates for the same partition causes AssertionError (CASSANDRA-12867)
 * Make AbstractReplicationStrategy extendable from outside its package (CASSANDRA-12788)
 * Don't tell users to turn off consistent rangemovements during rebuild. (CASSANDRA-12296)
 * Fix CommitLogTest.testDeleteIfNotDirty (CASSANDRA-12854)
 * Avoid deadlock due to MV lock contention (CASSANDRA-12689)
 * Fix for KeyCacheCqlTest flakiness (CASSANDRA-12801)
 * Include SSTable filename in compacting large row message (CASSANDRA-12384)
 * Fix potential socket leak (CASSANDRA-12329, CASSANDRA-12330)
 * Fix ViewTest.testCompaction (CASSANDRA-12789)
 * Improve avg aggregate functions (CASSANDRA-12417)
 * Preserve quoted reserved keyword column names in MV creation (CASSANDRA-11803)
 * nodetool stopdaemon errors out (CASSANDRA-12646)
 * Split materialized view mutations on build to prevent OOM (CASSANDRA-12268)
 * mx4j does not work in 3.0.8 (CASSANDRA-12274)
 * Abort cqlsh copy-from in case of no answer after prolonged period of time (CASSANDRA-12740)
 * Avoid sstable corrupt exception due to dropped static column (CASSANDRA-12582)
 * Make stress use client mode to avoid checking commit log size on startup (CASSANDRA-12478)
 * Fix exceptions with new vnode allocation (CASSANDRA-12715)
 * Unify drain and shutdown processes (CASSANDRA-12509)
 * Fix NPE in ComponentOfSlice.isEQ() (CASSANDRA-12706)
 * Fix failure in LogTransactionTest (CASSANDRA-12632)
 * Fix potentially incomplete non-frozen UDT values when querying with the
   full primary key specified (CASSANDRA-12605)
 * Make sure repaired tombstones are dropped when only_purge_repaired_tombstones is enabled (CASSANDRA-12703)
 * Skip writing MV mutations to commitlog on mutation.applyUnsafe() (CASSANDRA-11670)
 * Establish consistent distinction between non-existing partition and NULL value for LWTs on static columns (CASSANDRA-12060)
 * Extend ColumnIdentifier.internedInstances key to include the type that generated the byte buffer (CASSANDRA-12516)
 * Handle composite prefixes with final EOC=0 as in 2.x and refactor LegacyLayout.decodeBound (CASSANDRA-12423)
 * select_distinct_with_deletions_test failing on non-vnode environments (CASSANDRA-11126)
 * Stack Overflow returned to queries while upgrading (CASSANDRA-12527)
 * Fix legacy regex for temporary files from 2.2 (CASSANDRA-12565)
 * Add option to state current gc_grace_seconds to tools/bin/sstablemetadata (CASSANDRA-12208)
 * Fix file system race condition that may cause LogAwareFileLister to fail to classify files (CASSANDRA-11889)
 * Fix file handle leaks due to simultaneous compaction/repair and
   listing snapshots, calculating snapshot sizes, or making schema
   changes (CASSANDRA-11594)
 * Fix nodetool repair exits with 0 for some errors (CASSANDRA-12508)
 * Do not shut down BatchlogManager twice during drain (CASSANDRA-12504)
 * Disk failure policy should not be invoked on out of space (CASSANDRA-12385)
 * Calculate last compacted key on startup (CASSANDRA-6216)
 * Add schema to snapshot manifest, add USING TIMESTAMP clause to ALTER TABLE statements (CASSANDRA-7190)
 * If CF has no clustering columns, any row cache is full partition cache (CASSANDRA-12499)
 * Correct log message for statistics of offheap memtable flush (CASSANDRA-12776)
 * Explicitly set locale for string validation (CASSANDRA-12541,CASSANDRA-12542,CASSANDRA-12543,CASSANDRA-12545)
Merged from 2.2:
 * Reduce granuality of OpOrder.Group during index build (CASSANDRA-12796)
 * Test bind parameters and unset parameters in InsertUpdateIfConditionTest (CASSANDRA-12980)
 * Use saved tokens when setting local tokens on StorageService.joinRing (CASSANDRA-12935)
 * cqlsh: fix DESC TYPES errors (CASSANDRA-12914)
 * Fix leak on skipped SSTables in sstableupgrade (CASSANDRA-12899)
 * Avoid blocking gossip during pending range calculation (CASSANDRA-12281)
 * Fix purgeability of tombstones with max timestamp (CASSANDRA-12792)
 * Fail repair if participant dies during sync or anticompaction (CASSANDRA-12901)
 * cqlsh COPY: unprotected pk values before converting them if not using prepared statements (CASSANDRA-12863)
 * Fix Util.spinAssertEquals (CASSANDRA-12283)
 * Fix potential NPE for compactionstats (CASSANDRA-12462)
 * Prepare legacy authenticate statement if credentials table initialised after node startup (CASSANDRA-12813)
 * Change cassandra.wait_for_tracing_events_timeout_secs default to 0 (CASSANDRA-12754)
 * Clean up permissions when a UDA is dropped (CASSANDRA-12720)
 * Limit colUpdateTimeDelta histogram updates to reasonable deltas (CASSANDRA-11117)
 * Fix leak errors and execution rejected exceptions when draining (CASSANDRA-12457)
 * Fix merkle tree depth calculation (CASSANDRA-12580)
 * Make Collections deserialization more robust (CASSANDRA-12618)
 * Better handle invalid system roles table (CASSANDRA-12700)
 * Fix exceptions when enabling gossip on nodes that haven't joined the ring (CASSANDRA-12253)
 * Fix authentication problem when invoking cqlsh copy from a SOURCE command (CASSANDRA-12642)
 * Decrement pending range calculator jobs counter in finally block
 * cqlshlib tests: increase default execute timeout (CASSANDRA-12481)
 * Forward writes to replacement node when replace_address != broadcast_address (CASSANDRA-8523)
 * Fail repair on non-existing table (CASSANDRA-12279)
 * Enable repair -pr and -local together (fix regression of CASSANDRA-7450) (CASSANDRA-12522)
 * Split consistent range movement flag correction (CASSANDRA-12786)
Merged from 2.1:
 * Don't skip sstables based on maxLocalDeletionTime (CASSANDRA-12765)


3.8, 3.9
 * Fix value skipping with counter columns (CASSANDRA-11726)
 * Fix nodetool tablestats miss SSTable count (CASSANDRA-12205)
 * Fixed flacky SSTablesIteratedTest (CASSANDRA-12282)
 * Fixed flacky SSTableRewriterTest: check file counts before calling validateCFS (CASSANDRA-12348)
 * cqlsh: Fix handling of $$-escaped strings (CASSANDRA-12189)
 * Fix SSL JMX requiring truststore containing server cert (CASSANDRA-12109)
 * RTE from new CDC column breaks in flight queries (CASSANDRA-12236)
 * Fix hdr logging for single operation workloads (CASSANDRA-12145)
 * Fix SASI PREFIX search in CONTAINS mode with partial terms (CASSANDRA-12073)
 * Increase size of flushExecutor thread pool (CASSANDRA-12071)
 * Partial revert of CASSANDRA-11971, cannot recycle buffer in SP.sendMessagesToNonlocalDC (CASSANDRA-11950)
 * Upgrade netty to 4.0.39 (CASSANDRA-12032, CASSANDRA-12034)
 * Improve details in compaction log message (CASSANDRA-12080)
 * Allow unset values in CQLSSTableWriter (CASSANDRA-11911)
 * Chunk cache to request compressor-compatible buffers if pool space is exhausted (CASSANDRA-11993)
 * Remove DatabaseDescriptor dependencies from SequentialWriter (CASSANDRA-11579)
 * Move skip_stop_words filter before stemming (CASSANDRA-12078)
 * Support seek() in EncryptedFileSegmentInputStream (CASSANDRA-11957)
 * SSTable tools mishandling LocalPartitioner (CASSANDRA-12002)
 * When SEPWorker assigned work, set thread name to match pool (CASSANDRA-11966)
 * Add cross-DC latency metrics (CASSANDRA-11596)
 * Allow terms in selection clause (CASSANDRA-10783)
 * Add bind variables to trace (CASSANDRA-11719)
 * Switch counter shards' clock to timestamps (CASSANDRA-9811)
 * Introduce HdrHistogram and response/service/wait separation to stress tool (CASSANDRA-11853)
 * entry-weighers in QueryProcessor should respect partitionKeyBindIndexes field (CASSANDRA-11718)
 * Support older ant versions (CASSANDRA-11807)
 * Estimate compressed on disk size when deciding if sstable size limit reached (CASSANDRA-11623)
 * cassandra-stress profiles should support case sensitive schemas (CASSANDRA-11546)
 * Remove DatabaseDescriptor dependency from FileUtils (CASSANDRA-11578)
 * Faster streaming (CASSANDRA-9766)
 * Add prepared query parameter to trace for "Execute CQL3 prepared query" session (CASSANDRA-11425)
 * Add repaired percentage metric (CASSANDRA-11503)
 * Add Change-Data-Capture (CASSANDRA-8844)
Merged from 3.0:
 * Fix paging for 2.x to 3.x upgrades (CASSANDRA-11195)
 * Fix clean interval not sent to commit log for empty memtable flush (CASSANDRA-12436)
 * Fix potential resource leak in RMIServerSocketFactoryImpl (CASSANDRA-12331)
 * Make sure compaction stats are updated when compaction is interrupted (CASSANDRA-12100)
 * Change commitlog and sstables to track dirty and clean intervals (CASSANDRA-11828)
 * NullPointerException during compaction on table with static columns (CASSANDRA-12336)
 * Fixed ConcurrentModificationException when reading metrics in GraphiteReporter (CASSANDRA-11823)
 * Fix upgrade of super columns on thrift (CASSANDRA-12335)
 * Fixed flacky BlacklistingCompactionsTest, switched to fixed size types and increased corruption size (CASSANDRA-12359)
 * Rerun ReplicationAwareTokenAllocatorTest on failure to avoid flakiness (CASSANDRA-12277)
 * Exception when computing read-repair for range tombstones (CASSANDRA-12263)
 * Lost counter writes in compact table and static columns (CASSANDRA-12219)
 * AssertionError with MVs on updating a row that isn't indexed due to a null value (CASSANDRA-12247)
 * Disable RR and speculative retry with EACH_QUORUM reads (CASSANDRA-11980)
 * Add option to override compaction space check (CASSANDRA-12180)
 * Faster startup by only scanning each directory for temporary files once (CASSANDRA-12114)
 * Respond with v1/v2 protocol header when responding to driver that attempts
   to connect with too low of a protocol version (CASSANDRA-11464)
 * NullPointerExpception when reading/compacting table (CASSANDRA-11988)
 * Fix problem with undeleteable rows on upgrade to new sstable format (CASSANDRA-12144)
 * Fix potential bad messaging service message for paged range reads
   within mixed-version 3.x clusters (CASSANDRA-12249)
 * Fix paging logic for deleted partitions with static columns (CASSANDRA-12107)
 * Wait until the message is being send to decide which serializer must be used (CASSANDRA-11393)
 * Fix migration of static thrift column names with non-text comparators (CASSANDRA-12147)
 * Fix upgrading sparse tables that are incorrectly marked as dense (CASSANDRA-11315)
 * Fix reverse queries ignoring range tombstones (CASSANDRA-11733)
 * Avoid potential race when rebuilding CFMetaData (CASSANDRA-12098)
 * Avoid missing sstables when getting the canonical sstables (CASSANDRA-11996)
 * Always select the live sstables when getting sstables in bounds (CASSANDRA-11944)
 * Fix column ordering of results with static columns for Thrift requests in
   a mixed 2.x/3.x cluster, also fix potential non-resolved duplication of
   those static columns in query results (CASSANDRA-12123)
 * Avoid digest mismatch with empty but static rows (CASSANDRA-12090)
 * Fix EOF exception when altering column type (CASSANDRA-11820)
 * Fix potential race in schema during new table creation (CASSANDRA-12083)
 * cqlsh: fix error handling in rare COPY FROM failure scenario (CASSANDRA-12070)
 * Disable autocompaction during drain (CASSANDRA-11878)
 * Add a metrics timer to MemtablePool and use it to track time spent blocked on memory in MemtableAllocator (CASSANDRA-11327)
 * Fix upgrading schema with super columns with non-text subcomparators (CASSANDRA-12023)
 * Add TimeWindowCompactionStrategy (CASSANDRA-9666)
 * Fix JsonTransformer output of partition with deletion info (CASSANDRA-12418)
 * Fix NPE in SSTableLoader when specifying partial directory path (CASSANDRA-12609)
Merged from 2.2:
 * Add local address entry in PropertyFileSnitch (CASSANDRA-11332)
 * cqlsh copy: fix missing counter values (CASSANDRA-12476)
 * Move migration tasks to non-periodic queue, assure flush executor shutdown after non-periodic executor (CASSANDRA-12251)
 * cqlsh copy: fixed possible race in initializing feeding thread (CASSANDRA-11701)
 * Only set broadcast_rpc_address on Ec2MultiRegionSnitch if it's not set (CASSANDRA-11357)
 * Update StorageProxy range metrics for timeouts, failures and unavailables (CASSANDRA-9507)
 * Add Sigar to classes included in clientutil.jar (CASSANDRA-11635)
 * Add decay to histograms and timers used for metrics (CASSANDRA-11752)
 * Fix hanging stream session (CASSANDRA-10992)
 * Fix INSERT JSON, fromJson() support of smallint, tinyint types (CASSANDRA-12371)
 * Restore JVM metric export for metric reporters (CASSANDRA-12312)
 * Release sstables of failed stream sessions only when outgoing transfers are finished (CASSANDRA-11345)
 * Wait for tracing events before returning response and query at same consistency level client side (CASSANDRA-11465)
 * cqlsh copyutil should get host metadata by connected address (CASSANDRA-11979)
 * Fixed cqlshlib.test.remove_test_db (CASSANDRA-12214)
 * Synchronize ThriftServer::stop() (CASSANDRA-12105)
 * Use dedicated thread for JMX notifications (CASSANDRA-12146)
 * Improve streaming synchronization and fault tolerance (CASSANDRA-11414)
 * MemoryUtil.getShort() should return an unsigned short also for architectures not supporting unaligned memory accesses (CASSANDRA-11973)
 * Allow nodetool info to run with readonly JMX access (CASSANDRA-11755)
 * Validate bloom_filter_fp_chance against lowest supported
   value when the table is created (CASSANDRA-11920)
 * Don't send erroneous NEW_NODE notifications on restart (CASSANDRA-11038)
 * StorageService shutdown hook should use a volatile variable (CASSANDRA-11984)
Merged from 2.1:
 * Add system property to set the max number of native transport requests in queue (CASSANDRA-11363)
 * Fix queries with empty ByteBuffer values in clustering column restrictions (CASSANDRA-12127) 
 * Disable passing control to post-flush after flush failure to prevent data loss (CASSANDRA-11828)
 * Allow STCS-in-L0 compactions to reduce scope with LCS (CASSANDRA-12040)
 * cannot use cql since upgrading python to 2.7.11+ (CASSANDRA-11850)
 * Fix filtering on clustering columns when 2i is used (CASSANDRA-11907)
 * Avoid stalling paxos when the paxos state expires (CASSANDRA-12043)
 * Remove finished incoming streaming connections from MessagingService (CASSANDRA-11854)
 * Don't try to get sstables for non-repairing column families (CASSANDRA-12077)
 * Avoid marking too many sstables as repaired (CASSANDRA-11696)
 * Prevent select statements with clustering key > 64k (CASSANDRA-11882)
 * Fix clock skew corrupting other nodes with paxos (CASSANDRA-11991)
 * Remove distinction between non-existing static columns and existing but null in LWTs (CASSANDRA-9842)
 * Cache local ranges when calculating repair neighbors (CASSANDRA-11934)
 * Allow LWT operation on static column with only partition keys (CASSANDRA-10532)
 * Create interval tree over canonical sstables to avoid missing sstables during streaming (CASSANDRA-11886)
 * cqlsh COPY FROM: shutdown parent cluster after forking, to avoid corrupting SSL connections (CASSANDRA-11749)


3.7
 * Support multiple folders for user defined compaction tasks (CASSANDRA-11765)
 * Fix race in CompactionStrategyManager's pause/resume (CASSANDRA-11922)
Merged from 3.0:
 * Fix legacy serialization of Thrift-generated non-compound range tombstones
   when communicating with 2.x nodes (CASSANDRA-11930)
 * Fix Directories instantiations where CFS.initialDirectories should be used (CASSANDRA-11849)
 * Avoid referencing DatabaseDescriptor in AbstractType (CASSANDRA-11912)
 * Don't use static dataDirectories field in Directories instances (CASSANDRA-11647)
 * Fix sstables not being protected from removal during index build (CASSANDRA-11905)
 * cqlsh: Suppress stack trace from Read/WriteFailures (CASSANDRA-11032)
 * Remove unneeded code to repair index summaries that have
   been improperly down-sampled (CASSANDRA-11127)
 * Avoid WriteTimeoutExceptions during commit log replay due to materialized
   view lock contention (CASSANDRA-11891)
 * Prevent OOM failures on SSTable corruption, improve tests for corruption detection (CASSANDRA-9530)
 * Use CFS.initialDirectories when clearing snapshots (CASSANDRA-11705)
 * Allow compaction strategies to disable early open (CASSANDRA-11754)
 * Refactor Materialized View code (CASSANDRA-11475)
 * Update Java Driver (CASSANDRA-11615)
Merged from 2.2:
 * Persist local metadata earlier in startup sequence (CASSANDRA-11742)
 * cqlsh: fix tab completion for case-sensitive identifiers (CASSANDRA-11664)
 * Avoid showing estimated key as -1 in tablestats (CASSANDRA-11587)
 * Fix possible race condition in CommitLog.recover (CASSANDRA-11743)
 * Enable client encryption in sstableloader with cli options (CASSANDRA-11708)
 * Possible memory leak in NIODataInputStream (CASSANDRA-11867)
 * Add seconds to cqlsh tracing session duration (CASSANDRA-11753)
 * Fix commit log replay after out-of-order flush completion (CASSANDRA-9669)
 * Prohibit Reversed Counter type as part of the PK (CASSANDRA-9395)
 * cqlsh: correctly handle non-ascii chars in error messages (CASSANDRA-11626)
Merged from 2.1:
 * Run CommitLog tests with different compression settings (CASSANDRA-9039)
 * cqlsh: apply current keyspace to source command (CASSANDRA-11152)
 * Clear out parent repair session if repair coordinator dies (CASSANDRA-11824)
 * Set default streaming_socket_timeout_in_ms to 24 hours (CASSANDRA-11840)
 * Do not consider local node a valid source during replace (CASSANDRA-11848)
 * Add message dropped tasks to nodetool netstats (CASSANDRA-11855)
 * Avoid holding SSTableReaders for duration of incremental repair (CASSANDRA-11739)


3.6
 * Correctly migrate schema for frozen UDTs during 2.x -> 3.x upgrades
   (does not affect any released versions) (CASSANDRA-11613)
 * Allow server startup if JMX is configured directly (CASSANDRA-11725)
 * Prevent direct memory OOM on buffer pool allocations (CASSANDRA-11710)
 * Enhanced Compaction Logging (CASSANDRA-10805)
 * Make prepared statement cache size configurable (CASSANDRA-11555)
 * Integrated JMX authentication and authorization (CASSANDRA-10091)
 * Add units to stress ouput (CASSANDRA-11352)
 * Fix PER PARTITION LIMIT for single and multi partitions queries (CASSANDRA-11603)
 * Add uncompressed chunk cache for RandomAccessReader (CASSANDRA-5863)
 * Clarify ClusteringPrefix hierarchy (CASSANDRA-11213)
 * Always perform collision check before joining ring (CASSANDRA-10134)
 * SSTableWriter output discrepancy (CASSANDRA-11646)
 * Fix potential timeout in NativeTransportService.testConcurrentDestroys (CASSANDRA-10756)
 * Support large partitions on the 3.0 sstable format (CASSANDRA-11206,11763)
 * Add support to rebuild from specific range (CASSANDRA-10406)
 * Optimize the overlapping lookup by calculating all the
   bounds in advance (CASSANDRA-11571)
 * Support json/yaml output in nodetool tablestats (CASSANDRA-5977)
 * (stress) Add datacenter option to -node options (CASSANDRA-11591)
 * Fix handling of empty slices (CASSANDRA-11513)
 * Make number of cores used by cqlsh COPY visible to testing code (CASSANDRA-11437)
 * Allow filtering on clustering columns for queries without secondary indexes (CASSANDRA-11310)
 * Refactor Restriction hierarchy (CASSANDRA-11354)
 * Eliminate allocations in R/W path (CASSANDRA-11421)
 * Update Netty to 4.0.36 (CASSANDRA-11567)
 * Fix PER PARTITION LIMIT for queries requiring post-query ordering (CASSANDRA-11556)
 * Allow instantiation of UDTs and tuples in UDFs (CASSANDRA-10818)
 * Support UDT in CQLSSTableWriter (CASSANDRA-10624)
 * Support for non-frozen user-defined types, updating
   individual fields of user-defined types (CASSANDRA-7423)
 * Make LZ4 compression level configurable (CASSANDRA-11051)
 * Allow per-partition LIMIT clause in CQL (CASSANDRA-7017)
 * Make custom filtering more extensible with UserExpression (CASSANDRA-11295)
 * Improve field-checking and error reporting in cassandra.yaml (CASSANDRA-10649)
 * Print CAS stats in nodetool proxyhistograms (CASSANDRA-11507)
 * More user friendly error when providing an invalid token to nodetool (CASSANDRA-9348)
 * Add static column support to SASI index (CASSANDRA-11183)
 * Support EQ/PREFIX queries in SASI CONTAINS mode without tokenization (CASSANDRA-11434)
 * Support LIKE operator in prepared statements (CASSANDRA-11456)
 * Add a command to see if a Materialized View has finished building (CASSANDRA-9967)
 * Log endpoint and port associated with streaming operation (CASSANDRA-8777)
 * Print sensible units for all log messages (CASSANDRA-9692)
 * Upgrade Netty to version 4.0.34 (CASSANDRA-11096)
 * Break the CQL grammar into separate Parser and Lexer (CASSANDRA-11372)
 * Compress only inter-dc traffic by default (CASSANDRA-8888)
 * Add metrics to track write amplification (CASSANDRA-11420)
 * cassandra-stress: cannot handle "value-less" tables (CASSANDRA-7739)
 * Add/drop multiple columns in one ALTER TABLE statement (CASSANDRA-10411)
 * Add require_endpoint_verification opt for internode encryption (CASSANDRA-9220)
 * Add auto import java.util for UDF code block (CASSANDRA-11392)
 * Add --hex-format option to nodetool getsstables (CASSANDRA-11337)
 * sstablemetadata should print sstable min/max token (CASSANDRA-7159)
 * Do not wrap CassandraException in TriggerExecutor (CASSANDRA-9421)
 * COPY TO should have higher double precision (CASSANDRA-11255)
 * Stress should exit with non-zero status after failure (CASSANDRA-10340)
 * Add client to cqlsh SHOW_SESSION (CASSANDRA-8958)
 * Fix nodetool tablestats keyspace level metrics (CASSANDRA-11226)
 * Store repair options in parent_repair_history (CASSANDRA-11244)
 * Print current leveling in sstableofflinerelevel (CASSANDRA-9588)
 * Change repair message for keyspaces with RF 1 (CASSANDRA-11203)
 * Remove hard-coded SSL cipher suites and protocols (CASSANDRA-10508)
 * Improve concurrency in CompactionStrategyManager (CASSANDRA-10099)
 * (cqlsh) interpret CQL type for formatting blobs (CASSANDRA-11274)
 * Refuse to start and print txn log information in case of disk
   corruption (CASSANDRA-10112)
 * Resolve some eclipse-warnings (CASSANDRA-11086)
 * (cqlsh) Show static columns in a different color (CASSANDRA-11059)
 * Allow to remove TTLs on table with default_time_to_live (CASSANDRA-11207)
Merged from 3.0:
 * Disallow creating view with a static column (CASSANDRA-11602)
 * Reduce the amount of object allocations caused by the getFunctions methods (CASSANDRA-11593)
 * Potential error replaying commitlog with smallint/tinyint/date/time types (CASSANDRA-11618)
 * Fix queries with filtering on counter columns (CASSANDRA-11629)
 * Improve tombstone printing in sstabledump (CASSANDRA-11655)
 * Fix paging for range queries where all clustering columns are specified (CASSANDRA-11669)
 * Don't require HEAP_NEW_SIZE to be set when using G1 (CASSANDRA-11600)
 * Fix sstabledump not showing cells after tombstone marker (CASSANDRA-11654)
 * Ignore all LocalStrategy keyspaces for streaming and other related
   operations (CASSANDRA-11627)
 * Ensure columnfilter covers indexed columns for thrift 2i queries (CASSANDRA-11523)
 * Only open one sstable scanner per sstable (CASSANDRA-11412)
 * Option to specify ProtocolVersion in cassandra-stress (CASSANDRA-11410)
 * ArithmeticException in avgFunctionForDecimal (CASSANDRA-11485)
 * LogAwareFileLister should only use OLD sstable files in current folder to determine disk consistency (CASSANDRA-11470)
 * Notify indexers of expired rows during compaction (CASSANDRA-11329)
 * Properly respond with ProtocolError when a v1/v2 native protocol
   header is received (CASSANDRA-11464)
 * Validate that num_tokens and initial_token are consistent with one another (CASSANDRA-10120)
Merged from 2.2:
 * Exit JVM if JMX server fails to startup (CASSANDRA-11540)
 * Produce a heap dump when exiting on OOM (CASSANDRA-9861)
 * Restore ability to filter on clustering columns when using a 2i (CASSANDRA-11510)
 * JSON datetime formatting needs timezone (CASSANDRA-11137)
 * Fix is_dense recalculation for Thrift-updated tables (CASSANDRA-11502)
 * Remove unnescessary file existence check during anticompaction (CASSANDRA-11660)
 * Add missing files to debian packages (CASSANDRA-11642)
 * Avoid calling Iterables::concat in loops during ModificationStatement::getFunctions (CASSANDRA-11621)
 * cqlsh: COPY FROM should use regular inserts for single statement batches and
   report errors correctly if workers processes crash on initialization (CASSANDRA-11474)
 * Always close cluster with connection in CqlRecordWriter (CASSANDRA-11553)
 * Allow only DISTINCT queries with partition keys restrictions (CASSANDRA-11339)
 * CqlConfigHelper no longer requires both a keystore and truststore to work (CASSANDRA-11532)
 * Make deprecated repair methods backward-compatible with previous notification service (CASSANDRA-11430)
 * IncomingStreamingConnection version check message wrong (CASSANDRA-11462)
Merged from 2.1:
 * Support mlockall on IBM POWER arch (CASSANDRA-11576)
 * Add option to disable use of severity in DynamicEndpointSnitch (CASSANDRA-11737)
 * cqlsh COPY FROM fails for null values with non-prepared statements (CASSANDRA-11631)
 * Make cython optional in pylib/setup.py (CASSANDRA-11630)
 * Change order of directory searching for cassandra.in.sh to favor local one (CASSANDRA-11628)
 * cqlsh COPY FROM fails with []{} chars in UDT/tuple fields/values (CASSANDRA-11633)
 * clqsh: COPY FROM throws TypeError with Cython extensions enabled (CASSANDRA-11574)
 * cqlsh: COPY FROM ignores NULL values in conversion (CASSANDRA-11549)
 * Validate levels when building LeveledScanner to avoid overlaps with orphaned sstables (CASSANDRA-9935)


3.5
 * StaticTokenTreeBuilder should respect posibility of duplicate tokens (CASSANDRA-11525)
 * Correctly fix potential assertion error during compaction (CASSANDRA-11353)
 * Avoid index segment stitching in RAM which lead to OOM on big SSTable files (CASSANDRA-11383)
 * Fix clustering and row filters for LIKE queries on clustering columns (CASSANDRA-11397)
Merged from 3.0:
 * Fix rare NPE on schema upgrade from 2.x to 3.x (CASSANDRA-10943)
 * Improve backoff policy for cqlsh COPY FROM (CASSANDRA-11320)
 * Improve IF NOT EXISTS check in CREATE INDEX (CASSANDRA-11131)
 * Upgrade ohc to 0.4.3
 * Enable SO_REUSEADDR for JMX RMI server sockets (CASSANDRA-11093)
 * Allocate merkletrees with the correct size (CASSANDRA-11390)
 * Support streaming pre-3.0 sstables (CASSANDRA-10990)
 * Add backpressure to compressed or encrypted commit log (CASSANDRA-10971)
 * SSTableExport supports secondary index tables (CASSANDRA-11330)
 * Fix sstabledump to include missing info in debug output (CASSANDRA-11321)
 * Establish and implement canonical bulk reading workload(s) (CASSANDRA-10331)
 * Fix paging for IN queries on tables without clustering columns (CASSANDRA-11208)
 * Remove recursive call from CompositesSearcher (CASSANDRA-11304)
 * Fix filtering on non-primary key columns for queries without index (CASSANDRA-6377)
 * Fix sstableloader fail when using materialized view (CASSANDRA-11275)
Merged from 2.2:
 * DatabaseDescriptor should log stacktrace in case of Eception during seed provider creation (CASSANDRA-11312)
 * Use canonical path for directory in SSTable descriptor (CASSANDRA-10587)
 * Add cassandra-stress keystore option (CASSANDRA-9325)
 * Dont mark sstables as repairing with sub range repairs (CASSANDRA-11451)
 * Notify when sstables change after cancelling compaction (CASSANDRA-11373)
 * cqlsh: COPY FROM should check that explicit column names are valid (CASSANDRA-11333)
 * Add -Dcassandra.start_gossip startup option (CASSANDRA-10809)
 * Fix UTF8Validator.validate() for modified UTF-8 (CASSANDRA-10748)
 * Clarify that now() function is calculated on the coordinator node in CQL documentation (CASSANDRA-10900)
 * Fix bloom filter sizing with LCS (CASSANDRA-11344)
 * (cqlsh) Fix error when result is 0 rows with EXPAND ON (CASSANDRA-11092)
 * Add missing newline at end of bin/cqlsh (CASSANDRA-11325)
 * Unresolved hostname leads to replace being ignored (CASSANDRA-11210)
 * Only log yaml config once, at startup (CASSANDRA-11217)
 * Reference leak with parallel repairs on the same table (CASSANDRA-11215)
Merged from 2.1:
 * Add a -j parameter to scrub/cleanup/upgradesstables to state how
   many threads to use (CASSANDRA-11179)
 * COPY FROM on large datasets: fix progress report and debug performance (CASSANDRA-11053)
 * InvalidateKeys should have a weak ref to key cache (CASSANDRA-11176)


3.4
 * (cqlsh) add cqlshrc option to always connect using ssl (CASSANDRA-10458)
 * Cleanup a few resource warnings (CASSANDRA-11085)
 * Allow custom tracing implementations (CASSANDRA-10392)
 * Extract LoaderOptions to be able to be used from outside (CASSANDRA-10637)
 * fix OnDiskIndexTest to properly treat empty ranges (CASSANDRA-11205)
 * fix TrackerTest to handle new notifications (CASSANDRA-11178)
 * add SASI validation for partitioner and complex columns (CASSANDRA-11169)
 * Add caching of encrypted credentials in PasswordAuthenticator (CASSANDRA-7715)
 * fix SASI memtable switching on flush (CASSANDRA-11159)
 * Remove duplicate offline compaction tracking (CASSANDRA-11148)
 * fix EQ semantics of analyzed SASI indexes (CASSANDRA-11130)
 * Support long name output for nodetool commands (CASSANDRA-7950)
 * Encrypted hints (CASSANDRA-11040)
 * SASI index options validation (CASSANDRA-11136)
 * Optimize disk seek using min/max column name meta data when the LIMIT clause is used
   (CASSANDRA-8180)
 * Add LIKE support to CQL3 (CASSANDRA-11067)
 * Generic Java UDF types (CASSANDRA-10819)
 * cqlsh: Include sub-second precision in timestamps by default (CASSANDRA-10428)
 * Set javac encoding to utf-8 (CASSANDRA-11077)
 * Integrate SASI index into Cassandra (CASSANDRA-10661)
 * Add --skip-flush option to nodetool snapshot
 * Skip values for non-queried columns (CASSANDRA-10657)
 * Add support for secondary indexes on static columns (CASSANDRA-8103)
 * CommitLogUpgradeTestMaker creates broken commit logs (CASSANDRA-11051)
 * Add metric for number of dropped mutations (CASSANDRA-10866)
 * Simplify row cache invalidation code (CASSANDRA-10396)
 * Support user-defined compaction through nodetool (CASSANDRA-10660)
 * Stripe view locks by key and table ID to reduce contention (CASSANDRA-10981)
 * Add nodetool gettimeout and settimeout commands (CASSANDRA-10953)
 * Add 3.0 metadata to sstablemetadata output (CASSANDRA-10838)
Merged from 3.0:
 * MV should only query complex columns included in the view (CASSANDRA-11069)
 * Failed aggregate creation breaks server permanently (CASSANDRA-11064)
 * Add sstabledump tool (CASSANDRA-7464)
 * Introduce backpressure for hints (CASSANDRA-10972)
 * Fix ClusteringPrefix not being able to read tombstone range boundaries (CASSANDRA-11158)
 * Prevent logging in sandboxed state (CASSANDRA-11033)
 * Disallow drop/alter operations of UDTs used by UDAs (CASSANDRA-10721)
 * Add query time validation method on Index (CASSANDRA-11043)
 * Avoid potential AssertionError in mixed version cluster (CASSANDRA-11128)
 * Properly handle hinted handoff after topology changes (CASSANDRA-5902)
 * AssertionError when listing sstable files on inconsistent disk state (CASSANDRA-11156)
 * Fix wrong rack counting and invalid conditions check for TokenAllocation
   (CASSANDRA-11139)
 * Avoid creating empty hint files (CASSANDRA-11090)
 * Fix leak detection strong reference loop using weak reference (CASSANDRA-11120)
 * Configurie BatchlogManager to stop delayed tasks on shutdown (CASSANDRA-11062)
 * Hadoop integration is incompatible with Cassandra Driver 3.0.0 (CASSANDRA-11001)
 * Add dropped_columns to the list of schema table so it gets handled
   properly (CASSANDRA-11050)
 * Fix NPE when using forceRepairRangeAsync without DC (CASSANDRA-11239)
Merged from 2.2:
 * Preserve order for preferred SSL cipher suites (CASSANDRA-11164)
 * Range.compareTo() violates the contract of Comparable (CASSANDRA-11216)
 * Avoid NPE when serializing ErrorMessage with null message (CASSANDRA-11167)
 * Replacing an aggregate with a new version doesn't reset INITCOND (CASSANDRA-10840)
 * (cqlsh) cqlsh cannot be called through symlink (CASSANDRA-11037)
 * fix ohc and java-driver pom dependencies in build.xml (CASSANDRA-10793)
 * Protect from keyspace dropped during repair (CASSANDRA-11065)
 * Handle adding fields to a UDT in SELECT JSON and toJson() (CASSANDRA-11146)
 * Better error message for cleanup (CASSANDRA-10991)
 * cqlsh pg-style-strings broken if line ends with ';' (CASSANDRA-11123)
 * Always persist upsampled index summaries (CASSANDRA-10512)
 * (cqlsh) Fix inconsistent auto-complete (CASSANDRA-10733)
 * Make SELECT JSON and toJson() threadsafe (CASSANDRA-11048)
 * Fix SELECT on tuple relations for mixed ASC/DESC clustering order (CASSANDRA-7281)
 * Use cloned TokenMetadata in size estimates to avoid race against membership check
   (CASSANDRA-10736)
 * (cqlsh) Support utf-8/cp65001 encoding on Windows (CASSANDRA-11030)
 * Fix paging on DISTINCT queries repeats result when first row in partition changes
   (CASSANDRA-10010)
 * (cqlsh) Support timezone conversion using pytz (CASSANDRA-10397)
 * cqlsh: change default encoding to UTF-8 (CASSANDRA-11124)
Merged from 2.1:
 * Checking if an unlogged batch is local is inefficient (CASSANDRA-11529)
 * Fix out-of-space error treatment in memtable flushing (CASSANDRA-11448).
 * Don't do defragmentation if reading from repaired sstables (CASSANDRA-10342)
 * Fix streaming_socket_timeout_in_ms not enforced (CASSANDRA-11286)
 * Avoid dropping message too quickly due to missing unit conversion (CASSANDRA-11302)
 * Don't remove FailureDetector history on removeEndpoint (CASSANDRA-10371)
 * Only notify if repair status changed (CASSANDRA-11172)
 * Use logback setting for 'cassandra -v' command (CASSANDRA-10767)
 * Fix sstableloader to unthrottle streaming by default (CASSANDRA-9714)
 * Fix incorrect warning in 'nodetool status' (CASSANDRA-10176)
 * Properly release sstable ref when doing offline scrub (CASSANDRA-10697)
 * Improve nodetool status performance for large cluster (CASSANDRA-7238)
 * Gossiper#isEnabled is not thread safe (CASSANDRA-11116)
 * Avoid major compaction mixing repaired and unrepaired sstables in DTCS (CASSANDRA-11113)
 * Make it clear what DTCS timestamp_resolution is used for (CASSANDRA-11041)
 * (cqlsh) Display milliseconds when datetime overflows (CASSANDRA-10625)


3.3
 * Avoid infinite loop if owned range is smaller than number of
   data dirs (CASSANDRA-11034)
 * Avoid bootstrap hanging when existing nodes have no data to stream (CASSANDRA-11010)
Merged from 3.0:
 * Remove double initialization of newly added tables (CASSANDRA-11027)
 * Filter keys searcher results by target range (CASSANDRA-11104)
 * Fix deserialization of legacy read commands (CASSANDRA-11087)
 * Fix incorrect computation of deletion time in sstable metadata (CASSANDRA-11102)
 * Avoid memory leak when collecting sstable metadata (CASSANDRA-11026)
 * Mutations do not block for completion under view lock contention (CASSANDRA-10779)
 * Invalidate legacy schema tables when unloading them (CASSANDRA-11071)
 * (cqlsh) handle INSERT and UPDATE statements with LWT conditions correctly
   (CASSANDRA-11003)
 * Fix DISTINCT queries in mixed version clusters (CASSANDRA-10762)
 * Migrate build status for indexes along with legacy schema (CASSANDRA-11046)
 * Ensure SSTables for legacy KEYS indexes can be read (CASSANDRA-11045)
 * Added support for IBM zSystems architecture (CASSANDRA-11054)
 * Update CQL documentation (CASSANDRA-10899)
 * Check the column name, not cell name, for dropped columns when reading
   legacy sstables (CASSANDRA-11018)
 * Don't attempt to index clustering values of static rows (CASSANDRA-11021)
 * Remove checksum files after replaying hints (CASSANDRA-10947)
 * Support passing base table metadata to custom 2i validation (CASSANDRA-10924)
 * Ensure stale index entries are purged during reads (CASSANDRA-11013)
 * (cqlsh) Also apply --connect-timeout to control connection
   timeout (CASSANDRA-10959)
 * Fix AssertionError when removing from list using UPDATE (CASSANDRA-10954)
 * Fix UnsupportedOperationException when reading old sstable with range
   tombstone (CASSANDRA-10743)
 * MV should use the maximum timestamp of the primary key (CASSANDRA-10910)
 * Fix potential assertion error during compaction (CASSANDRA-10944)
Merged from 2.2:
 * maxPurgeableTimestamp needs to check memtables too (CASSANDRA-9949)
 * Apply change to compaction throughput in real time (CASSANDRA-10025)
 * (cqlsh) encode input correctly when saving history
 * Fix potential NPE on ORDER BY queries with IN (CASSANDRA-10955)
 * Start L0 STCS-compactions even if there is a L0 -> L1 compaction
   going (CASSANDRA-10979)
 * Make UUID LSB unique per process (CASSANDRA-7925)
 * Avoid NPE when performing sstable tasks (scrub etc.) (CASSANDRA-10980)
 * Make sure client gets tombstone overwhelmed warning (CASSANDRA-9465)
 * Fix error streaming section more than 2GB (CASSANDRA-10961)
 * Histogram buckets exposed in jmx are sorted incorrectly (CASSANDRA-10975)
 * Enable GC logging by default (CASSANDRA-10140)
 * Optimize pending range computation (CASSANDRA-9258)
 * Skip commit log and saved cache directories in SSTable version startup check (CASSANDRA-10902)
 * drop/alter user should be case sensitive (CASSANDRA-10817)
Merged from 2.1:
 * test_bulk_round_trip_blogposts is failing occasionally (CASSANDRA-10938)
 * Fix isJoined return true only after becoming cluster member (CASANDRA-11007)
 * Fix bad gossip generation seen in long-running clusters (CASSANDRA-10969)
 * Avoid NPE when incremental repair fails (CASSANDRA-10909)
 * Unmark sstables compacting once they are done in cleanup/scrub/upgradesstables (CASSANDRA-10829)
 * Allow simultaneous bootstrapping with strict consistency when no vnodes are used (CASSANDRA-11005)
 * Log a message when major compaction does not result in a single file (CASSANDRA-10847)
 * (cqlsh) fix cqlsh_copy_tests when vnodes are disabled (CASSANDRA-10997)
 * (cqlsh) Add request timeout option to cqlsh (CASSANDRA-10686)
 * Avoid AssertionError while submitting hint with LWT (CASSANDRA-10477)
 * If CompactionMetadata is not in stats file, use index summary instead (CASSANDRA-10676)
 * Retry sending gossip syn multiple times during shadow round (CASSANDRA-8072)
 * Fix pending range calculation during moves (CASSANDRA-10887)
 * Sane default (200Mbps) for inter-DC streaming througput (CASSANDRA-8708)



3.2
 * Make sure tokens don't exist in several data directories (CASSANDRA-6696)
 * Add requireAuthorization method to IAuthorizer (CASSANDRA-10852)
 * Move static JVM options to conf/jvm.options file (CASSANDRA-10494)
 * Fix CassandraVersion to accept x.y version string (CASSANDRA-10931)
 * Add forceUserDefinedCleanup to allow more flexible cleanup (CASSANDRA-10708)
 * (cqlsh) allow setting TTL with COPY (CASSANDRA-9494)
 * Fix counting of received sstables in streaming (CASSANDRA-10949)
 * Implement hints compression (CASSANDRA-9428)
 * Fix potential assertion error when reading static columns (CASSANDRA-10903)
 * Fix EstimatedHistogram creation in nodetool tablehistograms (CASSANDRA-10859)
 * Establish bootstrap stream sessions sequentially (CASSANDRA-6992)
 * Sort compactionhistory output by timestamp (CASSANDRA-10464)
 * More efficient BTree removal (CASSANDRA-9991)
 * Make tablehistograms accept the same syntax as tablestats (CASSANDRA-10149)
 * Group pending compactions based on table (CASSANDRA-10718)
 * Add compressor name in sstablemetadata output (CASSANDRA-9879)
 * Fix type casting for counter columns (CASSANDRA-10824)
 * Prevent running Cassandra as root (CASSANDRA-8142)
 * bound maximum in-flight commit log replay mutation bytes to 64 megabytes (CASSANDRA-8639)
 * Normalize all scripts (CASSANDRA-10679)
 * Make compression ratio much more accurate (CASSANDRA-10225)
 * Optimize building of Clustering object when only one is created (CASSANDRA-10409)
 * Make index building pluggable (CASSANDRA-10681)
 * Add sstable flush observer (CASSANDRA-10678)
 * Improve NTS endpoints calculation (CASSANDRA-10200)
 * Improve performance of the folderSize function (CASSANDRA-10677)
 * Add support for type casting in selection clause (CASSANDRA-10310)
 * Added graphing option to cassandra-stress (CASSANDRA-7918)
 * Abort in-progress queries that time out (CASSANDRA-7392)
 * Add transparent data encryption core classes (CASSANDRA-9945)
Merged from 3.0:
 * Better handling of SSL connection errors inter-node (CASSANDRA-10816)
 * Avoid NoSuchElementException when executing empty batch (CASSANDRA-10711)
 * Avoid building PartitionUpdate in toString (CASSANDRA-10897)
 * Reduce heap spent when receiving many SSTables (CASSANDRA-10797)
 * Add back support for 3rd party auth providers to bulk loader (CASSANDRA-10873)
 * Eliminate the dependency on jgrapht for UDT resolution (CASSANDRA-10653)
 * (Hadoop) Close Clusters and Sessions in Hadoop Input/Output classes (CASSANDRA-10837)
 * Fix sstableloader not working with upper case keyspace name (CASSANDRA-10806)
Merged from 2.2:
 * jemalloc detection fails due to quoting issues in regexv (CASSANDRA-10946)
 * (cqlsh) show correct column names for empty result sets (CASSANDRA-9813)
 * Add new types to Stress (CASSANDRA-9556)
 * Add property to allow listening on broadcast interface (CASSANDRA-9748)
Merged from 2.1:
 * Match cassandra-loader options in COPY FROM (CASSANDRA-9303)
 * Fix binding to any address in CqlBulkRecordWriter (CASSANDRA-9309)
 * cqlsh fails to decode utf-8 characters for text typed columns (CASSANDRA-10875)
 * Log error when stream session fails (CASSANDRA-9294)
 * Fix bugs in commit log archiving startup behavior (CASSANDRA-10593)
 * (cqlsh) further optimise COPY FROM (CASSANDRA-9302)
 * Allow CREATE TABLE WITH ID (CASSANDRA-9179)
 * Make Stress compiles within eclipse (CASSANDRA-10807)
 * Cassandra Daemon should print JVM arguments (CASSANDRA-10764)
 * Allow cancellation of index summary redistribution (CASSANDRA-8805)


3.1.1
Merged from 3.0:
  * Fix upgrade data loss due to range tombstone deleting more data than then should
    (CASSANDRA-10822)


3.1
Merged from 3.0:
 * Avoid MV race during node decommission (CASSANDRA-10674)
 * Disable reloading of GossipingPropertyFileSnitch (CASSANDRA-9474)
 * Handle single-column deletions correction in materialized views
   when the column is part of the view primary key (CASSANDRA-10796)
 * Fix issue with datadir migration on upgrade (CASSANDRA-10788)
 * Fix bug with range tombstones on reverse queries and test coverage for
   AbstractBTreePartition (CASSANDRA-10059)
 * Remove 64k limit on collection elements (CASSANDRA-10374)
 * Remove unclear Indexer.indexes() method (CASSANDRA-10690)
 * Fix NPE on stream read error (CASSANDRA-10771)
 * Normalize cqlsh DESC output (CASSANDRA-10431)
 * Rejects partition range deletions when columns are specified (CASSANDRA-10739)
 * Fix error when saving cached key for old format sstable (CASSANDRA-10778)
 * Invalidate prepared statements on DROP INDEX (CASSANDRA-10758)
 * Fix SELECT statement with IN restrictions on partition key,
   ORDER BY and LIMIT (CASSANDRA-10729)
 * Improve stress performance over 1k threads (CASSANDRA-7217)
 * Wait for migration responses to complete before bootstrapping (CASSANDRA-10731)
 * Unable to create a function with argument of type Inet (CASSANDRA-10741)
 * Fix backward incompatibiliy in CqlInputFormat (CASSANDRA-10717)
 * Correctly preserve deletion info on updated rows when notifying indexers
   of single-row deletions (CASSANDRA-10694)
 * Notify indexers of partition delete during cleanup (CASSANDRA-10685)
 * Keep the file open in trySkipCache (CASSANDRA-10669)
 * Updated trigger example (CASSANDRA-10257)
Merged from 2.2:
 * Verify tables in pseudo-system keyspaces at startup (CASSANDRA-10761)
 * Fix IllegalArgumentException in DataOutputBuffer.reallocate for large buffers (CASSANDRA-10592)
 * Show CQL help in cqlsh in web browser (CASSANDRA-7225)
 * Serialize on disk the proper SSTable compression ratio (CASSANDRA-10775)
 * Reject index queries while the index is building (CASSANDRA-8505)
 * CQL.textile syntax incorrectly includes optional keyspace for aggregate SFUNC and FINALFUNC (CASSANDRA-10747)
 * Fix JSON update with prepared statements (CASSANDRA-10631)
 * Don't do anticompaction after subrange repair (CASSANDRA-10422)
 * Fix SimpleDateType type compatibility (CASSANDRA-10027)
 * (Hadoop) fix splits calculation (CASSANDRA-10640)
 * (Hadoop) ensure that Cluster instances are always closed (CASSANDRA-10058)
Merged from 2.1:
 * Fix Stress profile parsing on Windows (CASSANDRA-10808)
 * Fix incremental repair hang when replica is down (CASSANDRA-10288)
 * Optimize the way we check if a token is repaired in anticompaction (CASSANDRA-10768)
 * Add proper error handling to stream receiver (CASSANDRA-10774)
 * Warn or fail when changing cluster topology live (CASSANDRA-10243)
 * Status command in debian/ubuntu init script doesn't work (CASSANDRA-10213)
 * Some DROP ... IF EXISTS incorrectly result in exceptions on non-existing KS (CASSANDRA-10658)
 * DeletionTime.compareTo wrong in rare cases (CASSANDRA-10749)
 * Force encoding when computing statement ids (CASSANDRA-10755)
 * Properly reject counters as map keys (CASSANDRA-10760)
 * Fix the sstable-needs-cleanup check (CASSANDRA-10740)
 * (cqlsh) Print column names before COPY operation (CASSANDRA-8935)
 * Fix CompressedInputStream for proper cleanup (CASSANDRA-10012)
 * (cqlsh) Support counters in COPY commands (CASSANDRA-9043)
 * Try next replica if not possible to connect to primary replica on
   ColumnFamilyRecordReader (CASSANDRA-2388)
 * Limit window size in DTCS (CASSANDRA-10280)
 * sstableloader does not use MAX_HEAP_SIZE env parameter (CASSANDRA-10188)
 * (cqlsh) Improve COPY TO performance and error handling (CASSANDRA-9304)
 * Create compression chunk for sending file only (CASSANDRA-10680)
 * Forbid compact clustering column type changes in ALTER TABLE (CASSANDRA-8879)
 * Reject incremental repair with subrange repair (CASSANDRA-10422)
 * Add a nodetool command to refresh size_estimates (CASSANDRA-9579)
 * Invalidate cache after stream receive task is completed (CASSANDRA-10341)
 * Reject counter writes in CQLSSTableWriter (CASSANDRA-10258)
 * Remove superfluous COUNTER_MUTATION stage mapping (CASSANDRA-10605)


3.0
 * Fix AssertionError while flushing memtable due to materialized views
   incorrectly inserting empty rows (CASSANDRA-10614)
 * Store UDA initcond as CQL literal in the schema table, instead of a blob (CASSANDRA-10650)
 * Don't use -1 for the position of partition key in schema (CASSANDRA-10491)
 * Fix distinct queries in mixed version cluster (CASSANDRA-10573)
 * Skip sstable on clustering in names query (CASSANDRA-10571)
 * Remove value skipping as it breaks read-repair (CASSANDRA-10655)
 * Fix bootstrapping with MVs (CASSANDRA-10621)
 * Make sure EACH_QUORUM reads are using NTS (CASSANDRA-10584)
 * Fix MV replica filtering for non-NetworkTopologyStrategy (CASSANDRA-10634)
 * (Hadoop) fix CIF describeSplits() not handling 0 size estimates (CASSANDRA-10600)
 * Fix reading of legacy sstables (CASSANDRA-10590)
 * Use CQL type names in schema metadata tables (CASSANDRA-10365)
 * Guard batchlog replay against integer division by zero (CASSANDRA-9223)
 * Fix bug when adding a column to thrift with the same name than a primary key (CASSANDRA-10608)
 * Add client address argument to IAuthenticator::newSaslNegotiator (CASSANDRA-8068)
 * Fix implementation of LegacyLayout.LegacyBoundComparator (CASSANDRA-10602)
 * Don't use 'names query' read path for counters (CASSANDRA-10572)
 * Fix backward compatibility for counters (CASSANDRA-10470)
 * Remove memory_allocator paramter from cassandra.yaml (CASSANDRA-10581,10628)
 * Execute the metadata reload task of all registered indexes on CFS::reload (CASSANDRA-10604)
 * Fix thrift cas operations with defined columns (CASSANDRA-10576)
 * Fix PartitionUpdate.operationCount()for updates with static column operations (CASSANDRA-10606)
 * Fix thrift get() queries with defined columns (CASSANDRA-10586)
 * Fix marking of indexes as built and removed (CASSANDRA-10601)
 * Skip initialization of non-registered 2i instances, remove Index::getIndexName (CASSANDRA-10595)
 * Fix batches on multiple tables (CASSANDRA-10554)
 * Ensure compaction options are validated when updating KeyspaceMetadata (CASSANDRA-10569)
 * Flatten Iterator Transformation Hierarchy (CASSANDRA-9975)
 * Remove token generator (CASSANDRA-5261)
 * RolesCache should not be created for any authenticator that does not requireAuthentication (CASSANDRA-10562)
 * Fix LogTransaction checking only a single directory for files (CASSANDRA-10421)
 * Fix handling of range tombstones when reading old format sstables (CASSANDRA-10360)
 * Aggregate with Initial Condition fails with C* 3.0 (CASSANDRA-10367)
Merged from 2.2:
 * (cqlsh) show partial trace if incomplete after max_trace_wait (CASSANDRA-7645)
 * Use most up-to-date version of schema for system tables (CASSANDRA-10652)
 * Deprecate memory_allocator in cassandra.yaml (CASSANDRA-10581,10628)
 * Expose phi values from failure detector via JMX and tweak debug
   and trace logging (CASSANDRA-9526)
 * Fix IllegalArgumentException in DataOutputBuffer.reallocate for large buffers (CASSANDRA-10592)
Merged from 2.1:
 * Shutdown compaction in drain to prevent leak (CASSANDRA-10079)
 * (cqlsh) fix COPY using wrong variable name for time_format (CASSANDRA-10633)
 * Do not run SizeEstimatesRecorder if a node is not a member of the ring (CASSANDRA-9912)
 * Improve handling of dead nodes in gossip (CASSANDRA-10298)
 * Fix logback-tools.xml incorrectly configured for outputing to System.err
   (CASSANDRA-9937)
 * Fix streaming to catch exception so retry not fail (CASSANDRA-10557)
 * Add validation method to PerRowSecondaryIndex (CASSANDRA-10092)
 * Support encrypted and plain traffic on the same port (CASSANDRA-10559)
 * Do STCS in DTCS windows (CASSANDRA-10276)
 * Avoid repetition of JVM_OPTS in debian package (CASSANDRA-10251)
 * Fix potential NPE from handling result of SIM.highestSelectivityIndex (CASSANDRA-10550)
 * Fix paging issues with partitions containing only static columns data (CASSANDRA-10381)
 * Fix conditions on static columns (CASSANDRA-10264)
 * AssertionError: attempted to delete non-existing file CommitLog (CASSANDRA-10377)
 * Fix sorting for queries with an IN condition on partition key columns (CASSANDRA-10363)


3.0-rc2
 * Fix SELECT DISTINCT queries between 2.2.2 nodes and 3.0 nodes (CASSANDRA-10473)
 * Remove circular references in SegmentedFile (CASSANDRA-10543)
 * Ensure validation of indexed values only occurs once per-partition (CASSANDRA-10536)
 * Fix handling of static columns for range tombstones in thrift (CASSANDRA-10174)
 * Support empty ColumnFilter for backward compatility on empty IN (CASSANDRA-10471)
 * Remove Pig support (CASSANDRA-10542)
 * Fix LogFile throws Exception when assertion is disabled (CASSANDRA-10522)
 * Revert CASSANDRA-7486, make CMS default GC, move GC config to
   conf/jvm.options (CASSANDRA-10403)
 * Fix TeeingAppender causing some logs to be truncated/empty (CASSANDRA-10447)
 * Allow EACH_QUORUM for reads (CASSANDRA-9602)
 * Fix potential ClassCastException while upgrading (CASSANDRA-10468)
 * Fix NPE in MVs on update (CASSANDRA-10503)
 * Only include modified cell data in indexing deltas (CASSANDRA-10438)
 * Do not load keyspace when creating sstable writer (CASSANDRA-10443)
 * If node is not yet gossiping write all MV updates to batchlog only (CASSANDRA-10413)
 * Re-populate token metadata after commit log recovery (CASSANDRA-10293)
 * Provide additional metrics for materialized views (CASSANDRA-10323)
 * Flush system schema tables after local schema changes (CASSANDRA-10429)
Merged from 2.2:
 * Reduce contention getting instances of CompositeType (CASSANDRA-10433)
 * Fix the regression when using LIMIT with aggregates (CASSANDRA-10487)
 * Avoid NoClassDefFoundError during DataDescriptor initialization on windows (CASSANDRA-10412)
 * Preserve case of quoted Role & User names (CASSANDRA-10394)
 * cqlsh pg-style-strings broken (CASSANDRA-10484)
 * cqlsh prompt includes name of keyspace after failed `use` statement (CASSANDRA-10369)
Merged from 2.1:
 * (cqlsh) Distinguish negative and positive infinity in output (CASSANDRA-10523)
 * (cqlsh) allow custom time_format for COPY TO (CASSANDRA-8970)
 * Don't allow startup if the node's rack has changed (CASSANDRA-10242)
 * (cqlsh) show partial trace if incomplete after max_trace_wait (CASSANDRA-7645)
 * Allow LOCAL_JMX to be easily overridden (CASSANDRA-10275)
 * Mark nodes as dead even if they've already left (CASSANDRA-10205)


3.0.0-rc1
 * Fix mixed version read request compatibility for compact static tables
   (CASSANDRA-10373)
 * Fix paging of DISTINCT with static and IN (CASSANDRA-10354)
 * Allow MATERIALIZED VIEW's SELECT statement to restrict primary key
   columns (CASSANDRA-9664)
 * Move crc_check_chance out of compression options (CASSANDRA-9839)
 * Fix descending iteration past end of BTreeSearchIterator (CASSANDRA-10301)
 * Transfer hints to a different node on decommission (CASSANDRA-10198)
 * Check partition keys for CAS operations during stmt validation (CASSANDRA-10338)
 * Add custom query expressions to SELECT (CASSANDRA-10217)
 * Fix minor bugs in MV handling (CASSANDRA-10362)
 * Allow custom indexes with 0,1 or multiple target columns (CASSANDRA-10124)
 * Improve MV schema representation (CASSANDRA-9921)
 * Add flag to enable/disable coordinator batchlog for MV writes (CASSANDRA-10230)
 * Update cqlsh COPY for new internal driver serialization interface (CASSANDRA-10318)
 * Give index implementations more control over rebuild operations (CASSANDRA-10312)
 * Update index file format (CASSANDRA-10314)
 * Add "shadowable" row tombstones to deal with mv timestamp issues (CASSANDRA-10261)
 * CFS.loadNewSSTables() broken for pre-3.0 sstables
 * Cache selected index in read command to reduce lookups (CASSANDRA-10215)
 * Small optimizations of sstable index serialization (CASSANDRA-10232)
 * Support for both encrypted and unencrypted native transport connections (CASSANDRA-9590)
Merged from 2.2:
 * Configurable page size in cqlsh (CASSANDRA-9855)
 * Defer default role manager setup until all nodes are on 2.2+ (CASSANDRA-9761)
 * Handle missing RoleManager in config after upgrade to 2.2 (CASSANDRA-10209)
Merged from 2.1:
 * Bulk Loader API could not tolerate even node failure (CASSANDRA-10347)
 * Avoid misleading pushed notifications when multiple nodes
   share an rpc_address (CASSANDRA-10052)
 * Fix dropping undroppable when message queue is full (CASSANDRA-10113)
 * Fix potential ClassCastException during paging (CASSANDRA-10352)
 * Prevent ALTER TYPE from creating circular references (CASSANDRA-10339)
 * Fix cache handling of 2i and base tables (CASSANDRA-10155, 10359)
 * Fix NPE in nodetool compactionhistory (CASSANDRA-9758)
 * (Pig) support BulkOutputFormat as a URL parameter (CASSANDRA-7410)
 * BATCH statement is broken in cqlsh (CASSANDRA-10272)
 * (cqlsh) Make cqlsh PEP8 Compliant (CASSANDRA-10066)
 * (cqlsh) Fix error when starting cqlsh with --debug (CASSANDRA-10282)
 * Scrub, Cleanup and Upgrade do not unmark compacting until all operations
   have completed, regardless of the occurence of exceptions (CASSANDRA-10274)


3.0.0-beta2
 * Fix columns returned by AbstractBtreePartitions (CASSANDRA-10220)
 * Fix backward compatibility issue due to AbstractBounds serialization bug (CASSANDRA-9857)
 * Fix startup error when upgrading nodes (CASSANDRA-10136)
 * Base table PRIMARY KEY can be assumed to be NOT NULL in MV creation (CASSANDRA-10147)
 * Improve batchlog write patch (CASSANDRA-9673)
 * Re-apply MaterializedView updates on commitlog replay (CASSANDRA-10164)
 * Require AbstractType.isByteOrderComparable declaration in constructor (CASSANDRA-9901)
 * Avoid digest mismatch on upgrade to 3.0 (CASSANDRA-9554)
 * Fix Materialized View builder when adding multiple MVs (CASSANDRA-10156)
 * Choose better poolingOptions for protocol v4 in cassandra-stress (CASSANDRA-10182)
 * Fix LWW bug affecting Materialized Views (CASSANDRA-10197)
 * Ensures frozen sets and maps are always sorted (CASSANDRA-10162)
 * Don't deadlock when flushing CFS backed custom indexes (CASSANDRA-10181)
 * Fix double flushing of secondary index tables (CASSANDRA-10180)
 * Fix incorrect handling of range tombstones in thrift (CASSANDRA-10046)
 * Only use batchlog when paired materialized view replica is remote (CASSANDRA-10061)
 * Reuse TemporalRow when updating multiple MaterializedViews (CASSANDRA-10060)
 * Validate gc_grace_seconds for batchlog writes and MVs (CASSANDRA-9917)
 * Fix sstablerepairedset (CASSANDRA-10132)
Merged from 2.2:
 * Cancel transaction for sstables we wont redistribute index summary
   for (CASSANDRA-10270)
 * Retry snapshot deletion after compaction and gc on Windows (CASSANDRA-10222)
 * Fix failure to start with space in directory path on Windows (CASSANDRA-10239)
 * Fix repair hang when snapshot failed (CASSANDRA-10057)
 * Fall back to 1/4 commitlog volume for commitlog_total_space on small disks
   (CASSANDRA-10199)
Merged from 2.1:
 * Added configurable warning threshold for GC duration (CASSANDRA-8907)
 * Fix handling of streaming EOF (CASSANDRA-10206)
 * Only check KeyCache when it is enabled
 * Change streaming_socket_timeout_in_ms default to 1 hour (CASSANDRA-8611)
 * (cqlsh) update list of CQL keywords (CASSANDRA-9232)
 * Add nodetool gettraceprobability command (CASSANDRA-10234)
Merged from 2.0:
 * Fix rare race where older gossip states can be shadowed (CASSANDRA-10366)
 * Fix consolidating racks violating the RF contract (CASSANDRA-10238)
 * Disallow decommission when node is in drained state (CASSANDRA-8741)


2.2.1
 * Fix race during construction of commit log (CASSANDRA-10049)
 * Fix LeveledCompactionStrategyTest (CASSANDRA-9757)
 * Fix broken UnbufferedDataOutputStreamPlus.writeUTF (CASSANDRA-10203)
 * (cqlsh) default load-from-file encoding to utf-8 (CASSANDRA-9898)
 * Avoid returning Permission.NONE when failing to query users table (CASSANDRA-10168)
 * (cqlsh) add CLEAR command (CASSANDRA-10086)
 * Support string literals as Role names for compatibility (CASSANDRA-10135)
Merged from 2.1:
 * Only check KeyCache when it is enabled
 * Change streaming_socket_timeout_in_ms default to 1 hour (CASSANDRA-8611)
 * (cqlsh) update list of CQL keywords (CASSANDRA-9232)


3.0.0-beta1
 * Redesign secondary index API (CASSANDRA-9459, 7771, 9041)
 * Fix throwing ReadFailure instead of ReadTimeout on range queries (CASSANDRA-10125)
 * Rewrite hinted handoff (CASSANDRA-6230)
 * Fix query on static compact tables (CASSANDRA-10093)
 * Fix race during construction of commit log (CASSANDRA-10049)
 * Add option to only purge repaired tombstones (CASSANDRA-6434)
 * Change authorization handling for MVs (CASSANDRA-9927)
 * Add custom JMX enabled executor for UDF sandbox (CASSANDRA-10026)
 * Fix row deletion bug for Materialized Views (CASSANDRA-10014)
 * Support mixed-version clusters with Cassandra 2.1 and 2.2 (CASSANDRA-9704)
 * Fix multiple slices on RowSearchers (CASSANDRA-10002)
 * Fix bug in merging of collections (CASSANDRA-10001)
 * Optimize batchlog replay to avoid full scans (CASSANDRA-7237)
 * Repair improvements when using vnodes (CASSANDRA-5220)
 * Disable scripted UDFs by default (CASSANDRA-9889)
 * Bytecode inspection for Java-UDFs (CASSANDRA-9890)
 * Use byte to serialize MT hash length (CASSANDRA-9792)
 * Replace usage of Adler32 with CRC32 (CASSANDRA-8684)
 * Fix migration to new format from 2.1 SSTable (CASSANDRA-10006)
 * SequentialWriter should extend BufferedDataOutputStreamPlus (CASSANDRA-9500)
 * Use the same repairedAt timestamp within incremental repair session (CASSANDRA-9111)
Merged from 2.2:
 * Allow count(*) and count(1) to be use as normal aggregation (CASSANDRA-10114)
 * An NPE is thrown if the column name is unknown for an IN relation (CASSANDRA-10043)
 * Apply commit_failure_policy to more errors on startup (CASSANDRA-9749)
 * Fix histogram overflow exception (CASSANDRA-9973)
 * Route gossip messages over dedicated socket (CASSANDRA-9237)
 * Add checksum to saved cache files (CASSANDRA-9265)
 * Log warning when using an aggregate without partition key (CASSANDRA-9737)
Merged from 2.1:
 * (cqlsh) Allow encoding to be set through command line (CASSANDRA-10004)
 * Add new JMX methods to change local compaction strategy (CASSANDRA-9965)
 * Write hints for paxos commits (CASSANDRA-7342)
 * (cqlsh) Fix timestamps before 1970 on Windows, always
   use UTC for timestamp display (CASSANDRA-10000)
 * (cqlsh) Avoid overwriting new config file with old config
   when both exist (CASSANDRA-9777)
 * Release snapshot selfRef when doing snapshot repair (CASSANDRA-9998)
 * Cannot replace token does not exist - DN node removed as Fat Client (CASSANDRA-9871)
Merged from 2.0:
 * Don't cast expected bf size to an int (CASSANDRA-9959)
 * Make getFullyExpiredSSTables less expensive (CASSANDRA-9882)


3.0.0-alpha1
 * Implement proper sandboxing for UDFs (CASSANDRA-9402)
 * Simplify (and unify) cleanup of compaction leftovers (CASSANDRA-7066)
 * Allow extra schema definitions in cassandra-stress yaml (CASSANDRA-9850)
 * Metrics should use up to date nomenclature (CASSANDRA-9448)
 * Change CREATE/ALTER TABLE syntax for compression (CASSANDRA-8384)
 * Cleanup crc and adler code for java 8 (CASSANDRA-9650)
 * Storage engine refactor (CASSANDRA-8099, 9743, 9746, 9759, 9781, 9808, 9825,
   9848, 9705, 9859, 9867, 9874, 9828, 9801)
 * Update Guava to 18.0 (CASSANDRA-9653)
 * Bloom filter false positive ratio is not honoured (CASSANDRA-8413)
 * New option for cassandra-stress to leave a ratio of columns null (CASSANDRA-9522)
 * Change hinted_handoff_enabled yaml setting, JMX (CASSANDRA-9035)
 * Add algorithmic token allocation (CASSANDRA-7032)
 * Add nodetool command to replay batchlog (CASSANDRA-9547)
 * Make file buffer cache independent of paths being read (CASSANDRA-8897)
 * Remove deprecated legacy Hadoop code (CASSANDRA-9353)
 * Decommissioned nodes will not rejoin the cluster (CASSANDRA-8801)
 * Change gossip stabilization to use endpoit size (CASSANDRA-9401)
 * Change default garbage collector to G1 (CASSANDRA-7486)
 * Populate TokenMetadata early during startup (CASSANDRA-9317)
 * Undeprecate cache recentHitRate (CASSANDRA-6591)
 * Add support for selectively varint encoding fields (CASSANDRA-9499, 9865)
 * Materialized Views (CASSANDRA-6477)
Merged from 2.2:
 * Avoid grouping sstables for anticompaction with DTCS (CASSANDRA-9900)
 * UDF / UDA execution time in trace (CASSANDRA-9723)
 * Fix broken internode SSL (CASSANDRA-9884)
Merged from 2.1:
 * Add new JMX methods to change local compaction strategy (CASSANDRA-9965)
 * Fix handling of enable/disable autocompaction (CASSANDRA-9899)
 * Add consistency level to tracing ouput (CASSANDRA-9827)
 * Remove repair snapshot leftover on startup (CASSANDRA-7357)
 * Use random nodes for batch log when only 2 racks (CASSANDRA-8735)
 * Ensure atomicity inside thrift and stream session (CASSANDRA-7757)
 * Fix nodetool info error when the node is not joined (CASSANDRA-9031)
Merged from 2.0:
 * Log when messages are dropped due to cross_node_timeout (CASSANDRA-9793)
 * Don't track hotness when opening from snapshot for validation (CASSANDRA-9382)


2.2.0
 * Allow the selection of columns together with aggregates (CASSANDRA-9767)
 * Fix cqlsh copy methods and other windows specific issues (CASSANDRA-9795)
 * Don't wrap byte arrays in SequentialWriter (CASSANDRA-9797)
 * sum() and avg() functions missing for smallint and tinyint types (CASSANDRA-9671)
 * Revert CASSANDRA-9542 (allow native functions in UDA) (CASSANDRA-9771)
Merged from 2.1:
 * Fix MarshalException when upgrading superColumn family (CASSANDRA-9582)
 * Fix broken logging for "empty" flushes in Memtable (CASSANDRA-9837)
 * Handle corrupt files on startup (CASSANDRA-9686)
 * Fix clientutil jar and tests (CASSANDRA-9760)
 * (cqlsh) Allow the SSL protocol version to be specified through the
    config file or environment variables (CASSANDRA-9544)
Merged from 2.0:
 * Add tool to find why expired sstables are not getting dropped (CASSANDRA-10015)
 * Remove erroneous pending HH tasks from tpstats/jmx (CASSANDRA-9129)
 * Don't cast expected bf size to an int (CASSANDRA-9959)
 * checkForEndpointCollision fails for legitimate collisions (CASSANDRA-9765)
 * Complete CASSANDRA-8448 fix (CASSANDRA-9519)
 * Don't include auth credentials in debug log (CASSANDRA-9682)
 * Can't transition from write survey to normal mode (CASSANDRA-9740)
 * Scrub (recover) sstables even when -Index.db is missing (CASSANDRA-9591)
 * Fix growing pending background compaction (CASSANDRA-9662)


2.2.0-rc2
 * Re-enable memory-mapped I/O on Windows (CASSANDRA-9658)
 * Warn when an extra-large partition is compacted (CASSANDRA-9643)
 * (cqlsh) Allow setting the initial connection timeout (CASSANDRA-9601)
 * BulkLoader has --transport-factory option but does not use it (CASSANDRA-9675)
 * Allow JMX over SSL directly from nodetool (CASSANDRA-9090)
 * Update cqlsh for UDFs (CASSANDRA-7556)
 * Change Windows kernel default timer resolution (CASSANDRA-9634)
 * Deprected sstable2json and json2sstable (CASSANDRA-9618)
 * Allow native functions in user-defined aggregates (CASSANDRA-9542)
 * Don't repair system_distributed by default (CASSANDRA-9621)
 * Fix mixing min, max, and count aggregates for blob type (CASSANRA-9622)
 * Rename class for DATE type in Java driver (CASSANDRA-9563)
 * Duplicate compilation of UDFs on coordinator (CASSANDRA-9475)
 * Fix connection leak in CqlRecordWriter (CASSANDRA-9576)
 * Mlockall before opening system sstables & remove boot_without_jna option (CASSANDRA-9573)
 * Add functions to convert timeuuid to date or time, deprecate dateOf and unixTimestampOf (CASSANDRA-9229)
 * Make sure we cancel non-compacting sstables from LifecycleTransaction (CASSANDRA-9566)
 * Fix deprecated repair JMX API (CASSANDRA-9570)
 * Add logback metrics (CASSANDRA-9378)
 * Update and refactor ant test/test-compression to run the tests in parallel (CASSANDRA-9583)
 * Fix upgrading to new directory for secondary index (CASSANDRA-9687)
Merged from 2.1:
 * (cqlsh) Fix bad check for CQL compatibility when DESCRIBE'ing
   COMPACT STORAGE tables with no clustering columns
 * Eliminate strong self-reference chains in sstable ref tidiers (CASSANDRA-9656)
 * Ensure StreamSession uses canonical sstable reader instances (CASSANDRA-9700)
 * Ensure memtable book keeping is not corrupted in the event we shrink usage (CASSANDRA-9681)
 * Update internal python driver for cqlsh (CASSANDRA-9064)
 * Fix IndexOutOfBoundsException when inserting tuple with too many
   elements using the string literal notation (CASSANDRA-9559)
 * Enable describe on indices (CASSANDRA-7814)
 * Fix incorrect result for IN queries where column not found (CASSANDRA-9540)
 * ColumnFamilyStore.selectAndReference may block during compaction (CASSANDRA-9637)
 * Fix bug in cardinality check when compacting (CASSANDRA-9580)
 * Fix memory leak in Ref due to ConcurrentLinkedQueue.remove() behaviour (CASSANDRA-9549)
 * Make rebuild only run one at a time (CASSANDRA-9119)
Merged from 2.0:
 * Avoid NPE in AuthSuccess#decode (CASSANDRA-9727)
 * Add listen_address to system.local (CASSANDRA-9603)
 * Bug fixes to resultset metadata construction (CASSANDRA-9636)
 * Fix setting 'durable_writes' in ALTER KEYSPACE (CASSANDRA-9560)
 * Avoids ballot clash in Paxos (CASSANDRA-9649)
 * Improve trace messages for RR (CASSANDRA-9479)
 * Fix suboptimal secondary index selection when restricted
   clustering column is also indexed (CASSANDRA-9631)
 * (cqlsh) Add min_threshold to DTCS option autocomplete (CASSANDRA-9385)
 * Fix error message when attempting to create an index on a column
   in a COMPACT STORAGE table with clustering columns (CASSANDRA-9527)
 * 'WITH WITH' in alter keyspace statements causes NPE (CASSANDRA-9565)
 * Expose some internals of SelectStatement for inspection (CASSANDRA-9532)
 * ArrivalWindow should use primitives (CASSANDRA-9496)
 * Periodically submit background compaction tasks (CASSANDRA-9592)
 * Set HAS_MORE_PAGES flag to false when PagingState is null (CASSANDRA-9571)


2.2.0-rc1
 * Compressed commit log should measure compressed space used (CASSANDRA-9095)
 * Fix comparison bug in CassandraRoleManager#collectRoles (CASSANDRA-9551)
 * Add tinyint,smallint,time,date support for UDFs (CASSANDRA-9400)
 * Deprecates SSTableSimpleWriter and SSTableSimpleUnsortedWriter (CASSANDRA-9546)
 * Empty INITCOND treated as null in aggregate (CASSANDRA-9457)
 * Remove use of Cell in Thrift MapReduce classes (CASSANDRA-8609)
 * Integrate pre-release Java Driver 2.2-rc1, custom build (CASSANDRA-9493)
 * Clean up gossiper logic for old versions (CASSANDRA-9370)
 * Fix custom payload coding/decoding to match the spec (CASSANDRA-9515)
 * ant test-all results incomplete when parsed (CASSANDRA-9463)
 * Disallow frozen<> types in function arguments and return types for
   clarity (CASSANDRA-9411)
 * Static Analysis to warn on unsafe use of Autocloseable instances (CASSANDRA-9431)
 * Update commitlog archiving examples now that commitlog segments are
   not recycled (CASSANDRA-9350)
 * Extend Transactional API to sstable lifecycle management (CASSANDRA-8568)
 * (cqlsh) Add support for native protocol 4 (CASSANDRA-9399)
 * Ensure that UDF and UDAs are keyspace-isolated (CASSANDRA-9409)
 * Revert CASSANDRA-7807 (tracing completion client notifications) (CASSANDRA-9429)
 * Add ability to stop compaction by ID (CASSANDRA-7207)
 * Let CassandraVersion handle SNAPSHOT version (CASSANDRA-9438)
Merged from 2.1:
 * (cqlsh) Fix using COPY through SOURCE or -f (CASSANDRA-9083)
 * Fix occasional lack of `system` keyspace in schema tables (CASSANDRA-8487)
 * Use ProtocolError code instead of ServerError code for native protocol
   error responses to unsupported protocol versions (CASSANDRA-9451)
 * Default commitlog_sync_batch_window_in_ms changed to 2ms (CASSANDRA-9504)
 * Fix empty partition assertion in unsorted sstable writing tools (CASSANDRA-9071)
 * Ensure truncate without snapshot cannot produce corrupt responses (CASSANDRA-9388)
 * Consistent error message when a table mixes counter and non-counter
   columns (CASSANDRA-9492)
 * Avoid getting unreadable keys during anticompaction (CASSANDRA-9508)
 * (cqlsh) Better float precision by default (CASSANDRA-9224)
 * Improve estimated row count (CASSANDRA-9107)
 * Optimize range tombstone memory footprint (CASSANDRA-8603)
 * Use configured gcgs in anticompaction (CASSANDRA-9397)
Merged from 2.0:
 * Don't accumulate more range than necessary in RangeTombstone.Tracker (CASSANDRA-9486)
 * Add broadcast and rpc addresses to system.local (CASSANDRA-9436)
 * Always mark sstable suspect when corrupted (CASSANDRA-9478)
 * Add database users and permissions to CQL3 documentation (CASSANDRA-7558)
 * Allow JVM_OPTS to be passed to standalone tools (CASSANDRA-5969)
 * Fix bad condition in RangeTombstoneList (CASSANDRA-9485)
 * Fix potential StackOverflow when setting CrcCheckChance over JMX (CASSANDRA-9488)
 * Fix null static columns in pages after the first, paged reversed
   queries (CASSANDRA-8502)
 * Fix counting cache serialization in request metrics (CASSANDRA-9466)
 * Add option not to validate atoms during scrub (CASSANDRA-9406)


2.2.0-beta1
 * Introduce Transactional API for internal state changes (CASSANDRA-8984)
 * Add a flag in cassandra.yaml to enable UDFs (CASSANDRA-9404)
 * Better support of null for UDF (CASSANDRA-8374)
 * Use ecj instead of javassist for UDFs (CASSANDRA-8241)
 * faster async logback configuration for tests (CASSANDRA-9376)
 * Add `smallint` and `tinyint` data types (CASSANDRA-8951)
 * Avoid thrift schema creation when native driver is used in stress tool (CASSANDRA-9374)
 * Make Functions.declared thread-safe
 * Add client warnings to native protocol v4 (CASSANDRA-8930)
 * Allow roles cache to be invalidated (CASSANDRA-8967)
 * Upgrade Snappy (CASSANDRA-9063)
 * Don't start Thrift rpc by default (CASSANDRA-9319)
 * Only stream from unrepaired sstables with incremental repair (CASSANDRA-8267)
 * Aggregate UDFs allow SFUNC return type to differ from STYPE if FFUNC specified (CASSANDRA-9321)
 * Remove Thrift dependencies in bundled tools (CASSANDRA-8358)
 * Disable memory mapping of hsperfdata file for JVM statistics (CASSANDRA-9242)
 * Add pre-startup checks to detect potential incompatibilities (CASSANDRA-8049)
 * Distinguish between null and unset in protocol v4 (CASSANDRA-7304)
 * Add user/role permissions for user-defined functions (CASSANDRA-7557)
 * Allow cassandra config to be updated to restart daemon without unloading classes (CASSANDRA-9046)
 * Don't initialize compaction writer before checking if iter is empty (CASSANDRA-9117)
 * Don't execute any functions at prepare-time (CASSANDRA-9037)
 * Share file handles between all instances of a SegmentedFile (CASSANDRA-8893)
 * Make it possible to major compact LCS (CASSANDRA-7272)
 * Make FunctionExecutionException extend RequestExecutionException
   (CASSANDRA-9055)
 * Add support for SELECT JSON, INSERT JSON syntax and new toJson(), fromJson()
   functions (CASSANDRA-7970)
 * Optimise max purgeable timestamp calculation in compaction (CASSANDRA-8920)
 * Constrain internode message buffer sizes, and improve IO class hierarchy (CASSANDRA-8670)
 * New tool added to validate all sstables in a node (CASSANDRA-5791)
 * Push notification when tracing completes for an operation (CASSANDRA-7807)
 * Delay "node up" and "node added" notifications until native protocol server is started (CASSANDRA-8236)
 * Compressed Commit Log (CASSANDRA-6809)
 * Optimise IntervalTree (CASSANDRA-8988)
 * Add a key-value payload for third party usage (CASSANDRA-8553, 9212)
 * Bump metrics-reporter-config dependency for metrics 3.0 (CASSANDRA-8149)
 * Partition intra-cluster message streams by size, not type (CASSANDRA-8789)
 * Add WriteFailureException to native protocol, notify coordinator of
   write failures (CASSANDRA-8592)
 * Convert SequentialWriter to nio (CASSANDRA-8709)
 * Add role based access control (CASSANDRA-7653, 8650, 7216, 8760, 8849, 8761, 8850)
 * Record client ip address in tracing sessions (CASSANDRA-8162)
 * Indicate partition key columns in response metadata for prepared
   statements (CASSANDRA-7660)
 * Merge UUIDType and TimeUUIDType parse logic (CASSANDRA-8759)
 * Avoid memory allocation when searching index summary (CASSANDRA-8793)
 * Optimise (Time)?UUIDType Comparisons (CASSANDRA-8730)
 * Make CRC32Ex into a separate maven dependency (CASSANDRA-8836)
 * Use preloaded jemalloc w/ Unsafe (CASSANDRA-8714, 9197)
 * Avoid accessing partitioner through StorageProxy (CASSANDRA-8244, 8268)
 * Upgrade Metrics library and remove depricated metrics (CASSANDRA-5657)
 * Serializing Row cache alternative, fully off heap (CASSANDRA-7438)
 * Duplicate rows returned when in clause has repeated values (CASSANDRA-6706)
 * Make CassandraException unchecked, extend RuntimeException (CASSANDRA-8560)
 * Support direct buffer decompression for reads (CASSANDRA-8464)
 * DirectByteBuffer compatible LZ4 methods (CASSANDRA-7039)
 * Group sstables for anticompaction correctly (CASSANDRA-8578)
 * Add ReadFailureException to native protocol, respond
   immediately when replicas encounter errors while handling
   a read request (CASSANDRA-7886)
 * Switch CommitLogSegment from RandomAccessFile to nio (CASSANDRA-8308)
 * Allow mixing token and partition key restrictions (CASSANDRA-7016)
 * Support index key/value entries on map collections (CASSANDRA-8473)
 * Modernize schema tables (CASSANDRA-8261)
 * Support for user-defined aggregation functions (CASSANDRA-8053)
 * Fix NPE in SelectStatement with empty IN values (CASSANDRA-8419)
 * Refactor SelectStatement, return IN results in natural order instead
   of IN value list order and ignore duplicate values in partition key IN restrictions (CASSANDRA-7981)
 * Support UDTs, tuples, and collections in user-defined
   functions (CASSANDRA-7563)
 * Fix aggregate fn results on empty selection, result column name,
   and cqlsh parsing (CASSANDRA-8229)
 * Mark sstables as repaired after full repair (CASSANDRA-7586)
 * Extend Descriptor to include a format value and refactor reader/writer
   APIs (CASSANDRA-7443)
 * Integrate JMH for microbenchmarks (CASSANDRA-8151)
 * Keep sstable levels when bootstrapping (CASSANDRA-7460)
 * Add Sigar library and perform basic OS settings check on startup (CASSANDRA-7838)
 * Support for aggregation functions (CASSANDRA-4914)
 * Remove cassandra-cli (CASSANDRA-7920)
 * Accept dollar quoted strings in CQL (CASSANDRA-7769)
 * Make assassinate a first class command (CASSANDRA-7935)
 * Support IN clause on any partition key column (CASSANDRA-7855)
 * Support IN clause on any clustering column (CASSANDRA-4762)
 * Improve compaction logging (CASSANDRA-7818)
 * Remove YamlFileNetworkTopologySnitch (CASSANDRA-7917)
 * Do anticompaction in groups (CASSANDRA-6851)
 * Support user-defined functions (CASSANDRA-7395, 7526, 7562, 7740, 7781, 7929,
   7924, 7812, 8063, 7813, 7708)
 * Permit configurable timestamps with cassandra-stress (CASSANDRA-7416)
 * Move sstable RandomAccessReader to nio2, which allows using the
   FILE_SHARE_DELETE flag on Windows (CASSANDRA-4050)
 * Remove CQL2 (CASSANDRA-5918)
 * Optimize fetching multiple cells by name (CASSANDRA-6933)
 * Allow compilation in java 8 (CASSANDRA-7028)
 * Make incremental repair default (CASSANDRA-7250)
 * Enable code coverage thru JaCoCo (CASSANDRA-7226)
 * Switch external naming of 'column families' to 'tables' (CASSANDRA-4369)
 * Shorten SSTable path (CASSANDRA-6962)
 * Use unsafe mutations for most unit tests (CASSANDRA-6969)
 * Fix race condition during calculation of pending ranges (CASSANDRA-7390)
 * Fail on very large batch sizes (CASSANDRA-8011)
 * Improve concurrency of repair (CASSANDRA-6455, 8208, 9145)
 * Select optimal CRC32 implementation at runtime (CASSANDRA-8614)
 * Evaluate MurmurHash of Token once per query (CASSANDRA-7096)
 * Generalize progress reporting (CASSANDRA-8901)
 * Resumable bootstrap streaming (CASSANDRA-8838, CASSANDRA-8942)
 * Allow scrub for secondary index (CASSANDRA-5174)
 * Save repair data to system table (CASSANDRA-5839)
 * fix nodetool names that reference column families (CASSANDRA-8872)
 Merged from 2.1:
 * Warn on misuse of unlogged batches (CASSANDRA-9282)
 * Failure detector detects and ignores local pauses (CASSANDRA-9183)
 * Add utility class to support for rate limiting a given log statement (CASSANDRA-9029)
 * Add missing consistency levels to cassandra-stess (CASSANDRA-9361)
 * Fix commitlog getCompletedTasks to not increment (CASSANDRA-9339)
 * Fix for harmless exceptions logged as ERROR (CASSANDRA-8564)
 * Delete processed sstables in sstablesplit/sstableupgrade (CASSANDRA-8606)
 * Improve sstable exclusion from partition tombstones (CASSANDRA-9298)
 * Validate the indexed column rather than the cell's contents for 2i (CASSANDRA-9057)
 * Add support for top-k custom 2i queries (CASSANDRA-8717)
 * Fix error when dropping table during compaction (CASSANDRA-9251)
 * cassandra-stress supports validation operations over user profiles (CASSANDRA-8773)
 * Add support for rate limiting log messages (CASSANDRA-9029)
 * Log the partition key with tombstone warnings (CASSANDRA-8561)
 * Reduce runWithCompactionsDisabled poll interval to 1ms (CASSANDRA-9271)
 * Fix PITR commitlog replay (CASSANDRA-9195)
 * GCInspector logs very different times (CASSANDRA-9124)
 * Fix deleting from an empty list (CASSANDRA-9198)
 * Update tuple and collection types that use a user-defined type when that UDT
   is modified (CASSANDRA-9148, CASSANDRA-9192)
 * Use higher timeout for prepair and snapshot in repair (CASSANDRA-9261)
 * Fix anticompaction blocking ANTI_ENTROPY stage (CASSANDRA-9151)
 * Repair waits for anticompaction to finish (CASSANDRA-9097)
 * Fix streaming not holding ref when stream error (CASSANDRA-9295)
 * Fix canonical view returning early opened SSTables (CASSANDRA-9396)
Merged from 2.0:
 * (cqlsh) Add LOGIN command to switch users (CASSANDRA-7212)
 * Clone SliceQueryFilter in AbstractReadCommand implementations (CASSANDRA-8940)
 * Push correct protocol notification for DROP INDEX (CASSANDRA-9310)
 * token-generator - generated tokens too long (CASSANDRA-9300)
 * Fix counting of tombstones for TombstoneOverwhelmingException (CASSANDRA-9299)
 * Fix ReconnectableSnitch reconnecting to peers during upgrade (CASSANDRA-6702)
 * Include keyspace and table name in error log for collections over the size
   limit (CASSANDRA-9286)
 * Avoid potential overlap in LCS with single-partition sstables (CASSANDRA-9322)
 * Log warning message when a table is queried before the schema has fully
   propagated (CASSANDRA-9136)
 * Overload SecondaryIndex#indexes to accept the column definition (CASSANDRA-9314)
 * (cqlsh) Add SERIAL and LOCAL_SERIAL consistency levels (CASSANDRA-8051)
 * Fix index selection during rebuild with certain table layouts (CASSANDRA-9281)
 * Fix partition-level-delete-only workload accounting (CASSANDRA-9194)
 * Allow scrub to handle corrupted compressed chunks (CASSANDRA-9140)
 * Fix assertion error when resetlocalschema is run during repair (CASSANDRA-9249)
 * Disable single sstable tombstone compactions for DTCS by default (CASSANDRA-9234)
 * IncomingTcpConnection thread is not named (CASSANDRA-9262)
 * Close incoming connections when MessagingService is stopped (CASSANDRA-9238)
 * Fix streaming hang when retrying (CASSANDRA-9132)


2.1.5
 * Re-add deprecated cold_reads_to_omit param for backwards compat (CASSANDRA-9203)
 * Make anticompaction visible in compactionstats (CASSANDRA-9098)
 * Improve nodetool getendpoints documentation about the partition
   key parameter (CASSANDRA-6458)
 * Don't check other keyspaces for schema changes when an user-defined
   type is altered (CASSANDRA-9187)
 * Add generate-idea-files target to build.xml (CASSANDRA-9123)
 * Allow takeColumnFamilySnapshot to take a list of tables (CASSANDRA-8348)
 * Limit major sstable operations to their canonical representation (CASSANDRA-8669)
 * cqlsh: Add tests for INSERT and UPDATE tab completion (CASSANDRA-9125)
 * cqlsh: quote column names when needed in COPY FROM inserts (CASSANDRA-9080)
 * Do not load read meter for offline operations (CASSANDRA-9082)
 * cqlsh: Make CompositeType data readable (CASSANDRA-8919)
 * cqlsh: Fix display of triggers (CASSANDRA-9081)
 * Fix NullPointerException when deleting or setting an element by index on
   a null list collection (CASSANDRA-9077)
 * Buffer bloom filter serialization (CASSANDRA-9066)
 * Fix anti-compaction target bloom filter size (CASSANDRA-9060)
 * Make FROZEN and TUPLE unreserved keywords in CQL (CASSANDRA-9047)
 * Prevent AssertionError from SizeEstimatesRecorder (CASSANDRA-9034)
 * Avoid overwriting index summaries for sstables with an older format that
   does not support downsampling; rebuild summaries on startup when this
   is detected (CASSANDRA-8993)
 * Fix potential data loss in CompressedSequentialWriter (CASSANDRA-8949)
 * Make PasswordAuthenticator number of hashing rounds configurable (CASSANDRA-8085)
 * Fix AssertionError when binding nested collections in DELETE (CASSANDRA-8900)
 * Check for overlap with non-early sstables in LCS (CASSANDRA-8739)
 * Only calculate max purgable timestamp if we have to (CASSANDRA-8914)
 * (cqlsh) Greatly improve performance of COPY FROM (CASSANDRA-8225)
 * IndexSummary effectiveIndexInterval is now a guideline, not a rule (CASSANDRA-8993)
 * Use correct bounds for page cache eviction of compressed files (CASSANDRA-8746)
 * SSTableScanner enforces its bounds (CASSANDRA-8946)
 * Cleanup cell equality (CASSANDRA-8947)
 * Introduce intra-cluster message coalescing (CASSANDRA-8692)
 * DatabaseDescriptor throws NPE when rpc_interface is used (CASSANDRA-8839)
 * Don't check if an sstable is live for offline compactions (CASSANDRA-8841)
 * Don't set clientMode in SSTableLoader (CASSANDRA-8238)
 * Fix SSTableRewriter with disabled early open (CASSANDRA-8535)
 * Fix cassandra-stress so it respects the CL passed in user mode (CASSANDRA-8948)
 * Fix rare NPE in ColumnDefinition#hasIndexOption() (CASSANDRA-8786)
 * cassandra-stress reports per-operation statistics, plus misc (CASSANDRA-8769)
 * Add SimpleDate (cql date) and Time (cql time) types (CASSANDRA-7523)
 * Use long for key count in cfstats (CASSANDRA-8913)
 * Make SSTableRewriter.abort() more robust to failure (CASSANDRA-8832)
 * Remove cold_reads_to_omit from STCS (CASSANDRA-8860)
 * Make EstimatedHistogram#percentile() use ceil instead of floor (CASSANDRA-8883)
 * Fix top partitions reporting wrong cardinality (CASSANDRA-8834)
 * Fix rare NPE in KeyCacheSerializer (CASSANDRA-8067)
 * Pick sstables for validation as late as possible inc repairs (CASSANDRA-8366)
 * Fix commitlog getPendingTasks to not increment (CASSANDRA-8862)
 * Fix parallelism adjustment in range and secondary index queries
   when the first fetch does not satisfy the limit (CASSANDRA-8856)
 * Check if the filtered sstables is non-empty in STCS (CASSANDRA-8843)
 * Upgrade java-driver used for cassandra-stress (CASSANDRA-8842)
 * Fix CommitLog.forceRecycleAllSegments() memory access error (CASSANDRA-8812)
 * Improve assertions in Memory (CASSANDRA-8792)
 * Fix SSTableRewriter cleanup (CASSANDRA-8802)
 * Introduce SafeMemory for CompressionMetadata.Writer (CASSANDRA-8758)
 * 'nodetool info' prints exception against older node (CASSANDRA-8796)
 * Ensure SSTableReader.last corresponds exactly with the file end (CASSANDRA-8750)
 * Make SSTableWriter.openEarly more robust and obvious (CASSANDRA-8747)
 * Enforce SSTableReader.first/last (CASSANDRA-8744)
 * Cleanup SegmentedFile API (CASSANDRA-8749)
 * Avoid overlap with early compaction replacement (CASSANDRA-8683)
 * Safer Resource Management++ (CASSANDRA-8707)
 * Write partition size estimates into a system table (CASSANDRA-7688)
 * cqlsh: Fix keys() and full() collection indexes in DESCRIBE output
   (CASSANDRA-8154)
 * Show progress of streaming in nodetool netstats (CASSANDRA-8886)
 * IndexSummaryBuilder utilises offheap memory, and shares data between
   each IndexSummary opened from it (CASSANDRA-8757)
 * markCompacting only succeeds if the exact SSTableReader instances being
   marked are in the live set (CASSANDRA-8689)
 * cassandra-stress support for varint (CASSANDRA-8882)
 * Fix Adler32 digest for compressed sstables (CASSANDRA-8778)
 * Add nodetool statushandoff/statusbackup (CASSANDRA-8912)
 * Use stdout for progress and stats in sstableloader (CASSANDRA-8982)
 * Correctly identify 2i datadir from older versions (CASSANDRA-9116)
Merged from 2.0:
 * Ignore gossip SYNs after shutdown (CASSANDRA-9238)
 * Avoid overflow when calculating max sstable size in LCS (CASSANDRA-9235)
 * Make sstable blacklisting work with compression (CASSANDRA-9138)
 * Do not attempt to rebuild indexes if no index accepts any column (CASSANDRA-9196)
 * Don't initiate snitch reconnection for dead states (CASSANDRA-7292)
 * Fix ArrayIndexOutOfBoundsException in CQLSSTableWriter (CASSANDRA-8978)
 * Add shutdown gossip state to prevent timeouts during rolling restarts (CASSANDRA-8336)
 * Fix running with java.net.preferIPv6Addresses=true (CASSANDRA-9137)
 * Fix failed bootstrap/replace attempts being persisted in system.peers (CASSANDRA-9180)
 * Flush system.IndexInfo after marking index built (CASSANDRA-9128)
 * Fix updates to min/max_compaction_threshold through cassandra-cli
   (CASSANDRA-8102)
 * Don't include tmp files when doing offline relevel (CASSANDRA-9088)
 * Use the proper CAS WriteType when finishing a previous round during Paxos
   preparation (CASSANDRA-8672)
 * Avoid race in cancelling compactions (CASSANDRA-9070)
 * More aggressive check for expired sstables in DTCS (CASSANDRA-8359)
 * Fix ignored index_interval change in ALTER TABLE statements (CASSANDRA-7976)
 * Do more aggressive compaction in old time windows in DTCS (CASSANDRA-8360)
 * java.lang.AssertionError when reading saved cache (CASSANDRA-8740)
 * "disk full" when running cleanup (CASSANDRA-9036)
 * Lower logging level from ERROR to DEBUG when a scheduled schema pull
   cannot be completed due to a node being down (CASSANDRA-9032)
 * Fix MOVED_NODE client event (CASSANDRA-8516)
 * Allow overriding MAX_OUTSTANDING_REPLAY_COUNT (CASSANDRA-7533)
 * Fix malformed JMX ObjectName containing IPv6 addresses (CASSANDRA-9027)
 * (cqlsh) Allow increasing CSV field size limit through
   cqlshrc config option (CASSANDRA-8934)
 * Stop logging range tombstones when exceeding the threshold
   (CASSANDRA-8559)
 * Fix NullPointerException when nodetool getendpoints is run
   against invalid keyspaces or tables (CASSANDRA-8950)
 * Allow specifying the tmp dir (CASSANDRA-7712)
 * Improve compaction estimated tasks estimation (CASSANDRA-8904)
 * Fix duplicate up/down messages sent to native clients (CASSANDRA-7816)
 * Expose commit log archive status via JMX (CASSANDRA-8734)
 * Provide better exceptions for invalid replication strategy parameters
   (CASSANDRA-8909)
 * Fix regression in mixed single and multi-column relation support for
   SELECT statements (CASSANDRA-8613)
 * Add ability to limit number of native connections (CASSANDRA-8086)
 * Fix CQLSSTableWriter throwing exception and spawning threads
   (CASSANDRA-8808)
 * Fix MT mismatch between empty and GC-able data (CASSANDRA-8979)
 * Fix incorrect validation when snapshotting single table (CASSANDRA-8056)
 * Add offline tool to relevel sstables (CASSANDRA-8301)
 * Preserve stream ID for more protocol errors (CASSANDRA-8848)
 * Fix combining token() function with multi-column relations on
   clustering columns (CASSANDRA-8797)
 * Make CFS.markReferenced() resistant to bad refcounting (CASSANDRA-8829)
 * Fix StreamTransferTask abort/complete bad refcounting (CASSANDRA-8815)
 * Fix AssertionError when querying a DESC clustering ordered
   table with ASC ordering and paging (CASSANDRA-8767)
 * AssertionError: "Memory was freed" when running cleanup (CASSANDRA-8716)
 * Make it possible to set max_sstable_age to fractional days (CASSANDRA-8406)
 * Fix some multi-column relations with indexes on some clustering
   columns (CASSANDRA-8275)
 * Fix memory leak in SSTableSimple*Writer and SSTableReader.validate()
   (CASSANDRA-8748)
 * Throw OOM if allocating memory fails to return a valid pointer (CASSANDRA-8726)
 * Fix SSTableSimpleUnsortedWriter ConcurrentModificationException (CASSANDRA-8619)
 * 'nodetool info' prints exception against older node (CASSANDRA-8796)
 * Ensure SSTableSimpleUnsortedWriter.close() terminates if
   disk writer has crashed (CASSANDRA-8807)


2.1.4
 * Bind JMX to localhost unless explicitly configured otherwise (CASSANDRA-9085)


2.1.3
 * Fix HSHA/offheap_objects corruption (CASSANDRA-8719)
 * Upgrade libthrift to 0.9.2 (CASSANDRA-8685)
 * Don't use the shared ref in sstableloader (CASSANDRA-8704)
 * Purge internal prepared statements if related tables or
   keyspaces are dropped (CASSANDRA-8693)
 * (cqlsh) Handle unicode BOM at start of files (CASSANDRA-8638)
 * Stop compactions before exiting offline tools (CASSANDRA-8623)
 * Update tools/stress/README.txt to match current behaviour (CASSANDRA-7933)
 * Fix schema from Thrift conversion with empty metadata (CASSANDRA-8695)
 * Safer Resource Management (CASSANDRA-7705)
 * Make sure we compact highly overlapping cold sstables with
   STCS (CASSANDRA-8635)
 * rpc_interface and listen_interface generate NPE on startup when specified
   interface doesn't exist (CASSANDRA-8677)
 * Fix ArrayIndexOutOfBoundsException in nodetool cfhistograms (CASSANDRA-8514)
 * Switch from yammer metrics for nodetool cf/proxy histograms (CASSANDRA-8662)
 * Make sure we don't add tmplink files to the compaction
   strategy (CASSANDRA-8580)
 * (cqlsh) Handle maps with blob keys (CASSANDRA-8372)
 * (cqlsh) Handle DynamicCompositeType schemas correctly (CASSANDRA-8563)
 * Duplicate rows returned when in clause has repeated values (CASSANDRA-6706)
 * Add tooling to detect hot partitions (CASSANDRA-7974)
 * Fix cassandra-stress user-mode truncation of partition generation (CASSANDRA-8608)
 * Only stream from unrepaired sstables during inc repair (CASSANDRA-8267)
 * Don't allow starting multiple inc repairs on the same sstables (CASSANDRA-8316)
 * Invalidate prepared BATCH statements when related tables
   or keyspaces are dropped (CASSANDRA-8652)
 * Fix missing results in secondary index queries on collections
   with ALLOW FILTERING (CASSANDRA-8421)
 * Expose EstimatedHistogram metrics for range slices (CASSANDRA-8627)
 * (cqlsh) Escape clqshrc passwords properly (CASSANDRA-8618)
 * Fix NPE when passing wrong argument in ALTER TABLE statement (CASSANDRA-8355)
 * Pig: Refactor and deprecate CqlStorage (CASSANDRA-8599)
 * Don't reuse the same cleanup strategy for all sstables (CASSANDRA-8537)
 * Fix case-sensitivity of index name on CREATE and DROP INDEX
   statements (CASSANDRA-8365)
 * Better detection/logging for corruption in compressed sstables (CASSANDRA-8192)
 * Use the correct repairedAt value when closing writer (CASSANDRA-8570)
 * (cqlsh) Handle a schema mismatch being detected on startup (CASSANDRA-8512)
 * Properly calculate expected write size during compaction (CASSANDRA-8532)
 * Invalidate affected prepared statements when a table's columns
   are altered (CASSANDRA-7910)
 * Stress - user defined writes should populate sequentally (CASSANDRA-8524)
 * Fix regression in SSTableRewriter causing some rows to become unreadable
   during compaction (CASSANDRA-8429)
 * Run major compactions for repaired/unrepaired in parallel (CASSANDRA-8510)
 * (cqlsh) Fix compression options in DESCRIBE TABLE output when compression
   is disabled (CASSANDRA-8288)
 * (cqlsh) Fix DESCRIBE output after keyspaces are altered (CASSANDRA-7623)
 * Make sure we set lastCompactedKey correctly (CASSANDRA-8463)
 * (cqlsh) Fix output of CONSISTENCY command (CASSANDRA-8507)
 * (cqlsh) Fixed the handling of LIST statements (CASSANDRA-8370)
 * Make sstablescrub check leveled manifest again (CASSANDRA-8432)
 * Check first/last keys in sstable when giving out positions (CASSANDRA-8458)
 * Disable mmap on Windows (CASSANDRA-6993)
 * Add missing ConsistencyLevels to cassandra-stress (CASSANDRA-8253)
 * Add auth support to cassandra-stress (CASSANDRA-7985)
 * Fix ArrayIndexOutOfBoundsException when generating error message
   for some CQL syntax errors (CASSANDRA-8455)
 * Scale memtable slab allocation logarithmically (CASSANDRA-7882)
 * cassandra-stress simultaneous inserts over same seed (CASSANDRA-7964)
 * Reduce cassandra-stress sampling memory requirements (CASSANDRA-7926)
 * Ensure memtable flush cannot expire commit log entries from its future (CASSANDRA-8383)
 * Make read "defrag" async to reclaim memtables (CASSANDRA-8459)
 * Remove tmplink files for offline compactions (CASSANDRA-8321)
 * Reduce maxHintsInProgress (CASSANDRA-8415)
 * BTree updates may call provided update function twice (CASSANDRA-8018)
 * Release sstable references after anticompaction (CASSANDRA-8386)
 * Handle abort() in SSTableRewriter properly (CASSANDRA-8320)
 * Centralize shared executors (CASSANDRA-8055)
 * Fix filtering for CONTAINS (KEY) relations on frozen collection
   clustering columns when the query is restricted to a single
   partition (CASSANDRA-8203)
 * Do more aggressive entire-sstable TTL expiry checks (CASSANDRA-8243)
 * Add more log info if readMeter is null (CASSANDRA-8238)
 * add check of the system wall clock time at startup (CASSANDRA-8305)
 * Support for frozen collections (CASSANDRA-7859)
 * Fix overflow on histogram computation (CASSANDRA-8028)
 * Have paxos reuse the timestamp generation of normal queries (CASSANDRA-7801)
 * Fix incremental repair not remove parent session on remote (CASSANDRA-8291)
 * Improve JBOD disk utilization (CASSANDRA-7386)
 * Log failed host when preparing incremental repair (CASSANDRA-8228)
 * Force config client mode in CQLSSTableWriter (CASSANDRA-8281)
 * Fix sstableupgrade throws exception (CASSANDRA-8688)
 * Fix hang when repairing empty keyspace (CASSANDRA-8694)
Merged from 2.0:
 * Fix IllegalArgumentException in dynamic snitch (CASSANDRA-8448)
 * Add support for UPDATE ... IF EXISTS (CASSANDRA-8610)
 * Fix reversal of list prepends (CASSANDRA-8733)
 * Prevent non-zero default_time_to_live on tables with counters
   (CASSANDRA-8678)
 * Fix SSTableSimpleUnsortedWriter ConcurrentModificationException
   (CASSANDRA-8619)
 * Round up time deltas lower than 1ms in BulkLoader (CASSANDRA-8645)
 * Add batch remove iterator to ABSC (CASSANDRA-8414, 8666)
 * Round up time deltas lower than 1ms in BulkLoader (CASSANDRA-8645)
 * Fix isClientMode check in Keyspace (CASSANDRA-8687)
 * Use more efficient slice size for querying internal secondary
   index tables (CASSANDRA-8550)
 * Fix potentially returning deleted rows with range tombstone (CASSANDRA-8558)
 * Check for available disk space before starting a compaction (CASSANDRA-8562)
 * Fix DISTINCT queries with LIMITs or paging when some partitions
   contain only tombstones (CASSANDRA-8490)
 * Introduce background cache refreshing to permissions cache
   (CASSANDRA-8194)
 * Fix race condition in StreamTransferTask that could lead to
   infinite loops and premature sstable deletion (CASSANDRA-7704)
 * Add an extra version check to MigrationTask (CASSANDRA-8462)
 * Ensure SSTableWriter cleans up properly after failure (CASSANDRA-8499)
 * Increase bf true positive count on key cache hit (CASSANDRA-8525)
 * Move MeteredFlusher to its own thread (CASSANDRA-8485)
 * Fix non-distinct results in DISTNCT queries on static columns when
   paging is enabled (CASSANDRA-8087)
 * Move all hints related tasks to hints internal executor (CASSANDRA-8285)
 * Fix paging for multi-partition IN queries (CASSANDRA-8408)
 * Fix MOVED_NODE topology event never being emitted when a node
   moves its token (CASSANDRA-8373)
 * Fix validation of indexes in COMPACT tables (CASSANDRA-8156)
 * Avoid StackOverflowError when a large list of IN values
   is used for a clustering column (CASSANDRA-8410)
 * Fix NPE when writetime() or ttl() calls are wrapped by
   another function call (CASSANDRA-8451)
 * Fix NPE after dropping a keyspace (CASSANDRA-8332)
 * Fix error message on read repair timeouts (CASSANDRA-7947)
 * Default DTCS base_time_seconds changed to 60 (CASSANDRA-8417)
 * Refuse Paxos operation with more than one pending endpoint (CASSANDRA-8346, 8640)
 * Throw correct exception when trying to bind a keyspace or table
   name (CASSANDRA-6952)
 * Make HHOM.compact synchronized (CASSANDRA-8416)
 * cancel latency-sampling task when CF is dropped (CASSANDRA-8401)
 * don't block SocketThread for MessagingService (CASSANDRA-8188)
 * Increase quarantine delay on replacement (CASSANDRA-8260)
 * Expose off-heap memory usage stats (CASSANDRA-7897)
 * Ignore Paxos commits for truncated tables (CASSANDRA-7538)
 * Validate size of indexed column values (CASSANDRA-8280)
 * Make LCS split compaction results over all data directories (CASSANDRA-8329)
 * Fix some failing queries that use multi-column relations
   on COMPACT STORAGE tables (CASSANDRA-8264)
 * Fix InvalidRequestException with ORDER BY (CASSANDRA-8286)
 * Disable SSLv3 for POODLE (CASSANDRA-8265)
 * Fix millisecond timestamps in Tracing (CASSANDRA-8297)
 * Include keyspace name in error message when there are insufficient
   live nodes to stream from (CASSANDRA-8221)
 * Avoid overlap in L1 when L0 contains many nonoverlapping
   sstables (CASSANDRA-8211)
 * Improve PropertyFileSnitch logging (CASSANDRA-8183)
 * Add DC-aware sequential repair (CASSANDRA-8193)
 * Use live sstables in snapshot repair if possible (CASSANDRA-8312)
 * Fix hints serialized size calculation (CASSANDRA-8587)


2.1.2
 * (cqlsh) parse_for_table_meta errors out on queries with undefined
   grammars (CASSANDRA-8262)
 * (cqlsh) Fix SELECT ... TOKEN() function broken in C* 2.1.1 (CASSANDRA-8258)
 * Fix Cassandra crash when running on JDK8 update 40 (CASSANDRA-8209)
 * Optimize partitioner tokens (CASSANDRA-8230)
 * Improve compaction of repaired/unrepaired sstables (CASSANDRA-8004)
 * Make cache serializers pluggable (CASSANDRA-8096)
 * Fix issues with CONTAINS (KEY) queries on secondary indexes
   (CASSANDRA-8147)
 * Fix read-rate tracking of sstables for some queries (CASSANDRA-8239)
 * Fix default timestamp in QueryOptions (CASSANDRA-8246)
 * Set socket timeout when reading remote version (CASSANDRA-8188)
 * Refactor how we track live size (CASSANDRA-7852)
 * Make sure unfinished compaction files are removed (CASSANDRA-8124)
 * Fix shutdown when run as Windows service (CASSANDRA-8136)
 * Fix DESCRIBE TABLE with custom indexes (CASSANDRA-8031)
 * Fix race in RecoveryManagerTest (CASSANDRA-8176)
 * Avoid IllegalArgumentException while sorting sstables in
   IndexSummaryManager (CASSANDRA-8182)
 * Shutdown JVM on file descriptor exhaustion (CASSANDRA-7579)
 * Add 'die' policy for commit log and disk failure (CASSANDRA-7927)
 * Fix installing as service on Windows (CASSANDRA-8115)
 * Fix CREATE TABLE for CQL2 (CASSANDRA-8144)
 * Avoid boxing in ColumnStats min/max trackers (CASSANDRA-8109)
Merged from 2.0:
 * Correctly handle non-text column names in cql3 (CASSANDRA-8178)
 * Fix deletion for indexes on primary key columns (CASSANDRA-8206)
 * Add 'nodetool statusgossip' (CASSANDRA-8125)
 * Improve client notification that nodes are ready for requests (CASSANDRA-7510)
 * Handle negative timestamp in writetime method (CASSANDRA-8139)
 * Pig: Remove errant LIMIT clause in CqlNativeStorage (CASSANDRA-8166)
 * Throw ConfigurationException when hsha is used with the default
   rpc_max_threads setting of 'unlimited' (CASSANDRA-8116)
 * Allow concurrent writing of the same table in the same JVM using
   CQLSSTableWriter (CASSANDRA-7463)
 * Fix totalDiskSpaceUsed calculation (CASSANDRA-8205)


2.1.1
 * Fix spin loop in AtomicSortedColumns (CASSANDRA-7546)
 * Dont notify when replacing tmplink files (CASSANDRA-8157)
 * Fix validation with multiple CONTAINS clause (CASSANDRA-8131)
 * Fix validation of collections in TriggerExecutor (CASSANDRA-8146)
 * Fix IllegalArgumentException when a list of IN values containing tuples
   is passed as a single arg to a prepared statement with the v1 or v2
   protocol (CASSANDRA-8062)
 * Fix ClassCastException in DISTINCT query on static columns with
   query paging (CASSANDRA-8108)
 * Fix NPE on null nested UDT inside a set (CASSANDRA-8105)
 * Fix exception when querying secondary index on set items or map keys
   when some clustering columns are specified (CASSANDRA-8073)
 * Send proper error response when there is an error during native
   protocol message decode (CASSANDRA-8118)
 * Gossip should ignore generation numbers too far in the future (CASSANDRA-8113)
 * Fix NPE when creating a table with frozen sets, lists (CASSANDRA-8104)
 * Fix high memory use due to tracking reads on incrementally opened sstable
   readers (CASSANDRA-8066)
 * Fix EXECUTE request with skipMetadata=false returning no metadata
   (CASSANDRA-8054)
 * Allow concurrent use of CQLBulkOutputFormat (CASSANDRA-7776)
 * Shutdown JVM on OOM (CASSANDRA-7507)
 * Upgrade netty version and enable epoll event loop (CASSANDRA-7761)
 * Don't duplicate sstables smaller than split size when using
   the sstablesplitter tool (CASSANDRA-7616)
 * Avoid re-parsing already prepared statements (CASSANDRA-7923)
 * Fix some Thrift slice deletions and updates of COMPACT STORAGE
   tables with some clustering columns omitted (CASSANDRA-7990)
 * Fix filtering for CONTAINS on sets (CASSANDRA-8033)
 * Properly track added size (CASSANDRA-7239)
 * Allow compilation in java 8 (CASSANDRA-7208)
 * Fix Assertion error on RangeTombstoneList diff (CASSANDRA-8013)
 * Release references to overlapping sstables during compaction (CASSANDRA-7819)
 * Send notification when opening compaction results early (CASSANDRA-8034)
 * Make native server start block until properly bound (CASSANDRA-7885)
 * (cqlsh) Fix IPv6 support (CASSANDRA-7988)
 * Ignore fat clients when checking for endpoint collision (CASSANDRA-7939)
 * Make sstablerepairedset take a list of files (CASSANDRA-7995)
 * (cqlsh) Tab completeion for indexes on map keys (CASSANDRA-7972)
 * (cqlsh) Fix UDT field selection in select clause (CASSANDRA-7891)
 * Fix resource leak in event of corrupt sstable
 * (cqlsh) Add command line option for cqlshrc file path (CASSANDRA-7131)
 * Provide visibility into prepared statements churn (CASSANDRA-7921, CASSANDRA-7930)
 * Invalidate prepared statements when their keyspace or table is
   dropped (CASSANDRA-7566)
 * cassandra-stress: fix support for NetworkTopologyStrategy (CASSANDRA-7945)
 * Fix saving caches when a table is dropped (CASSANDRA-7784)
 * Add better error checking of new stress profile (CASSANDRA-7716)
 * Use ThreadLocalRandom and remove FBUtilities.threadLocalRandom (CASSANDRA-7934)
 * Prevent operator mistakes due to simultaneous bootstrap (CASSANDRA-7069)
 * cassandra-stress supports whitelist mode for node config (CASSANDRA-7658)
 * GCInspector more closely tracks GC; cassandra-stress and nodetool report it (CASSANDRA-7916)
 * nodetool won't output bogus ownership info without a keyspace (CASSANDRA-7173)
 * Add human readable option to nodetool commands (CASSANDRA-5433)
 * Don't try to set repairedAt on old sstables (CASSANDRA-7913)
 * Add metrics for tracking PreparedStatement use (CASSANDRA-7719)
 * (cqlsh) tab-completion for triggers (CASSANDRA-7824)
 * (cqlsh) Support for query paging (CASSANDRA-7514)
 * (cqlsh) Show progress of COPY operations (CASSANDRA-7789)
 * Add syntax to remove multiple elements from a map (CASSANDRA-6599)
 * Support non-equals conditions in lightweight transactions (CASSANDRA-6839)
 * Add IF [NOT] EXISTS to create/drop triggers (CASSANDRA-7606)
 * (cqlsh) Display the current logged-in user (CASSANDRA-7785)
 * (cqlsh) Don't ignore CTRL-C during COPY FROM execution (CASSANDRA-7815)
 * (cqlsh) Order UDTs according to cross-type dependencies in DESCRIBE
   output (CASSANDRA-7659)
 * (cqlsh) Fix handling of CAS statement results (CASSANDRA-7671)
 * (cqlsh) COPY TO/FROM improvements (CASSANDRA-7405)
 * Support list index operations with conditions (CASSANDRA-7499)
 * Add max live/tombstoned cells to nodetool cfstats output (CASSANDRA-7731)
 * Validate IPv6 wildcard addresses properly (CASSANDRA-7680)
 * (cqlsh) Error when tracing query (CASSANDRA-7613)
 * Avoid IOOBE when building SyntaxError message snippet (CASSANDRA-7569)
 * SSTableExport uses correct validator to create string representation of partition
   keys (CASSANDRA-7498)
 * Avoid NPEs when receiving type changes for an unknown keyspace (CASSANDRA-7689)
 * Add support for custom 2i validation (CASSANDRA-7575)
 * Pig support for hadoop CqlInputFormat (CASSANDRA-6454)
 * Add duration mode to cassandra-stress (CASSANDRA-7468)
 * Add listen_interface and rpc_interface options (CASSANDRA-7417)
 * Improve schema merge performance (CASSANDRA-7444)
 * Adjust MT depth based on # of partition validating (CASSANDRA-5263)
 * Optimise NativeCell comparisons (CASSANDRA-6755)
 * Configurable client timeout for cqlsh (CASSANDRA-7516)
 * Include snippet of CQL query near syntax error in messages (CASSANDRA-7111)
 * Make repair -pr work with -local (CASSANDRA-7450)
 * Fix error in sstableloader with -cph > 1 (CASSANDRA-8007)
 * Fix snapshot repair error on indexed tables (CASSANDRA-8020)
 * Do not exit nodetool repair when receiving JMX NOTIF_LOST (CASSANDRA-7909)
 * Stream to private IP when available (CASSANDRA-8084)
Merged from 2.0:
 * Reject conditions on DELETE unless full PK is given (CASSANDRA-6430)
 * Properly reject the token function DELETE (CASSANDRA-7747)
 * Force batchlog replay before decommissioning a node (CASSANDRA-7446)
 * Fix hint replay with many accumulated expired hints (CASSANDRA-6998)
 * Fix duplicate results in DISTINCT queries on static columns with query
   paging (CASSANDRA-8108)
 * Add DateTieredCompactionStrategy (CASSANDRA-6602)
 * Properly validate ascii and utf8 string literals in CQL queries (CASSANDRA-8101)
 * (cqlsh) Fix autocompletion for alter keyspace (CASSANDRA-8021)
 * Create backup directories for commitlog archiving during startup (CASSANDRA-8111)
 * Reduce totalBlockFor() for LOCAL_* consistency levels (CASSANDRA-8058)
 * Fix merging schemas with re-dropped keyspaces (CASSANDRA-7256)
 * Fix counters in supercolumns during live upgrades from 1.2 (CASSANDRA-7188)
 * Notify DT subscribers when a column family is truncated (CASSANDRA-8088)
 * Add sanity check of $JAVA on startup (CASSANDRA-7676)
 * Schedule fat client schema pull on join (CASSANDRA-7993)
 * Don't reset nodes' versions when closing IncomingTcpConnections
   (CASSANDRA-7734)
 * Record the real messaging version in all cases in OutboundTcpConnection
   (CASSANDRA-8057)
 * SSL does not work in cassandra-cli (CASSANDRA-7899)
 * Fix potential exception when using ReversedType in DynamicCompositeType
   (CASSANDRA-7898)
 * Better validation of collection values (CASSANDRA-7833)
 * Track min/max timestamps correctly (CASSANDRA-7969)
 * Fix possible overflow while sorting CL segments for replay (CASSANDRA-7992)
 * Increase nodetool Xmx (CASSANDRA-7956)
 * Archive any commitlog segments present at startup (CASSANDRA-6904)
 * CrcCheckChance should adjust based on live CFMetadata not
   sstable metadata (CASSANDRA-7978)
 * token() should only accept columns in the partitioning
   key order (CASSANDRA-6075)
 * Add method to invalidate permission cache via JMX (CASSANDRA-7977)
 * Allow propagating multiple gossip states atomically (CASSANDRA-6125)
 * Log exceptions related to unclean native protocol client disconnects
   at DEBUG or INFO (CASSANDRA-7849)
 * Allow permissions cache to be set via JMX (CASSANDRA-7698)
 * Include schema_triggers CF in readable system resources (CASSANDRA-7967)
 * Fix RowIndexEntry to report correct serializedSize (CASSANDRA-7948)
 * Make CQLSSTableWriter sync within partitions (CASSANDRA-7360)
 * Potentially use non-local replicas in CqlConfigHelper (CASSANDRA-7906)
 * Explicitly disallow mixing multi-column and single-column
   relations on clustering columns (CASSANDRA-7711)
 * Better error message when condition is set on PK column (CASSANDRA-7804)
 * Don't send schema change responses and events for no-op DDL
   statements (CASSANDRA-7600)
 * (Hadoop) fix cluster initialisation for a split fetching (CASSANDRA-7774)
 * Throw InvalidRequestException when queries contain relations on entire
   collection columns (CASSANDRA-7506)
 * (cqlsh) enable CTRL-R history search with libedit (CASSANDRA-7577)
 * (Hadoop) allow ACFRW to limit nodes to local DC (CASSANDRA-7252)
 * (cqlsh) cqlsh should automatically disable tracing when selecting
   from system_traces (CASSANDRA-7641)
 * (Hadoop) Add CqlOutputFormat (CASSANDRA-6927)
 * Don't depend on cassandra config for nodetool ring (CASSANDRA-7508)
 * (cqlsh) Fix failing cqlsh formatting tests (CASSANDRA-7703)
 * Fix IncompatibleClassChangeError from hadoop2 (CASSANDRA-7229)
 * Add 'nodetool sethintedhandoffthrottlekb' (CASSANDRA-7635)
 * (cqlsh) Add tab-completion for CREATE/DROP USER IF [NOT] EXISTS (CASSANDRA-7611)
 * Catch errors when the JVM pulls the rug out from GCInspector (CASSANDRA-5345)
 * cqlsh fails when version number parts are not int (CASSANDRA-7524)
 * Fix NPE when table dropped during streaming (CASSANDRA-7946)
 * Fix wrong progress when streaming uncompressed (CASSANDRA-7878)
 * Fix possible infinite loop in creating repair range (CASSANDRA-7983)
 * Fix unit in nodetool for streaming throughput (CASSANDRA-7375)
Merged from 1.2:
 * Don't index tombstones (CASSANDRA-7828)
 * Improve PasswordAuthenticator default super user setup (CASSANDRA-7788)


2.1.0
 * (cqlsh) Removed "ALTER TYPE <name> RENAME TO <name>" from tab-completion
   (CASSANDRA-7895)
 * Fixed IllegalStateException in anticompaction (CASSANDRA-7892)
 * cqlsh: DESCRIBE support for frozen UDTs, tuples (CASSANDRA-7863)
 * Avoid exposing internal classes over JMX (CASSANDRA-7879)
 * Add null check for keys when freezing collection (CASSANDRA-7869)
 * Improve stress workload realism (CASSANDRA-7519)
Merged from 2.0:
 * Configure system.paxos with LeveledCompactionStrategy (CASSANDRA-7753)
 * Fix ALTER clustering column type from DateType to TimestampType when
   using DESC clustering order (CASSANRDA-7797)
 * Throw EOFException if we run out of chunks in compressed datafile
   (CASSANDRA-7664)
 * Fix PRSI handling of CQL3 row markers for row cleanup (CASSANDRA-7787)
 * Fix dropping collection when it's the last regular column (CASSANDRA-7744)
 * Make StreamReceiveTask thread safe and gc friendly (CASSANDRA-7795)
 * Validate empty cell names from counter updates (CASSANDRA-7798)
Merged from 1.2:
 * Don't allow compacted sstables to be marked as compacting (CASSANDRA-7145)
 * Track expired tombstones (CASSANDRA-7810)


2.1.0-rc7
 * Add frozen keyword and require UDT to be frozen (CASSANDRA-7857)
 * Track added sstable size correctly (CASSANDRA-7239)
 * (cqlsh) Fix case insensitivity (CASSANDRA-7834)
 * Fix failure to stream ranges when moving (CASSANDRA-7836)
 * Correctly remove tmplink files (CASSANDRA-7803)
 * (cqlsh) Fix column name formatting for functions, CAS operations,
   and UDT field selections (CASSANDRA-7806)
 * (cqlsh) Fix COPY FROM handling of null/empty primary key
   values (CASSANDRA-7792)
 * Fix ordering of static cells (CASSANDRA-7763)
Merged from 2.0:
 * Forbid re-adding dropped counter columns (CASSANDRA-7831)
 * Fix CFMetaData#isThriftCompatible() for PK-only tables (CASSANDRA-7832)
 * Always reject inequality on the partition key without token()
   (CASSANDRA-7722)
 * Always send Paxos commit to all replicas (CASSANDRA-7479)
 * Make disruptor_thrift_server invocation pool configurable (CASSANDRA-7594)
 * Make repair no-op when RF=1 (CASSANDRA-7864)


2.1.0-rc6
 * Fix OOM issue from netty caching over time (CASSANDRA-7743)
 * json2sstable couldn't import JSON for CQL table (CASSANDRA-7477)
 * Invalidate all caches on table drop (CASSANDRA-7561)
 * Skip strict endpoint selection for ranges if RF == nodes (CASSANRA-7765)
 * Fix Thrift range filtering without 2ary index lookups (CASSANDRA-7741)
 * Add tracing entries about concurrent range requests (CASSANDRA-7599)
 * (cqlsh) Fix DESCRIBE for NTS keyspaces (CASSANDRA-7729)
 * Remove netty buffer ref-counting (CASSANDRA-7735)
 * Pass mutated cf to index updater for use by PRSI (CASSANDRA-7742)
 * Include stress yaml example in release and deb (CASSANDRA-7717)
 * workaround for netty issue causing corrupted data off the wire (CASSANDRA-7695)
 * cqlsh DESC CLUSTER fails retrieving ring information (CASSANDRA-7687)
 * Fix binding null values inside UDT (CASSANDRA-7685)
 * Fix UDT field selection with empty fields (CASSANDRA-7670)
 * Bogus deserialization of static cells from sstable (CASSANDRA-7684)
 * Fix NPE on compaction leftover cleanup for dropped table (CASSANDRA-7770)
Merged from 2.0:
 * Fix race condition in StreamTransferTask that could lead to
   infinite loops and premature sstable deletion (CASSANDRA-7704)
 * (cqlsh) Wait up to 10 sec for a tracing session (CASSANDRA-7222)
 * Fix NPE in FileCacheService.sizeInBytes (CASSANDRA-7756)
 * Remove duplicates from StorageService.getJoiningNodes (CASSANDRA-7478)
 * Clone token map outside of hot gossip loops (CASSANDRA-7758)
 * Fix MS expiring map timeout for Paxos messages (CASSANDRA-7752)
 * Do not flush on truncate if durable_writes is false (CASSANDRA-7750)
 * Give CRR a default input_cql Statement (CASSANDRA-7226)
 * Better error message when adding a collection with the same name
   than a previously dropped one (CASSANDRA-6276)
 * Fix validation when adding static columns (CASSANDRA-7730)
 * (Thrift) fix range deletion of supercolumns (CASSANDRA-7733)
 * Fix potential AssertionError in RangeTombstoneList (CASSANDRA-7700)
 * Validate arguments of blobAs* functions (CASSANDRA-7707)
 * Fix potential AssertionError with 2ndary indexes (CASSANDRA-6612)
 * Avoid logging CompactionInterrupted at ERROR (CASSANDRA-7694)
 * Minor leak in sstable2jon (CASSANDRA-7709)
 * Add cassandra.auto_bootstrap system property (CASSANDRA-7650)
 * Update java driver (for hadoop) (CASSANDRA-7618)
 * Remove CqlPagingRecordReader/CqlPagingInputFormat (CASSANDRA-7570)
 * Support connecting to ipv6 jmx with nodetool (CASSANDRA-7669)


2.1.0-rc5
 * Reject counters inside user types (CASSANDRA-7672)
 * Switch to notification-based GCInspector (CASSANDRA-7638)
 * (cqlsh) Handle nulls in UDTs and tuples correctly (CASSANDRA-7656)
 * Don't use strict consistency when replacing (CASSANDRA-7568)
 * Fix min/max cell name collection on 2.0 SSTables with range
   tombstones (CASSANDRA-7593)
 * Tolerate min/max cell names of different lengths (CASSANDRA-7651)
 * Filter cached results correctly (CASSANDRA-7636)
 * Fix tracing on the new SEPExecutor (CASSANDRA-7644)
 * Remove shuffle and taketoken (CASSANDRA-7601)
 * Clean up Windows batch scripts (CASSANDRA-7619)
 * Fix native protocol drop user type notification (CASSANDRA-7571)
 * Give read access to system.schema_usertypes to all authenticated users
   (CASSANDRA-7578)
 * (cqlsh) Fix cqlsh display when zero rows are returned (CASSANDRA-7580)
 * Get java version correctly when JAVA_TOOL_OPTIONS is set (CASSANDRA-7572)
 * Fix NPE when dropping index from non-existent keyspace, AssertionError when
   dropping non-existent index with IF EXISTS (CASSANDRA-7590)
 * Fix sstablelevelresetter hang (CASSANDRA-7614)
 * (cqlsh) Fix deserialization of blobs (CASSANDRA-7603)
 * Use "keyspace updated" schema change message for UDT changes in v1 and
   v2 protocols (CASSANDRA-7617)
 * Fix tracing of range slices and secondary index lookups that are local
   to the coordinator (CASSANDRA-7599)
 * Set -Dcassandra.storagedir for all tool shell scripts (CASSANDRA-7587)
 * Don't swap max/min col names when mutating sstable metadata (CASSANDRA-7596)
 * (cqlsh) Correctly handle paged result sets (CASSANDRA-7625)
 * (cqlsh) Improve waiting for a trace to complete (CASSANDRA-7626)
 * Fix tracing of concurrent range slices and 2ary index queries (CASSANDRA-7626)
 * Fix scrub against collection type (CASSANDRA-7665)
Merged from 2.0:
 * Set gc_grace_seconds to seven days for system schema tables (CASSANDRA-7668)
 * SimpleSeedProvider no longer caches seeds forever (CASSANDRA-7663)
 * Always flush on truncate (CASSANDRA-7511)
 * Fix ReversedType(DateType) mapping to native protocol (CASSANDRA-7576)
 * Always merge ranges owned by a single node (CASSANDRA-6930)
 * Track max/min timestamps for range tombstones (CASSANDRA-7647)
 * Fix NPE when listing saved caches dir (CASSANDRA-7632)


2.1.0-rc4
 * Fix word count hadoop example (CASSANDRA-7200)
 * Updated memtable_cleanup_threshold and memtable_flush_writers defaults
   (CASSANDRA-7551)
 * (Windows) fix startup when WMI memory query fails (CASSANDRA-7505)
 * Anti-compaction proceeds if any part of the repair failed (CASSANDRA-7521)
 * Add missing table name to DROP INDEX responses and notifications (CASSANDRA-7539)
 * Bump CQL version to 3.2.0 and update CQL documentation (CASSANDRA-7527)
 * Fix configuration error message when running nodetool ring (CASSANDRA-7508)
 * Support conditional updates, tuple type, and the v3 protocol in cqlsh (CASSANDRA-7509)
 * Handle queries on multiple secondary index types (CASSANDRA-7525)
 * Fix cqlsh authentication with v3 native protocol (CASSANDRA-7564)
 * Fix NPE when unknown prepared statement ID is used (CASSANDRA-7454)
Merged from 2.0:
 * (Windows) force range-based repair to non-sequential mode (CASSANDRA-7541)
 * Fix range merging when DES scores are zero (CASSANDRA-7535)
 * Warn when SSL certificates have expired (CASSANDRA-7528)
 * Fix error when doing reversed queries with static columns (CASSANDRA-7490)
Merged from 1.2:
 * Set correct stream ID on responses when non-Exception Throwables
   are thrown while handling native protocol messages (CASSANDRA-7470)


2.1.0-rc3
 * Consider expiry when reconciling otherwise equal cells (CASSANDRA-7403)
 * Introduce CQL support for stress tool (CASSANDRA-6146)
 * Fix ClassCastException processing expired messages (CASSANDRA-7496)
 * Fix prepared marker for collections inside UDT (CASSANDRA-7472)
 * Remove left-over populate_io_cache_on_flush and replicate_on_write
   uses (CASSANDRA-7493)
 * (Windows) handle spaces in path names (CASSANDRA-7451)
 * Ensure writes have completed after dropping a table, before recycling
   commit log segments (CASSANDRA-7437)
 * Remove left-over rows_per_partition_to_cache (CASSANDRA-7493)
 * Fix error when CONTAINS is used with a bind marker (CASSANDRA-7502)
 * Properly reject unknown UDT field (CASSANDRA-7484)
Merged from 2.0:
 * Fix CC#collectTimeOrderedData() tombstone optimisations (CASSANDRA-7394)
 * Support DISTINCT for static columns and fix behaviour when DISTINC is
   not use (CASSANDRA-7305).
 * Workaround JVM NPE on JMX bind failure (CASSANDRA-7254)
 * Fix race in FileCacheService RemovalListener (CASSANDRA-7278)
 * Fix inconsistent use of consistencyForCommit that allowed LOCAL_QUORUM
   operations to incorrect become full QUORUM (CASSANDRA-7345)
 * Properly handle unrecognized opcodes and flags (CASSANDRA-7440)
 * (Hadoop) close CqlRecordWriter clients when finished (CASSANDRA-7459)
 * Commit disk failure policy (CASSANDRA-7429)
 * Make sure high level sstables get compacted (CASSANDRA-7414)
 * Fix AssertionError when using empty clustering columns and static columns
   (CASSANDRA-7455)
 * Add option to disable STCS in L0 (CASSANDRA-6621)
 * Upgrade to snappy-java 1.0.5.2 (CASSANDRA-7476)


2.1.0-rc2
 * Fix heap size calculation for CompoundSparseCellName and
   CompoundSparseCellName.WithCollection (CASSANDRA-7421)
 * Allow counter mutations in UNLOGGED batches (CASSANDRA-7351)
 * Modify reconcile logic to always pick a tombstone over a counter cell
   (CASSANDRA-7346)
 * Avoid incremental compaction on Windows (CASSANDRA-7365)
 * Fix exception when querying a composite-keyed table with a collection index
   (CASSANDRA-7372)
 * Use node's host id in place of counter ids (CASSANDRA-7366)
 * Fix error when doing reversed queries with static columns (CASSANDRA-7490)
 * Backport CASSANDRA-6747 (CASSANDRA-7560)
 * Track max/min timestamps for range tombstones (CASSANDRA-7647)
 * Fix NPE when listing saved caches dir (CASSANDRA-7632)
 * Fix sstableloader unable to connect encrypted node (CASSANDRA-7585)
Merged from 1.2:
 * Clone token map outside of hot gossip loops (CASSANDRA-7758)
 * Add stop method to EmbeddedCassandraService (CASSANDRA-7595)
 * Support connecting to ipv6 jmx with nodetool (CASSANDRA-7669)
 * Set gc_grace_seconds to seven days for system schema tables (CASSANDRA-7668)
 * SimpleSeedProvider no longer caches seeds forever (CASSANDRA-7663)
 * Set correct stream ID on responses when non-Exception Throwables
   are thrown while handling native protocol messages (CASSANDRA-7470)
 * Fix row size miscalculation in LazilyCompactedRow (CASSANDRA-7543)
 * Fix race in background compaction check (CASSANDRA-7745)
 * Don't clear out range tombstones during compaction (CASSANDRA-7808)


2.1.0-rc1
 * Revert flush directory (CASSANDRA-6357)
 * More efficient executor service for fast operations (CASSANDRA-4718)
 * Move less common tools into a new cassandra-tools package (CASSANDRA-7160)
 * Support more concurrent requests in native protocol (CASSANDRA-7231)
 * Add tab-completion to debian nodetool packaging (CASSANDRA-6421)
 * Change concurrent_compactors defaults (CASSANDRA-7139)
 * Add PowerShell Windows launch scripts (CASSANDRA-7001)
 * Make commitlog archive+restore more robust (CASSANDRA-6974)
 * Fix marking commitlogsegments clean (CASSANDRA-6959)
 * Add snapshot "manifest" describing files included (CASSANDRA-6326)
 * Parallel streaming for sstableloader (CASSANDRA-3668)
 * Fix bugs in supercolumns handling (CASSANDRA-7138)
 * Fix ClassClassException on composite dense tables (CASSANDRA-7112)
 * Cleanup and optimize collation and slice iterators (CASSANDRA-7107)
 * Upgrade NBHM lib (CASSANDRA-7128)
 * Optimize netty server (CASSANDRA-6861)
 * Fix repair hang when given CF does not exist (CASSANDRA-7189)
 * Allow c* to be shutdown in an embedded mode (CASSANDRA-5635)
 * Add server side batching to native transport (CASSANDRA-5663)
 * Make batchlog replay asynchronous (CASSANDRA-6134)
 * remove unused classes (CASSANDRA-7197)
 * Limit user types to the keyspace they are defined in (CASSANDRA-6643)
 * Add validate method to CollectionType (CASSANDRA-7208)
 * New serialization format for UDT values (CASSANDRA-7209, CASSANDRA-7261)
 * Fix nodetool netstats (CASSANDRA-7270)
 * Fix potential ClassCastException in HintedHandoffManager (CASSANDRA-7284)
 * Use prepared statements internally (CASSANDRA-6975)
 * Fix broken paging state with prepared statement (CASSANDRA-7120)
 * Fix IllegalArgumentException in CqlStorage (CASSANDRA-7287)
 * Allow nulls/non-existant fields in UDT (CASSANDRA-7206)
 * Add Thrift MultiSliceRequest (CASSANDRA-6757, CASSANDRA-7027)
 * Handle overlapping MultiSlices (CASSANDRA-7279)
 * Fix DataOutputTest on Windows (CASSANDRA-7265)
 * Embedded sets in user defined data-types are not updating (CASSANDRA-7267)
 * Add tuple type to CQL/native protocol (CASSANDRA-7248)
 * Fix CqlPagingRecordReader on tables with few rows (CASSANDRA-7322)
Merged from 2.0:
 * Copy compaction options to make sure they are reloaded (CASSANDRA-7290)
 * Add option to do more aggressive tombstone compactions (CASSANDRA-6563)
 * Don't try to compact already-compacting files in HHOM (CASSANDRA-7288)
 * Always reallocate buffers in HSHA (CASSANDRA-6285)
 * (Hadoop) support authentication in CqlRecordReader (CASSANDRA-7221)
 * (Hadoop) Close java driver Cluster in CQLRR.close (CASSANDRA-7228)
 * Warn when 'USING TIMESTAMP' is used on a CAS BATCH (CASSANDRA-7067)
 * return all cpu values from BackgroundActivityMonitor.readAndCompute (CASSANDRA-7183)
 * Correctly delete scheduled range xfers (CASSANDRA-7143)
 * return all cpu values from BackgroundActivityMonitor.readAndCompute (CASSANDRA-7183)
 * reduce garbage creation in calculatePendingRanges (CASSANDRA-7191)
 * fix c* launch issues on Russian os's due to output of linux 'free' cmd (CASSANDRA-6162)
 * Fix disabling autocompaction (CASSANDRA-7187)
 * Fix potential NumberFormatException when deserializing IntegerType (CASSANDRA-7088)
 * cqlsh can't tab-complete disabling compaction (CASSANDRA-7185)
 * cqlsh: Accept and execute CQL statement(s) from command-line parameter (CASSANDRA-7172)
 * Fix IllegalStateException in CqlPagingRecordReader (CASSANDRA-7198)
 * Fix the InvertedIndex trigger example (CASSANDRA-7211)
 * Add --resolve-ip option to 'nodetool ring' (CASSANDRA-7210)
 * reduce garbage on codec flag deserialization (CASSANDRA-7244)
 * Fix duplicated error messages on directory creation error at startup (CASSANDRA-5818)
 * Proper null handle for IF with map element access (CASSANDRA-7155)
 * Improve compaction visibility (CASSANDRA-7242)
 * Correctly delete scheduled range xfers (CASSANDRA-7143)
 * Make batchlog replica selection rack-aware (CASSANDRA-6551)
 * Fix CFMetaData#getColumnDefinitionFromColumnName() (CASSANDRA-7074)
 * Fix writetime/ttl functions for static columns (CASSANDRA-7081)
 * Suggest CTRL-C or semicolon after three blank lines in cqlsh (CASSANDRA-7142)
 * Fix 2ndary index queries with DESC clustering order (CASSANDRA-6950)
 * Invalid key cache entries on DROP (CASSANDRA-6525)
 * Fix flapping RecoveryManagerTest (CASSANDRA-7084)
 * Add missing iso8601 patterns for date strings (CASSANDRA-6973)
 * Support selecting multiple rows in a partition using IN (CASSANDRA-6875)
 * Add authentication support to shuffle (CASSANDRA-6484)
 * Swap local and global default read repair chances (CASSANDRA-7320)
 * Add conditional CREATE/DROP USER support (CASSANDRA-7264)
 * Cqlsh counts non-empty lines for "Blank lines" warning (CASSANDRA-7325)
Merged from 1.2:
 * Add Cloudstack snitch (CASSANDRA-7147)
 * Update system.peers correctly when relocating tokens (CASSANDRA-7126)
 * Add Google Compute Engine snitch (CASSANDRA-7132)
 * remove duplicate query for local tokens (CASSANDRA-7182)
 * exit CQLSH with error status code if script fails (CASSANDRA-6344)
 * Fix bug with some IN queries missig results (CASSANDRA-7105)
 * Fix availability validation for LOCAL_ONE CL (CASSANDRA-7319)
 * Hint streaming can cause decommission to fail (CASSANDRA-7219)


2.1.0-beta2
 * Increase default CL space to 8GB (CASSANDRA-7031)
 * Add range tombstones to read repair digests (CASSANDRA-6863)
 * Fix BTree.clear for large updates (CASSANDRA-6943)
 * Fail write instead of logging a warning when unable to append to CL
   (CASSANDRA-6764)
 * Eliminate possibility of CL segment appearing twice in active list
   (CASSANDRA-6557)
 * Apply DONTNEED fadvise to commitlog segments (CASSANDRA-6759)
 * Switch CRC component to Adler and include it for compressed sstables
   (CASSANDRA-4165)
 * Allow cassandra-stress to set compaction strategy options (CASSANDRA-6451)
 * Add broadcast_rpc_address option to cassandra.yaml (CASSANDRA-5899)
 * Auto reload GossipingPropertyFileSnitch config (CASSANDRA-5897)
 * Fix overflow of memtable_total_space_in_mb (CASSANDRA-6573)
 * Fix ABTC NPE and apply update function correctly (CASSANDRA-6692)
 * Allow nodetool to use a file or prompt for password (CASSANDRA-6660)
 * Fix AIOOBE when concurrently accessing ABSC (CASSANDRA-6742)
 * Fix assertion error in ALTER TYPE RENAME (CASSANDRA-6705)
 * Scrub should not always clear out repaired status (CASSANDRA-5351)
 * Improve handling of range tombstone for wide partitions (CASSANDRA-6446)
 * Fix ClassCastException for compact table with composites (CASSANDRA-6738)
 * Fix potentially repairing with wrong nodes (CASSANDRA-6808)
 * Change caching option syntax (CASSANDRA-6745)
 * Fix stress to do proper counter reads (CASSANDRA-6835)
 * Fix help message for stress counter_write (CASSANDRA-6824)
 * Fix stress smart Thrift client to pick servers correctly (CASSANDRA-6848)
 * Add logging levels (minimal, normal or verbose) to stress tool (CASSANDRA-6849)
 * Fix race condition in Batch CLE (CASSANDRA-6860)
 * Improve cleanup/scrub/upgradesstables failure handling (CASSANDRA-6774)
 * ByteBuffer write() methods for serializing sstables (CASSANDRA-6781)
 * Proper compare function for CollectionType (CASSANDRA-6783)
 * Update native server to Netty 4 (CASSANDRA-6236)
 * Fix off-by-one error in stress (CASSANDRA-6883)
 * Make OpOrder AutoCloseable (CASSANDRA-6901)
 * Remove sync repair JMX interface (CASSANDRA-6900)
 * Add multiple memory allocation options for memtables (CASSANDRA-6689, 6694)
 * Remove adjusted op rate from stress output (CASSANDRA-6921)
 * Add optimized CF.hasColumns() implementations (CASSANDRA-6941)
 * Serialize batchlog mutations with the version of the target node
   (CASSANDRA-6931)
 * Optimize CounterColumn#reconcile() (CASSANDRA-6953)
 * Properly remove 1.2 sstable support in 2.1 (CASSANDRA-6869)
 * Lock counter cells, not partitions (CASSANDRA-6880)
 * Track presence of legacy counter shards in sstables (CASSANDRA-6888)
 * Ensure safe resource cleanup when replacing sstables (CASSANDRA-6912)
 * Add failure handler to async callback (CASSANDRA-6747)
 * Fix AE when closing SSTable without releasing reference (CASSANDRA-7000)
 * Clean up IndexInfo on keyspace/table drops (CASSANDRA-6924)
 * Only snapshot relative SSTables when sequential repair (CASSANDRA-7024)
 * Require nodetool rebuild_index to specify index names (CASSANDRA-7038)
 * fix cassandra stress errors on reads with native protocol (CASSANDRA-7033)
 * Use OpOrder to guard sstable references for reads (CASSANDRA-6919)
 * Preemptive opening of compaction result (CASSANDRA-6916)
 * Multi-threaded scrub/cleanup/upgradesstables (CASSANDRA-5547)
 * Optimize cellname comparison (CASSANDRA-6934)
 * Native protocol v3 (CASSANDRA-6855)
 * Optimize Cell liveness checks and clean up Cell (CASSANDRA-7119)
 * Support consistent range movements (CASSANDRA-2434)
 * Display min timestamp in sstablemetadata viewer (CASSANDRA-6767)
Merged from 2.0:
 * Avoid race-prone second "scrub" of system keyspace (CASSANDRA-6797)
 * Pool CqlRecordWriter clients by inetaddress rather than Range
   (CASSANDRA-6665)
 * Fix compaction_history timestamps (CASSANDRA-6784)
 * Compare scores of full replica ordering in DES (CASSANDRA-6683)
 * fix CME in SessionInfo updateProgress affecting netstats (CASSANDRA-6577)
 * Allow repairing between specific replicas (CASSANDRA-6440)
 * Allow per-dc enabling of hints (CASSANDRA-6157)
 * Add compatibility for Hadoop 0.2.x (CASSANDRA-5201)
 * Fix EstimatedHistogram races (CASSANDRA-6682)
 * Failure detector correctly converts initial value to nanos (CASSANDRA-6658)
 * Add nodetool taketoken to relocate vnodes (CASSANDRA-4445)
 * Expose bulk loading progress over JMX (CASSANDRA-4757)
 * Correctly handle null with IF conditions and TTL (CASSANDRA-6623)
 * Account for range/row tombstones in tombstone drop
   time histogram (CASSANDRA-6522)
 * Stop CommitLogSegment.close() from calling sync() (CASSANDRA-6652)
 * Make commitlog failure handling configurable (CASSANDRA-6364)
 * Avoid overlaps in LCS (CASSANDRA-6688)
 * Improve support for paginating over composites (CASSANDRA-4851)
 * Fix count(*) queries in a mixed cluster (CASSANDRA-6707)
 * Improve repair tasks(snapshot, differencing) concurrency (CASSANDRA-6566)
 * Fix replaying pre-2.0 commit logs (CASSANDRA-6714)
 * Add static columns to CQL3 (CASSANDRA-6561)
 * Optimize single partition batch statements (CASSANDRA-6737)
 * Disallow post-query re-ordering when paging (CASSANDRA-6722)
 * Fix potential paging bug with deleted columns (CASSANDRA-6748)
 * Fix NPE on BulkLoader caused by losing StreamEvent (CASSANDRA-6636)
 * Fix truncating compression metadata (CASSANDRA-6791)
 * Add CMSClassUnloadingEnabled JVM option (CASSANDRA-6541)
 * Catch memtable flush exceptions during shutdown (CASSANDRA-6735)
 * Fix upgradesstables NPE for non-CF-based indexes (CASSANDRA-6645)
 * Fix UPDATE updating PRIMARY KEY columns implicitly (CASSANDRA-6782)
 * Fix IllegalArgumentException when updating from 1.2 with SuperColumns
   (CASSANDRA-6733)
 * FBUtilities.singleton() should use the CF comparator (CASSANDRA-6778)
 * Fix CQLSStableWriter.addRow(Map<String, Object>) (CASSANDRA-6526)
 * Fix HSHA server introducing corrupt data (CASSANDRA-6285)
 * Fix CAS conditions for COMPACT STORAGE tables (CASSANDRA-6813)
 * Starting threads in OutboundTcpConnectionPool constructor causes race conditions (CASSANDRA-7177)
 * Allow overriding cassandra-rackdc.properties file (CASSANDRA-7072)
 * Set JMX RMI port to 7199 (CASSANDRA-7087)
 * Use LOCAL_QUORUM for data reads at LOCAL_SERIAL (CASSANDRA-6939)
 * Log a warning for large batches (CASSANDRA-6487)
 * Put nodes in hibernate when join_ring is false (CASSANDRA-6961)
 * Avoid early loading of non-system keyspaces before compaction-leftovers
   cleanup at startup (CASSANDRA-6913)
 * Restrict Windows to parallel repairs (CASSANDRA-6907)
 * (Hadoop) Allow manually specifying start/end tokens in CFIF (CASSANDRA-6436)
 * Fix NPE in MeteredFlusher (CASSANDRA-6820)
 * Fix race processing range scan responses (CASSANDRA-6820)
 * Allow deleting snapshots from dropped keyspaces (CASSANDRA-6821)
 * Add uuid() function (CASSANDRA-6473)
 * Omit tombstones from schema digests (CASSANDRA-6862)
 * Include correct consistencyLevel in LWT timeout (CASSANDRA-6884)
 * Lower chances for losing new SSTables during nodetool refresh and
   ColumnFamilyStore.loadNewSSTables (CASSANDRA-6514)
 * Add support for DELETE ... IF EXISTS to CQL3 (CASSANDRA-5708)
 * Update hadoop_cql3_word_count example (CASSANDRA-6793)
 * Fix handling of RejectedExecution in sync Thrift server (CASSANDRA-6788)
 * Log more information when exceeding tombstone_warn_threshold (CASSANDRA-6865)
 * Fix truncate to not abort due to unreachable fat clients (CASSANDRA-6864)
 * Fix schema concurrency exceptions (CASSANDRA-6841)
 * Fix leaking validator FH in StreamWriter (CASSANDRA-6832)
 * Fix saving triggers to schema (CASSANDRA-6789)
 * Fix trigger mutations when base mutation list is immutable (CASSANDRA-6790)
 * Fix accounting in FileCacheService to allow re-using RAR (CASSANDRA-6838)
 * Fix static counter columns (CASSANDRA-6827)
 * Restore expiring->deleted (cell) compaction optimization (CASSANDRA-6844)
 * Fix CompactionManager.needsCleanup (CASSANDRA-6845)
 * Correctly compare BooleanType values other than 0 and 1 (CASSANDRA-6779)
 * Read message id as string from earlier versions (CASSANDRA-6840)
 * Properly use the Paxos consistency for (non-protocol) batch (CASSANDRA-6837)
 * Add paranoid disk failure option (CASSANDRA-6646)
 * Improve PerRowSecondaryIndex performance (CASSANDRA-6876)
 * Extend triggers to support CAS updates (CASSANDRA-6882)
 * Static columns with IF NOT EXISTS don't always work as expected (CASSANDRA-6873)
 * Fix paging with SELECT DISTINCT (CASSANDRA-6857)
 * Fix UnsupportedOperationException on CAS timeout (CASSANDRA-6923)
 * Improve MeteredFlusher handling of MF-unaffected column families
   (CASSANDRA-6867)
 * Add CqlRecordReader using native pagination (CASSANDRA-6311)
 * Add QueryHandler interface (CASSANDRA-6659)
 * Track liveRatio per-memtable, not per-CF (CASSANDRA-6945)
 * Make sure upgradesstables keeps sstable level (CASSANDRA-6958)
 * Fix LIMIT with static columns (CASSANDRA-6956)
 * Fix clash with CQL column name in thrift validation (CASSANDRA-6892)
 * Fix error with super columns in mixed 1.2-2.0 clusters (CASSANDRA-6966)
 * Fix bad skip of sstables on slice query with composite start/finish (CASSANDRA-6825)
 * Fix unintended update with conditional statement (CASSANDRA-6893)
 * Fix map element access in IF (CASSANDRA-6914)
 * Avoid costly range calculations for range queries on system keyspaces
   (CASSANDRA-6906)
 * Fix SSTable not released if stream session fails (CASSANDRA-6818)
 * Avoid build failure due to ANTLR timeout (CASSANDRA-6991)
 * Queries on compact tables can return more rows that requested (CASSANDRA-7052)
 * USING TIMESTAMP for batches does not work (CASSANDRA-7053)
 * Fix performance regression from CASSANDRA-5614 (CASSANDRA-6949)
 * Ensure that batchlog and hint timeouts do not produce hints (CASSANDRA-7058)
 * Merge groupable mutations in TriggerExecutor#execute() (CASSANDRA-7047)
 * Plug holes in resource release when wiring up StreamSession (CASSANDRA-7073)
 * Re-add parameter columns to tracing session (CASSANDRA-6942)
 * Preserves CQL metadata when updating table from thrift (CASSANDRA-6831)
Merged from 1.2:
 * Fix nodetool display with vnodes (CASSANDRA-7082)
 * Add UNLOGGED, COUNTER options to BATCH documentation (CASSANDRA-6816)
 * add extra SSL cipher suites (CASSANDRA-6613)
 * fix nodetool getsstables for blob PK (CASSANDRA-6803)
 * Fix BatchlogManager#deleteBatch() use of millisecond timestamps
   (CASSANDRA-6822)
 * Continue assassinating even if the endpoint vanishes (CASSANDRA-6787)
 * Schedule schema pulls on change (CASSANDRA-6971)
 * Non-droppable verbs shouldn't be dropped from OTC (CASSANDRA-6980)
 * Shutdown batchlog executor in SS#drain() (CASSANDRA-7025)
 * Fix batchlog to account for CF truncation records (CASSANDRA-6999)
 * Fix CQLSH parsing of functions and BLOB literals (CASSANDRA-7018)
 * Properly load trustore in the native protocol (CASSANDRA-6847)
 * Always clean up references in SerializingCache (CASSANDRA-6994)
 * Don't shut MessagingService down when replacing a node (CASSANDRA-6476)
 * fix npe when doing -Dcassandra.fd_initial_value_ms (CASSANDRA-6751)


2.1.0-beta1
 * Add flush directory distinct from compaction directories (CASSANDRA-6357)
 * Require JNA by default (CASSANDRA-6575)
 * add listsnapshots command to nodetool (CASSANDRA-5742)
 * Introduce AtomicBTreeColumns (CASSANDRA-6271, 6692)
 * Multithreaded commitlog (CASSANDRA-3578)
 * allocate fixed index summary memory pool and resample cold index summaries
   to use less memory (CASSANDRA-5519)
 * Removed multithreaded compaction (CASSANDRA-6142)
 * Parallelize fetching rows for low-cardinality indexes (CASSANDRA-1337)
 * change logging from log4j to logback (CASSANDRA-5883)
 * switch to LZ4 compression for internode communication (CASSANDRA-5887)
 * Stop using Thrift-generated Index* classes internally (CASSANDRA-5971)
 * Remove 1.2 network compatibility code (CASSANDRA-5960)
 * Remove leveled json manifest migration code (CASSANDRA-5996)
 * Remove CFDefinition (CASSANDRA-6253)
 * Use AtomicIntegerFieldUpdater in RefCountedMemory (CASSANDRA-6278)
 * User-defined types for CQL3 (CASSANDRA-5590)
 * Use of o.a.c.metrics in nodetool (CASSANDRA-5871, 6406)
 * Batch read from OTC's queue and cleanup (CASSANDRA-1632)
 * Secondary index support for collections (CASSANDRA-4511, 6383)
 * SSTable metadata(Stats.db) format change (CASSANDRA-6356)
 * Push composites support in the storage engine
   (CASSANDRA-5417, CASSANDRA-6520)
 * Add snapshot space used to cfstats (CASSANDRA-6231)
 * Add cardinality estimator for key count estimation (CASSANDRA-5906)
 * CF id is changed to be non-deterministic. Data dir/key cache are created
   uniquely for CF id (CASSANDRA-5202)
 * New counters implementation (CASSANDRA-6504)
 * Replace UnsortedColumns, EmptyColumns, TreeMapBackedSortedColumns with new
   ArrayBackedSortedColumns (CASSANDRA-6630, CASSANDRA-6662, CASSANDRA-6690)
 * Add option to use row cache with a given amount of rows (CASSANDRA-5357)
 * Avoid repairing already repaired data (CASSANDRA-5351)
 * Reject counter updates with USING TTL/TIMESTAMP (CASSANDRA-6649)
 * Replace index_interval with min/max_index_interval (CASSANDRA-6379)
 * Lift limitation that order by columns must be selected for IN queries (CASSANDRA-4911)


2.0.5
 * Reduce garbage generated by bloom filter lookups (CASSANDRA-6609)
 * Add ks.cf names to tombstone logging (CASSANDRA-6597)
 * Use LOCAL_QUORUM for LWT operations at LOCAL_SERIAL (CASSANDRA-6495)
 * Wait for gossip to settle before accepting client connections (CASSANDRA-4288)
 * Delete unfinished compaction incrementally (CASSANDRA-6086)
 * Allow specifying custom secondary index options in CQL3 (CASSANDRA-6480)
 * Improve replica pinning for cache efficiency in DES (CASSANDRA-6485)
 * Fix LOCAL_SERIAL from thrift (CASSANDRA-6584)
 * Don't special case received counts in CAS timeout exceptions (CASSANDRA-6595)
 * Add support for 2.1 global counter shards (CASSANDRA-6505)
 * Fix NPE when streaming connection is not yet established (CASSANDRA-6210)
 * Avoid rare duplicate read repair triggering (CASSANDRA-6606)
 * Fix paging discardFirst (CASSANDRA-6555)
 * Fix ArrayIndexOutOfBoundsException in 2ndary index query (CASSANDRA-6470)
 * Release sstables upon rebuilding 2i (CASSANDRA-6635)
 * Add AbstractCompactionStrategy.startup() method (CASSANDRA-6637)
 * SSTableScanner may skip rows during cleanup (CASSANDRA-6638)
 * sstables from stalled repair sessions can resurrect deleted data (CASSANDRA-6503)
 * Switch stress to use ITransportFactory (CASSANDRA-6641)
 * Fix IllegalArgumentException during prepare (CASSANDRA-6592)
 * Fix possible loss of 2ndary index entries during compaction (CASSANDRA-6517)
 * Fix direct Memory on architectures that do not support unaligned long access
   (CASSANDRA-6628)
 * Let scrub optionally skip broken counter partitions (CASSANDRA-5930)
Merged from 1.2:
 * fsync compression metadata (CASSANDRA-6531)
 * Validate CF existence on execution for prepared statement (CASSANDRA-6535)
 * Add ability to throttle batchlog replay (CASSANDRA-6550)
 * Fix executing LOCAL_QUORUM with SimpleStrategy (CASSANDRA-6545)
 * Avoid StackOverflow when using large IN queries (CASSANDRA-6567)
 * Nodetool upgradesstables includes secondary indexes (CASSANDRA-6598)
 * Paginate batchlog replay (CASSANDRA-6569)
 * skip blocking on streaming during drain (CASSANDRA-6603)
 * Improve error message when schema doesn't match loaded sstable (CASSANDRA-6262)
 * Add properties to adjust FD initial value and max interval (CASSANDRA-4375)
 * Fix preparing with batch and delete from collection (CASSANDRA-6607)
 * Fix ABSC reverse iterator's remove() method (CASSANDRA-6629)
 * Handle host ID conflicts properly (CASSANDRA-6615)
 * Move handling of migration event source to solve bootstrap race. (CASSANDRA-6648)
 * Make sure compaction throughput value doesn't overflow with int math (CASSANDRA-6647)


2.0.4
 * Allow removing snapshots of no-longer-existing CFs (CASSANDRA-6418)
 * add StorageService.stopDaemon() (CASSANDRA-4268)
 * add IRE for invalid CF supplied to get_count (CASSANDRA-5701)
 * add client encryption support to sstableloader (CASSANDRA-6378)
 * Fix accept() loop for SSL sockets post-shutdown (CASSANDRA-6468)
 * Fix size-tiered compaction in LCS L0 (CASSANDRA-6496)
 * Fix assertion failure in filterColdSSTables (CASSANDRA-6483)
 * Fix row tombstones in larger-than-memory compactions (CASSANDRA-6008)
 * Fix cleanup ClassCastException (CASSANDRA-6462)
 * Reduce gossip memory use by interning VersionedValue strings (CASSANDRA-6410)
 * Allow specifying datacenters to participate in a repair (CASSANDRA-6218)
 * Fix divide-by-zero in PCI (CASSANDRA-6403)
 * Fix setting last compacted key in the wrong level for LCS (CASSANDRA-6284)
 * Add millisecond precision formats to the timestamp parser (CASSANDRA-6395)
 * Expose a total memtable size metric for a CF (CASSANDRA-6391)
 * cqlsh: handle symlinks properly (CASSANDRA-6425)
 * Fix potential infinite loop when paging query with IN (CASSANDRA-6464)
 * Fix assertion error in AbstractQueryPager.discardFirst (CASSANDRA-6447)
 * Fix streaming older SSTable yields unnecessary tombstones (CASSANDRA-6527)
Merged from 1.2:
 * Improved error message on bad properties in DDL queries (CASSANDRA-6453)
 * Randomize batchlog candidates selection (CASSANDRA-6481)
 * Fix thundering herd on endpoint cache invalidation (CASSANDRA-6345, 6485)
 * Improve batchlog write performance with vnodes (CASSANDRA-6488)
 * cqlsh: quote single quotes in strings inside collections (CASSANDRA-6172)
 * Improve gossip performance for typical messages (CASSANDRA-6409)
 * Throw IRE if a prepared statement has more markers than supported
   (CASSANDRA-5598)
 * Expose Thread metrics for the native protocol server (CASSANDRA-6234)
 * Change snapshot response message verb to INTERNAL to avoid dropping it
   (CASSANDRA-6415)
 * Warn when collection read has > 65K elements (CASSANDRA-5428)
 * Fix cache persistence when both row and key cache are enabled
   (CASSANDRA-6413)
 * (Hadoop) add describe_local_ring (CASSANDRA-6268)
 * Fix handling of concurrent directory creation failure (CASSANDRA-6459)
 * Allow executing CREATE statements multiple times (CASSANDRA-6471)
 * Don't send confusing info with timeouts (CASSANDRA-6491)
 * Don't resubmit counter mutation runnables internally (CASSANDRA-6427)
 * Don't drop local mutations without a hint (CASSANDRA-6510)
 * Don't allow null max_hint_window_in_ms (CASSANDRA-6419)
 * Validate SliceRange start and finish lengths (CASSANDRA-6521)


2.0.3
 * Fix FD leak on slice read path (CASSANDRA-6275)
 * Cancel read meter task when closing SSTR (CASSANDRA-6358)
 * free off-heap IndexSummary during bulk (CASSANDRA-6359)
 * Recover from IOException in accept() thread (CASSANDRA-6349)
 * Improve Gossip tolerance of abnormally slow tasks (CASSANDRA-6338)
 * Fix trying to hint timed out counter writes (CASSANDRA-6322)
 * Allow restoring specific columnfamilies from archived CL (CASSANDRA-4809)
 * Avoid flushing compaction_history after each operation (CASSANDRA-6287)
 * Fix repair assertion error when tombstones expire (CASSANDRA-6277)
 * Skip loading corrupt key cache (CASSANDRA-6260)
 * Fixes for compacting larger-than-memory rows (CASSANDRA-6274)
 * Compact hottest sstables first and optionally omit coldest from
   compaction entirely (CASSANDRA-6109)
 * Fix modifying column_metadata from thrift (CASSANDRA-6182)
 * cqlsh: fix LIST USERS output (CASSANDRA-6242)
 * Add IRequestSink interface (CASSANDRA-6248)
 * Update memtable size while flushing (CASSANDRA-6249)
 * Provide hooks around CQL2/CQL3 statement execution (CASSANDRA-6252)
 * Require Permission.SELECT for CAS updates (CASSANDRA-6247)
 * New CQL-aware SSTableWriter (CASSANDRA-5894)
 * Reject CAS operation when the protocol v1 is used (CASSANDRA-6270)
 * Correctly throw error when frame too large (CASSANDRA-5981)
 * Fix serialization bug in PagedRange with 2ndary indexes (CASSANDRA-6299)
 * Fix CQL3 table validation in Thrift (CASSANDRA-6140)
 * Fix bug missing results with IN clauses (CASSANDRA-6327)
 * Fix paging with reversed slices (CASSANDRA-6343)
 * Set minTimestamp correctly to be able to drop expired sstables (CASSANDRA-6337)
 * Support NaN and Infinity as float literals (CASSANDRA-6003)
 * Remove RF from nodetool ring output (CASSANDRA-6289)
 * Fix attempting to flush empty rows (CASSANDRA-6374)
 * Fix potential out of bounds exception when paging (CASSANDRA-6333)
Merged from 1.2:
 * Optimize FD phi calculation (CASSANDRA-6386)
 * Improve initial FD phi estimate when starting up (CASSANDRA-6385)
 * Don't list CQL3 table in CLI describe even if named explicitely
   (CASSANDRA-5750)
 * Invalidate row cache when dropping CF (CASSANDRA-6351)
 * add non-jamm path for cached statements (CASSANDRA-6293)
 * add windows bat files for shell commands (CASSANDRA-6145)
 * Require logging in for Thrift CQL2/3 statement preparation (CASSANDRA-6254)
 * restrict max_num_tokens to 1536 (CASSANDRA-6267)
 * Nodetool gets default JMX port from cassandra-env.sh (CASSANDRA-6273)
 * make calculatePendingRanges asynchronous (CASSANDRA-6244)
 * Remove blocking flushes in gossip thread (CASSANDRA-6297)
 * Fix potential socket leak in connectionpool creation (CASSANDRA-6308)
 * Allow LOCAL_ONE/LOCAL_QUORUM to work with SimpleStrategy (CASSANDRA-6238)
 * cqlsh: handle 'null' as session duration (CASSANDRA-6317)
 * Fix json2sstable handling of range tombstones (CASSANDRA-6316)
 * Fix missing one row in reverse query (CASSANDRA-6330)
 * Fix reading expired row value from row cache (CASSANDRA-6325)
 * Fix AssertionError when doing set element deletion (CASSANDRA-6341)
 * Make CL code for the native protocol match the one in C* 2.0
   (CASSANDRA-6347)
 * Disallow altering CQL3 table from thrift (CASSANDRA-6370)
 * Fix size computation of prepared statement (CASSANDRA-6369)


2.0.2
 * Update FailureDetector to use nanontime (CASSANDRA-4925)
 * Fix FileCacheService regressions (CASSANDRA-6149)
 * Never return WriteTimeout for CL.ANY (CASSANDRA-6132)
 * Fix race conditions in bulk loader (CASSANDRA-6129)
 * Add configurable metrics reporting (CASSANDRA-4430)
 * drop queries exceeding a configurable number of tombstones (CASSANDRA-6117)
 * Track and persist sstable read activity (CASSANDRA-5515)
 * Fixes for speculative retry (CASSANDRA-5932, CASSANDRA-6194)
 * Improve memory usage of metadata min/max column names (CASSANDRA-6077)
 * Fix thrift validation refusing row markers on CQL3 tables (CASSANDRA-6081)
 * Fix insertion of collections with CAS (CASSANDRA-6069)
 * Correctly send metadata on SELECT COUNT (CASSANDRA-6080)
 * Track clients' remote addresses in ClientState (CASSANDRA-6070)
 * Create snapshot dir if it does not exist when migrating
   leveled manifest (CASSANDRA-6093)
 * make sequential nodetool repair the default (CASSANDRA-5950)
 * Add more hooks for compaction strategy implementations (CASSANDRA-6111)
 * Fix potential NPE on composite 2ndary indexes (CASSANDRA-6098)
 * Delete can potentially be skipped in batch (CASSANDRA-6115)
 * Allow alter keyspace on system_traces (CASSANDRA-6016)
 * Disallow empty column names in cql (CASSANDRA-6136)
 * Use Java7 file-handling APIs and fix file moving on Windows (CASSANDRA-5383)
 * Save compaction history to system keyspace (CASSANDRA-5078)
 * Fix NPE if StorageService.getOperationMode() is executed before full startup (CASSANDRA-6166)
 * CQL3: support pre-epoch longs for TimestampType (CASSANDRA-6212)
 * Add reloadtriggers command to nodetool (CASSANDRA-4949)
 * cqlsh: ignore empty 'value alias' in DESCRIBE (CASSANDRA-6139)
 * Fix sstable loader (CASSANDRA-6205)
 * Reject bootstrapping if the node already exists in gossip (CASSANDRA-5571)
 * Fix NPE while loading paxos state (CASSANDRA-6211)
 * cqlsh: add SHOW SESSION <tracing-session> command (CASSANDRA-6228)
Merged from 1.2:
 * (Hadoop) Require CFRR batchSize to be at least 2 (CASSANDRA-6114)
 * Add a warning for small LCS sstable size (CASSANDRA-6191)
 * Add ability to list specific KS/CF combinations in nodetool cfstats (CASSANDRA-4191)
 * Mark CF clean if a mutation raced the drop and got it marked dirty (CASSANDRA-5946)
 * Add a LOCAL_ONE consistency level (CASSANDRA-6202)
 * Limit CQL prepared statement cache by size instead of count (CASSANDRA-6107)
 * Tracing should log write failure rather than raw exceptions (CASSANDRA-6133)
 * lock access to TM.endpointToHostIdMap (CASSANDRA-6103)
 * Allow estimated memtable size to exceed slab allocator size (CASSANDRA-6078)
 * Start MeteredFlusher earlier to prevent OOM during CL replay (CASSANDRA-6087)
 * Avoid sending Truncate command to fat clients (CASSANDRA-6088)
 * Allow where clause conditions to be in parenthesis (CASSANDRA-6037)
 * Do not open non-ssl storage port if encryption option is all (CASSANDRA-3916)
 * Move batchlog replay to its own executor (CASSANDRA-6079)
 * Add tombstone debug threshold and histogram (CASSANDRA-6042, 6057)
 * Enable tcp keepalive on incoming connections (CASSANDRA-4053)
 * Fix fat client schema pull NPE (CASSANDRA-6089)
 * Fix memtable flushing for indexed tables (CASSANDRA-6112)
 * Fix skipping columns with multiple slices (CASSANDRA-6119)
 * Expose connected thrift + native client counts (CASSANDRA-5084)
 * Optimize auth setup (CASSANDRA-6122)
 * Trace index selection (CASSANDRA-6001)
 * Update sstablesPerReadHistogram to use biased sampling (CASSANDRA-6164)
 * Log UnknownColumnfamilyException when closing socket (CASSANDRA-5725)
 * Properly error out on CREATE INDEX for counters table (CASSANDRA-6160)
 * Handle JMX notification failure for repair (CASSANDRA-6097)
 * (Hadoop) Fetch no more than 128 splits in parallel (CASSANDRA-6169)
 * stress: add username/password authentication support (CASSANDRA-6068)
 * Fix indexed queries with row cache enabled on parent table (CASSANDRA-5732)
 * Fix compaction race during columnfamily drop (CASSANDRA-5957)
 * Fix validation of empty column names for compact tables (CASSANDRA-6152)
 * Skip replaying mutations that pass CRC but fail to deserialize (CASSANDRA-6183)
 * Rework token replacement to use replace_address (CASSANDRA-5916)
 * Fix altering column types (CASSANDRA-6185)
 * cqlsh: fix CREATE/ALTER WITH completion (CASSANDRA-6196)
 * add windows bat files for shell commands (CASSANDRA-6145)
 * Fix potential stack overflow during range tombstones insertion (CASSANDRA-6181)
 * (Hadoop) Make LOCAL_ONE the default consistency level (CASSANDRA-6214)


2.0.1
 * Fix bug that could allow reading deleted data temporarily (CASSANDRA-6025)
 * Improve memory use defaults (CASSANDRA-6059)
 * Make ThriftServer more easlly extensible (CASSANDRA-6058)
 * Remove Hadoop dependency from ITransportFactory (CASSANDRA-6062)
 * add file_cache_size_in_mb setting (CASSANDRA-5661)
 * Improve error message when yaml contains invalid properties (CASSANDRA-5958)
 * Improve leveled compaction's ability to find non-overlapping L0 compactions
   to work on concurrently (CASSANDRA-5921)
 * Notify indexer of columns shadowed by range tombstones (CASSANDRA-5614)
 * Log Merkle tree stats (CASSANDRA-2698)
 * Switch from crc32 to adler32 for compressed sstable checksums (CASSANDRA-5862)
 * Improve offheap memcpy performance (CASSANDRA-5884)
 * Use a range aware scanner for cleanup (CASSANDRA-2524)
 * Cleanup doesn't need to inspect sstables that contain only local data
   (CASSANDRA-5722)
 * Add ability for CQL3 to list partition keys (CASSANDRA-4536)
 * Improve native protocol serialization (CASSANDRA-5664)
 * Upgrade Thrift to 0.9.1 (CASSANDRA-5923)
 * Require superuser status for adding triggers (CASSANDRA-5963)
 * Make standalone scrubber handle old and new style leveled manifest
   (CASSANDRA-6005)
 * Fix paxos bugs (CASSANDRA-6012, 6013, 6023)
 * Fix paged ranges with multiple replicas (CASSANDRA-6004)
 * Fix potential AssertionError during tracing (CASSANDRA-6041)
 * Fix NPE in sstablesplit (CASSANDRA-6027)
 * Migrate pre-2.0 key/value/column aliases to system.schema_columns
   (CASSANDRA-6009)
 * Paging filter empty rows too agressively (CASSANDRA-6040)
 * Support variadic parameters for IN clauses (CASSANDRA-4210)
 * cqlsh: return the result of CAS writes (CASSANDRA-5796)
 * Fix validation of IN clauses with 2ndary indexes (CASSANDRA-6050)
 * Support named bind variables in CQL (CASSANDRA-6033)
Merged from 1.2:
 * Allow cache-keys-to-save to be set at runtime (CASSANDRA-5980)
 * Avoid second-guessing out-of-space state (CASSANDRA-5605)
 * Tuning knobs for dealing with large blobs and many CFs (CASSANDRA-5982)
 * (Hadoop) Fix CQLRW for thrift tables (CASSANDRA-6002)
 * Fix possible divide-by-zero in HHOM (CASSANDRA-5990)
 * Allow local batchlog writes for CL.ANY (CASSANDRA-5967)
 * Upgrade metrics-core to version 2.2.0 (CASSANDRA-5947)
 * Fix CqlRecordWriter with composite keys (CASSANDRA-5949)
 * Add snitch, schema version, cluster, partitioner to JMX (CASSANDRA-5881)
 * Allow disabling SlabAllocator (CASSANDRA-5935)
 * Make user-defined compaction JMX blocking (CASSANDRA-4952)
 * Fix streaming does not transfer wrapped range (CASSANDRA-5948)
 * Fix loading index summary containing empty key (CASSANDRA-5965)
 * Correctly handle limits in CompositesSearcher (CASSANDRA-5975)
 * Pig: handle CQL collections (CASSANDRA-5867)
 * Pass the updated cf to the PRSI index() method (CASSANDRA-5999)
 * Allow empty CQL3 batches (as no-op) (CASSANDRA-5994)
 * Support null in CQL3 functions (CASSANDRA-5910)
 * Replace the deprecated MapMaker with CacheLoader (CASSANDRA-6007)
 * Add SSTableDeletingNotification to DataTracker (CASSANDRA-6010)
 * Fix snapshots in use get deleted during snapshot repair (CASSANDRA-6011)
 * Move hints and exception count to o.a.c.metrics (CASSANDRA-6017)
 * Fix memory leak in snapshot repair (CASSANDRA-6047)
 * Fix sstable2sjon for CQL3 tables (CASSANDRA-5852)


2.0.0
 * Fix thrift validation when inserting into CQL3 tables (CASSANDRA-5138)
 * Fix periodic memtable flushing behavior with clean memtables (CASSANDRA-5931)
 * Fix dateOf() function for pre-2.0 timestamp columns (CASSANDRA-5928)
 * Fix SSTable unintentionally loads BF when opened for batch (CASSANDRA-5938)
 * Add stream session progress to JMX (CASSANDRA-4757)
 * Fix NPE during CAS operation (CASSANDRA-5925)
Merged from 1.2:
 * Fix getBloomFilterDiskSpaceUsed for AlwaysPresentFilter (CASSANDRA-5900)
 * Don't announce schema version until we've loaded the changes locally
   (CASSANDRA-5904)
 * Fix to support off heap bloom filters size greater than 2 GB (CASSANDRA-5903)
 * Properly handle parsing huge map and set literals (CASSANDRA-5893)


2.0.0-rc2
 * enable vnodes by default (CASSANDRA-5869)
 * fix CAS contention timeout (CASSANDRA-5830)
 * fix HsHa to respect max frame size (CASSANDRA-4573)
 * Fix (some) 2i on composite components omissions (CASSANDRA-5851)
 * cqlsh: add DESCRIBE FULL SCHEMA variant (CASSANDRA-5880)
Merged from 1.2:
 * Correctly validate sparse composite cells in scrub (CASSANDRA-5855)
 * Add KeyCacheHitRate metric to CF metrics (CASSANDRA-5868)
 * cqlsh: add support for multiline comments (CASSANDRA-5798)
 * Handle CQL3 SELECT duplicate IN restrictions on clustering columns
   (CASSANDRA-5856)


2.0.0-rc1
 * improve DecimalSerializer performance (CASSANDRA-5837)
 * fix potential spurious wakeup in AsyncOneResponse (CASSANDRA-5690)
 * fix schema-related trigger issues (CASSANDRA-5774)
 * Better validation when accessing CQL3 table from thrift (CASSANDRA-5138)
 * Fix assertion error during repair (CASSANDRA-5801)
 * Fix range tombstone bug (CASSANDRA-5805)
 * DC-local CAS (CASSANDRA-5797)
 * Add a native_protocol_version column to the system.local table (CASSANRDA-5819)
 * Use index_interval from cassandra.yaml when upgraded (CASSANDRA-5822)
 * Fix buffer underflow on socket close (CASSANDRA-5792)
Merged from 1.2:
 * Fix reading DeletionTime from 1.1-format sstables (CASSANDRA-5814)
 * cqlsh: add collections support to COPY (CASSANDRA-5698)
 * retry important messages for any IOException (CASSANDRA-5804)
 * Allow empty IN relations in SELECT/UPDATE/DELETE statements (CASSANDRA-5626)
 * cqlsh: fix crashing on Windows due to libedit detection (CASSANDRA-5812)
 * fix bulk-loading compressed sstables (CASSANDRA-5820)
 * (Hadoop) fix quoting in CqlPagingRecordReader and CqlRecordWriter
   (CASSANDRA-5824)
 * update default LCS sstable size to 160MB (CASSANDRA-5727)
 * Allow compacting 2Is via nodetool (CASSANDRA-5670)
 * Hex-encode non-String keys in OPP (CASSANDRA-5793)
 * nodetool history logging (CASSANDRA-5823)
 * (Hadoop) fix support for Thrift tables in CqlPagingRecordReader
   (CASSANDRA-5752)
 * add "all time blocked" to StatusLogger output (CASSANDRA-5825)
 * Future-proof inter-major-version schema migrations (CASSANDRA-5845)
 * (Hadoop) add CqlPagingRecordReader support for ReversedType in Thrift table
   (CASSANDRA-5718)
 * Add -no-snapshot option to scrub (CASSANDRA-5891)
 * Fix to support off heap bloom filters size greater than 2 GB (CASSANDRA-5903)
 * Properly handle parsing huge map and set literals (CASSANDRA-5893)
 * Fix LCS L0 compaction may overlap in L1 (CASSANDRA-5907)
 * New sstablesplit tool to split large sstables offline (CASSANDRA-4766)
 * Fix potential deadlock in native protocol server (CASSANDRA-5926)
 * Disallow incompatible type change in CQL3 (CASSANDRA-5882)
Merged from 1.1:
 * Correctly validate sparse composite cells in scrub (CASSANDRA-5855)


2.0.0-beta2
 * Replace countPendingHints with Hints Created metric (CASSANDRA-5746)
 * Allow nodetool with no args, and with help to run without a server (CASSANDRA-5734)
 * Cleanup AbstractType/TypeSerializer classes (CASSANDRA-5744)
 * Remove unimplemented cli option schema-mwt (CASSANDRA-5754)
 * Support range tombstones in thrift (CASSANDRA-5435)
 * Normalize table-manipulating CQL3 statements' class names (CASSANDRA-5759)
 * cqlsh: add missing table options to DESCRIBE output (CASSANDRA-5749)
 * Fix assertion error during repair (CASSANDRA-5757)
 * Fix bulkloader (CASSANDRA-5542)
 * Add LZ4 compression to the native protocol (CASSANDRA-5765)
 * Fix bugs in the native protocol v2 (CASSANDRA-5770)
 * CAS on 'primary key only' table (CASSANDRA-5715)
 * Support streaming SSTables of old versions (CASSANDRA-5772)
 * Always respect protocol version in native protocol (CASSANDRA-5778)
 * Fix ConcurrentModificationException during streaming (CASSANDRA-5782)
 * Update deletion timestamp in Commit#updatesWithPaxosTime (CASSANDRA-5787)
 * Thrift cas() method crashes if input columns are not sorted (CASSANDRA-5786)
 * Order columns names correctly when querying for CAS (CASSANDRA-5788)
 * Fix streaming retry (CASSANDRA-5775)
Merged from 1.2:
 * if no seeds can be a reached a node won't start in a ring by itself (CASSANDRA-5768)
 * add cassandra.unsafesystem property (CASSANDRA-5704)
 * (Hadoop) quote identifiers in CqlPagingRecordReader (CASSANDRA-5763)
 * Add replace_node functionality for vnodes (CASSANDRA-5337)
 * Add timeout events to query traces (CASSANDRA-5520)
 * Fix serialization of the LEFT gossip value (CASSANDRA-5696)
 * Pig: support for cql3 tables (CASSANDRA-5234)
 * Fix skipping range tombstones with reverse queries (CASSANDRA-5712)
 * Expire entries out of ThriftSessionManager (CASSANDRA-5719)
 * Don't keep ancestor information in memory (CASSANDRA-5342)
 * Expose native protocol server status in nodetool info (CASSANDRA-5735)
 * Fix pathetic performance of range tombstones (CASSANDRA-5677)
 * Fix querying with an empty (impossible) range (CASSANDRA-5573)
 * cqlsh: handle CUSTOM 2i in DESCRIBE output (CASSANDRA-5760)
 * Fix minor bug in Range.intersects(Bound) (CASSANDRA-5771)
 * cqlsh: handle disabled compression in DESCRIBE output (CASSANDRA-5766)
 * Ensure all UP events are notified on the native protocol (CASSANDRA-5769)
 * Fix formatting of sstable2json with multiple -k arguments (CASSANDRA-5781)
 * Don't rely on row marker for queries in general to hide lost markers
   after TTL expires (CASSANDRA-5762)
 * Sort nodetool help output (CASSANDRA-5776)
 * Fix column expiring during 2 phases compaction (CASSANDRA-5799)
 * now() is being rejected in INSERTs when inside collections (CASSANDRA-5795)


2.0.0-beta1
 * Add support for indexing clustered columns (CASSANDRA-5125)
 * Removed on-heap row cache (CASSANDRA-5348)
 * use nanotime consistently for node-local timeouts (CASSANDRA-5581)
 * Avoid unnecessary second pass on name-based queries (CASSANDRA-5577)
 * Experimental triggers (CASSANDRA-1311)
 * JEMalloc support for off-heap allocation (CASSANDRA-3997)
 * Single-pass compaction (CASSANDRA-4180)
 * Removed token range bisection (CASSANDRA-5518)
 * Removed compatibility with pre-1.2.5 sstables and network messages
   (CASSANDRA-5511)
 * removed PBSPredictor (CASSANDRA-5455)
 * CAS support (CASSANDRA-5062, 5441, 5442, 5443, 5619, 5667)
 * Leveled compaction performs size-tiered compactions in L0
   (CASSANDRA-5371, 5439)
 * Add yaml network topology snitch for mixed ec2/other envs (CASSANDRA-5339)
 * Log when a node is down longer than the hint window (CASSANDRA-4554)
 * Optimize tombstone creation for ExpiringColumns (CASSANDRA-4917)
 * Improve LeveledScanner work estimation (CASSANDRA-5250, 5407)
 * Replace compaction lock with runWithCompactionsDisabled (CASSANDRA-3430)
 * Change Message IDs to ints (CASSANDRA-5307)
 * Move sstable level information into the Stats component, removing the
   need for a separate Manifest file (CASSANDRA-4872)
 * avoid serializing to byte[] on commitlog append (CASSANDRA-5199)
 * make index_interval configurable per columnfamily (CASSANDRA-3961, CASSANDRA-5650)
 * add default_time_to_live (CASSANDRA-3974)
 * add memtable_flush_period_in_ms (CASSANDRA-4237)
 * replace supercolumns internally by composites (CASSANDRA-3237, 5123)
 * upgrade thrift to 0.9.0 (CASSANDRA-3719)
 * drop unnecessary keyspace parameter from user-defined compaction API
   (CASSANDRA-5139)
 * more robust solution to incomplete compactions + counters (CASSANDRA-5151)
 * Change order of directory searching for c*.in.sh (CASSANDRA-3983)
 * Add tool to reset SSTable compaction level for LCS (CASSANDRA-5271)
 * Allow custom configuration loader (CASSANDRA-5045)
 * Remove memory emergency pressure valve logic (CASSANDRA-3534)
 * Reduce request latency with eager retry (CASSANDRA-4705)
 * cqlsh: Remove ASSUME command (CASSANDRA-5331)
 * Rebuild BF when loading sstables if bloom_filter_fp_chance
   has changed since compaction (CASSANDRA-5015)
 * remove row-level bloom filters (CASSANDRA-4885)
 * Change Kernel Page Cache skipping into row preheating (disabled by default)
   (CASSANDRA-4937)
 * Improve repair by deciding on a gcBefore before sending
   out TreeRequests (CASSANDRA-4932)
 * Add an official way to disable compactions (CASSANDRA-5074)
 * Reenable ALTER TABLE DROP with new semantics (CASSANDRA-3919)
 * Add binary protocol versioning (CASSANDRA-5436)
 * Swap THshaServer for TThreadedSelectorServer (CASSANDRA-5530)
 * Add alias support to SELECT statement (CASSANDRA-5075)
 * Don't create empty RowMutations in CommitLogReplayer (CASSANDRA-5541)
 * Use range tombstones when dropping cfs/columns from schema (CASSANDRA-5579)
 * cqlsh: drop CQL2/CQL3-beta support (CASSANDRA-5585)
 * Track max/min column names in sstables to be able to optimize slice
   queries (CASSANDRA-5514, CASSANDRA-5595, CASSANDRA-5600)
 * Binary protocol: allow batching already prepared statements (CASSANDRA-4693)
 * Allow preparing timestamp, ttl and limit in CQL3 queries (CASSANDRA-4450)
 * Support native link w/o JNA in Java7 (CASSANDRA-3734)
 * Use SASL authentication in binary protocol v2 (CASSANDRA-5545)
 * Replace Thrift HsHa with LMAX Disruptor based implementation (CASSANDRA-5582)
 * cqlsh: Add row count to SELECT output (CASSANDRA-5636)
 * Include a timestamp with all read commands to determine column expiration
   (CASSANDRA-5149)
 * Streaming 2.0 (CASSANDRA-5286, 5699)
 * Conditional create/drop ks/table/index statements in CQL3 (CASSANDRA-2737)
 * more pre-table creation property validation (CASSANDRA-5693)
 * Redesign repair messages (CASSANDRA-5426)
 * Fix ALTER RENAME post-5125 (CASSANDRA-5702)
 * Disallow renaming a 2ndary indexed column (CASSANDRA-5705)
 * Rename Table to Keyspace (CASSANDRA-5613)
 * Ensure changing column_index_size_in_kb on different nodes don't corrupt the
   sstable (CASSANDRA-5454)
 * Move resultset type information into prepare, not execute (CASSANDRA-5649)
 * Auto paging in binary protocol (CASSANDRA-4415, 5714)
 * Don't tie client side use of AbstractType to JDBC (CASSANDRA-4495)
 * Adds new TimestampType to replace DateType (CASSANDRA-5723, CASSANDRA-5729)
Merged from 1.2:
 * make starting native protocol server idempotent (CASSANDRA-5728)
 * Fix loading key cache when a saved entry is no longer valid (CASSANDRA-5706)
 * Fix serialization of the LEFT gossip value (CASSANDRA-5696)
 * cqlsh: Don't show 'null' in place of empty values (CASSANDRA-5675)
 * Race condition in detecting version on a mixed 1.1/1.2 cluster
   (CASSANDRA-5692)
 * Fix skipping range tombstones with reverse queries (CASSANDRA-5712)
 * Expire entries out of ThriftSessionManager (CASSANRDA-5719)
 * Don't keep ancestor information in memory (CASSANDRA-5342)
 * cqlsh: fix handling of semicolons inside BATCH queries (CASSANDRA-5697)


1.2.6
 * Fix tracing when operation completes before all responses arrive
   (CASSANDRA-5668)
 * Fix cross-DC mutation forwarding (CASSANDRA-5632)
 * Reduce SSTableLoader memory usage (CASSANDRA-5555)
 * Scale hinted_handoff_throttle_in_kb to cluster size (CASSANDRA-5272)
 * (Hadoop) Add CQL3 input/output formats (CASSANDRA-4421, 5622)
 * (Hadoop) Fix InputKeyRange in CFIF (CASSANDRA-5536)
 * Fix dealing with ridiculously large max sstable sizes in LCS (CASSANDRA-5589)
 * Ignore pre-truncate hints (CASSANDRA-4655)
 * Move System.exit on OOM into a separate thread (CASSANDRA-5273)
 * Write row markers when serializing schema (CASSANDRA-5572)
 * Check only SSTables for the requested range when streaming (CASSANDRA-5569)
 * Improve batchlog replay behavior and hint ttl handling (CASSANDRA-5314)
 * Exclude localTimestamp from validation for tombstones (CASSANDRA-5398)
 * cqlsh: add custom prompt support (CASSANDRA-5539)
 * Reuse prepared statements in hot auth queries (CASSANDRA-5594)
 * cqlsh: add vertical output option (see EXPAND) (CASSANDRA-5597)
 * Add a rate limit option to stress (CASSANDRA-5004)
 * have BulkLoader ignore snapshots directories (CASSANDRA-5587)
 * fix SnitchProperties logging context (CASSANDRA-5602)
 * Expose whether jna is enabled and memory is locked via JMX (CASSANDRA-5508)
 * cqlsh: fix COPY FROM with ReversedType (CASSANDRA-5610)
 * Allow creating CUSTOM indexes on collections (CASSANDRA-5615)
 * Evaluate now() function at execution time (CASSANDRA-5616)
 * Expose detailed read repair metrics (CASSANDRA-5618)
 * Correct blob literal + ReversedType parsing (CASSANDRA-5629)
 * Allow GPFS to prefer the internal IP like EC2MRS (CASSANDRA-5630)
 * fix help text for -tspw cassandra-cli (CASSANDRA-5643)
 * don't throw away initial causes exceptions for internode encryption issues
   (CASSANDRA-5644)
 * Fix message spelling errors for cql select statements (CASSANDRA-5647)
 * Suppress custom exceptions thru jmx (CASSANDRA-5652)
 * Update CREATE CUSTOM INDEX syntax (CASSANDRA-5639)
 * Fix PermissionDetails.equals() method (CASSANDRA-5655)
 * Never allow partition key ranges in CQL3 without token() (CASSANDRA-5666)
 * Gossiper incorrectly drops AppState for an upgrading node (CASSANDRA-5660)
 * Connection thrashing during multi-region ec2 during upgrade, due to
   messaging version (CASSANDRA-5669)
 * Avoid over reconnecting in EC2MRS (CASSANDRA-5678)
 * Fix ReadResponseSerializer.serializedSize() for digest reads (CASSANDRA-5476)
 * allow sstable2json on 2i CFs (CASSANDRA-5694)
Merged from 1.1:
 * Remove buggy thrift max message length option (CASSANDRA-5529)
 * Fix NPE in Pig's widerow mode (CASSANDRA-5488)
 * Add split size parameter to Pig and disable split combination (CASSANDRA-5544)


1.2.5
 * make BytesToken.toString only return hex bytes (CASSANDRA-5566)
 * Ensure that submitBackground enqueues at least one task (CASSANDRA-5554)
 * fix 2i updates with identical values and timestamps (CASSANDRA-5540)
 * fix compaction throttling bursty-ness (CASSANDRA-4316)
 * reduce memory consumption of IndexSummary (CASSANDRA-5506)
 * remove per-row column name bloom filters (CASSANDRA-5492)
 * Include fatal errors in trace events (CASSANDRA-5447)
 * Ensure that PerRowSecondaryIndex is notified of row-level deletes
   (CASSANDRA-5445)
 * Allow empty blob literals in CQL3 (CASSANDRA-5452)
 * Fix streaming RangeTombstones at column index boundary (CASSANDRA-5418)
 * Fix preparing statements when current keyspace is not set (CASSANDRA-5468)
 * Fix SemanticVersion.isSupportedBy minor/patch handling (CASSANDRA-5496)
 * Don't provide oldCfId for post-1.1 system cfs (CASSANDRA-5490)
 * Fix primary range ignores replication strategy (CASSANDRA-5424)
 * Fix shutdown of binary protocol server (CASSANDRA-5507)
 * Fix repair -snapshot not working (CASSANDRA-5512)
 * Set isRunning flag later in binary protocol server (CASSANDRA-5467)
 * Fix use of CQL3 functions with descending clustering order (CASSANDRA-5472)
 * Disallow renaming columns one at a time for thrift table in CQL3
   (CASSANDRA-5531)
 * cqlsh: add CLUSTERING ORDER BY support to DESCRIBE (CASSANDRA-5528)
 * Add custom secondary index support to CQL3 (CASSANDRA-5484)
 * Fix repair hanging silently on unexpected error (CASSANDRA-5229)
 * Fix Ec2Snitch regression introduced by CASSANDRA-5171 (CASSANDRA-5432)
 * Add nodetool enablebackup/disablebackup (CASSANDRA-5556)
 * cqlsh: fix DESCRIBE after case insensitive USE (CASSANDRA-5567)
Merged from 1.1
 * Add retry mechanism to OTC for non-droppable_verbs (CASSANDRA-5393)
 * Use allocator information to improve memtable memory usage estimate
   (CASSANDRA-5497)
 * Fix trying to load deleted row into row cache on startup (CASSANDRA-4463)
 * fsync leveled manifest to avoid corruption (CASSANDRA-5535)
 * Fix Bound intersection computation (CASSANDRA-5551)
 * sstablescrub now respects max memory size in cassandra.in.sh (CASSANDRA-5562)


1.2.4
 * Ensure that PerRowSecondaryIndex updates see the most recent values
   (CASSANDRA-5397)
 * avoid duplicate index entries ind PrecompactedRow and
   ParallelCompactionIterable (CASSANDRA-5395)
 * remove the index entry on oldColumn when new column is a tombstone
   (CASSANDRA-5395)
 * Change default stream throughput from 400 to 200 mbps (CASSANDRA-5036)
 * Gossiper logs DOWN for symmetry with UP (CASSANDRA-5187)
 * Fix mixing prepared statements between keyspaces (CASSANDRA-5352)
 * Fix consistency level during bootstrap - strike 3 (CASSANDRA-5354)
 * Fix transposed arguments in AlreadyExistsException (CASSANDRA-5362)
 * Improve asynchronous hint delivery (CASSANDRA-5179)
 * Fix Guava dependency version (12.0 -> 13.0.1) for Maven (CASSANDRA-5364)
 * Validate that provided CQL3 collection value are < 64K (CASSANDRA-5355)
 * Make upgradeSSTable skip current version sstables by default (CASSANDRA-5366)
 * Optimize min/max timestamp collection (CASSANDRA-5373)
 * Invalid streamId in cql binary protocol when using invalid CL
   (CASSANDRA-5164)
 * Fix validation for IN where clauses with collections (CASSANDRA-5376)
 * Copy resultSet on count query to avoid ConcurrentModificationException
   (CASSANDRA-5382)
 * Correctly typecheck in CQL3 even with ReversedType (CASSANDRA-5386)
 * Fix streaming compressed files when using encryption (CASSANDRA-5391)
 * cassandra-all 1.2.0 pom missing netty dependency (CASSANDRA-5392)
 * Fix writetime/ttl functions on null values (CASSANDRA-5341)
 * Fix NPE during cql3 select with token() (CASSANDRA-5404)
 * IndexHelper.skipBloomFilters won't skip non-SHA filters (CASSANDRA-5385)
 * cqlsh: Print maps ordered by key, sort sets (CASSANDRA-5413)
 * Add null syntax support in CQL3 for inserts (CASSANDRA-3783)
 * Allow unauthenticated set_keyspace() calls (CASSANDRA-5423)
 * Fix potential incremental backups race (CASSANDRA-5410)
 * Fix prepared BATCH statements with batch-level timestamps (CASSANDRA-5415)
 * Allow overriding superuser setup delay (CASSANDRA-5430)
 * cassandra-shuffle with JMX usernames and passwords (CASSANDRA-5431)
Merged from 1.1:
 * cli: Quote ks and cf names in schema output when needed (CASSANDRA-5052)
 * Fix bad default for min/max timestamp in SSTableMetadata (CASSANDRA-5372)
 * Fix cf name extraction from manifest in Directories.migrateFile()
   (CASSANDRA-5242)
 * Support pluggable internode authentication (CASSANDRA-5401)


1.2.3
 * add check for sstable overlap within a level on startup (CASSANDRA-5327)
 * replace ipv6 colons in jmx object names (CASSANDRA-5298, 5328)
 * Avoid allocating SSTableBoundedScanner during repair when the range does
   not intersect the sstable (CASSANDRA-5249)
 * Don't lowercase property map keys (this breaks NTS) (CASSANDRA-5292)
 * Fix composite comparator with super columns (CASSANDRA-5287)
 * Fix insufficient validation of UPDATE queries against counter cfs
   (CASSANDRA-5300)
 * Fix PropertyFileSnitch default DC/Rack behavior (CASSANDRA-5285)
 * Handle null values when executing prepared statement (CASSANDRA-5081)
 * Add netty to pom dependencies (CASSANDRA-5181)
 * Include type arguments in Thrift CQLPreparedResult (CASSANDRA-5311)
 * Fix compaction not removing columns when bf_fp_ratio is 1 (CASSANDRA-5182)
 * cli: Warn about missing CQL3 tables in schema descriptions (CASSANDRA-5309)
 * Re-enable unknown option in replication/compaction strategies option for
   backward compatibility (CASSANDRA-4795)
 * Add binary protocol support to stress (CASSANDRA-4993)
 * cqlsh: Fix COPY FROM value quoting and null handling (CASSANDRA-5305)
 * Fix repair -pr for vnodes (CASSANDRA-5329)
 * Relax CL for auth queries for non-default users (CASSANDRA-5310)
 * Fix AssertionError during repair (CASSANDRA-5245)
 * Don't announce migrations to pre-1.2 nodes (CASSANDRA-5334)
Merged from 1.1:
 * Update offline scrub for 1.0 -> 1.1 directory structure (CASSANDRA-5195)
 * add tmp flag to Descriptor hashcode (CASSANDRA-4021)
 * fix logging of "Found table data in data directories" when only system tables
   are present (CASSANDRA-5289)
 * cli: Add JMX authentication support (CASSANDRA-5080)
 * nodetool: ability to repair specific range (CASSANDRA-5280)
 * Fix possible assertion triggered in SliceFromReadCommand (CASSANDRA-5284)
 * cqlsh: Add inet type support on Windows (ipv4-only) (CASSANDRA-4801)
 * Fix race when initializing ColumnFamilyStore (CASSANDRA-5350)
 * Add UseTLAB JVM flag (CASSANDRA-5361)


1.2.2
 * fix potential for multiple concurrent compactions of the same sstables
   (CASSANDRA-5256)
 * avoid no-op caching of byte[] on commitlog append (CASSANDRA-5199)
 * fix symlinks under data dir not working (CASSANDRA-5185)
 * fix bug in compact storage metadata handling (CASSANDRA-5189)
 * Validate login for USE queries (CASSANDRA-5207)
 * cli: remove default username and password (CASSANDRA-5208)
 * configure populate_io_cache_on_flush per-CF (CASSANDRA-4694)
 * allow configuration of internode socket buffer (CASSANDRA-3378)
 * Make sstable directory picking blacklist-aware again (CASSANDRA-5193)
 * Correctly expire gossip states for edge cases (CASSANDRA-5216)
 * Improve handling of directory creation failures (CASSANDRA-5196)
 * Expose secondary indicies to the rest of nodetool (CASSANDRA-4464)
 * Binary protocol: avoid sending notification for 0.0.0.0 (CASSANDRA-5227)
 * add UseCondCardMark XX jvm settings on jdk 1.7 (CASSANDRA-4366)
 * CQL3 refactor to allow conversion function (CASSANDRA-5226)
 * Fix drop of sstables in some circumstance (CASSANDRA-5232)
 * Implement caching of authorization results (CASSANDRA-4295)
 * Add support for LZ4 compression (CASSANDRA-5038)
 * Fix missing columns in wide rows queries (CASSANDRA-5225)
 * Simplify auth setup and make system_auth ks alterable (CASSANDRA-5112)
 * Stop compactions from hanging during bootstrap (CASSANDRA-5244)
 * fix compressed streaming sending extra chunk (CASSANDRA-5105)
 * Add CQL3-based implementations of IAuthenticator and IAuthorizer
   (CASSANDRA-4898)
 * Fix timestamp-based tomstone removal logic (CASSANDRA-5248)
 * cli: Add JMX authentication support (CASSANDRA-5080)
 * Fix forceFlush behavior (CASSANDRA-5241)
 * cqlsh: Add username autocompletion (CASSANDRA-5231)
 * Fix CQL3 composite partition key error (CASSANDRA-5240)
 * Allow IN clause on last clustering key (CASSANDRA-5230)
Merged from 1.1:
 * fix start key/end token validation for wide row iteration (CASSANDRA-5168)
 * add ConfigHelper support for Thrift frame and max message sizes (CASSANDRA-5188)
 * fix nodetool repair not fail on node down (CASSANDRA-5203)
 * always collect tombstone hints (CASSANDRA-5068)
 * Fix error when sourcing file in cqlsh (CASSANDRA-5235)


1.2.1
 * stream undelivered hints on decommission (CASSANDRA-5128)
 * GossipingPropertyFileSnitch loads saved dc/rack info if needed (CASSANDRA-5133)
 * drain should flush system CFs too (CASSANDRA-4446)
 * add inter_dc_tcp_nodelay setting (CASSANDRA-5148)
 * re-allow wrapping ranges for start_token/end_token range pairitspwng (CASSANDRA-5106)
 * fix validation compaction of empty rows (CASSANDRA-5136)
 * nodetool methods to enable/disable hint storage/delivery (CASSANDRA-4750)
 * disallow bloom filter false positive chance of 0 (CASSANDRA-5013)
 * add threadpool size adjustment methods to JMXEnabledThreadPoolExecutor and
   CompactionManagerMBean (CASSANDRA-5044)
 * fix hinting for dropped local writes (CASSANDRA-4753)
 * off-heap cache doesn't need mutable column container (CASSANDRA-5057)
 * apply disk_failure_policy to bad disks on initial directory creation
   (CASSANDRA-4847)
 * Optimize name-based queries to use ArrayBackedSortedColumns (CASSANDRA-5043)
 * Fall back to old manifest if most recent is unparseable (CASSANDRA-5041)
 * pool [Compressed]RandomAccessReader objects on the partitioned read path
   (CASSANDRA-4942)
 * Add debug logging to list filenames processed by Directories.migrateFile
   method (CASSANDRA-4939)
 * Expose black-listed directories via JMX (CASSANDRA-4848)
 * Log compaction merge counts (CASSANDRA-4894)
 * Minimize byte array allocation by AbstractData{Input,Output} (CASSANDRA-5090)
 * Add SSL support for the binary protocol (CASSANDRA-5031)
 * Allow non-schema system ks modification for shuffle to work (CASSANDRA-5097)
 * cqlsh: Add default limit to SELECT statements (CASSANDRA-4972)
 * cqlsh: fix DESCRIBE for 1.1 cfs in CQL3 (CASSANDRA-5101)
 * Correctly gossip with nodes >= 1.1.7 (CASSANDRA-5102)
 * Ensure CL guarantees on digest mismatch (CASSANDRA-5113)
 * Validate correctly selects on composite partition key (CASSANDRA-5122)
 * Fix exception when adding collection (CASSANDRA-5117)
 * Handle states for non-vnode clusters correctly (CASSANDRA-5127)
 * Refuse unrecognized replication and compaction strategy options (CASSANDRA-4795)
 * Pick the correct value validator in sstable2json for cql3 tables (CASSANDRA-5134)
 * Validate login for describe_keyspace, describe_keyspaces and set_keyspace
   (CASSANDRA-5144)
 * Fix inserting empty maps (CASSANDRA-5141)
 * Don't remove tokens from System table for node we know (CASSANDRA-5121)
 * fix streaming progress report for compresed files (CASSANDRA-5130)
 * Coverage analysis for low-CL queries (CASSANDRA-4858)
 * Stop interpreting dates as valid timeUUID value (CASSANDRA-4936)
 * Adds E notation for floating point numbers (CASSANDRA-4927)
 * Detect (and warn) unintentional use of the cql2 thrift methods when cql3 was
   intended (CASSANDRA-5172)
 * cli: Quote ks and cf names in schema output when needed (CASSANDRA-5052)
 * Fix cf name extraction from manifest in Directories.migrateFile() (CASSANDRA-5242)
 * Replace mistaken usage of commons-logging with slf4j (CASSANDRA-5464)
 * Ensure Jackson dependency matches lib (CASSANDRA-5126)
 * Expose droppable tombstone ratio stats over JMX (CASSANDRA-5159)
Merged from 1.1:
 * Simplify CompressedRandomAccessReader to work around JDK FD bug (CASSANDRA-5088)
 * Improve handling a changing target throttle rate mid-compaction (CASSANDRA-5087)
 * Pig: correctly decode row keys in widerow mode (CASSANDRA-5098)
 * nodetool repair command now prints progress (CASSANDRA-4767)
 * fix user defined compaction to run against 1.1 data directory (CASSANDRA-5118)
 * Fix CQL3 BATCH authorization caching (CASSANDRA-5145)
 * fix get_count returns incorrect value with TTL (CASSANDRA-5099)
 * better handling for mid-compaction failure (CASSANDRA-5137)
 * convert default marshallers list to map for better readability (CASSANDRA-5109)
 * fix ConcurrentModificationException in getBootstrapSource (CASSANDRA-5170)
 * fix sstable maxtimestamp for row deletes and pre-1.1.1 sstables (CASSANDRA-5153)
 * Fix thread growth on node removal (CASSANDRA-5175)
 * Make Ec2Region's datacenter name configurable (CASSANDRA-5155)


1.2.0
 * Disallow counters in collections (CASSANDRA-5082)
 * cqlsh: add unit tests (CASSANDRA-3920)
 * fix default bloom_filter_fp_chance for LeveledCompactionStrategy (CASSANDRA-5093)
Merged from 1.1:
 * add validation for get_range_slices with start_key and end_token (CASSANDRA-5089)


1.2.0-rc2
 * fix nodetool ownership display with vnodes (CASSANDRA-5065)
 * cqlsh: add DESCRIBE KEYSPACES command (CASSANDRA-5060)
 * Fix potential infinite loop when reloading CFS (CASSANDRA-5064)
 * Fix SimpleAuthorizer example (CASSANDRA-5072)
 * cqlsh: force CL.ONE for tracing and system.schema* queries (CASSANDRA-5070)
 * Includes cassandra-shuffle in the debian package (CASSANDRA-5058)
Merged from 1.1:
 * fix multithreaded compaction deadlock (CASSANDRA-4492)
 * fix temporarily missing schema after upgrade from pre-1.1.5 (CASSANDRA-5061)
 * Fix ALTER TABLE overriding compression options with defaults
   (CASSANDRA-4996, 5066)
 * fix specifying and altering crc_check_chance (CASSANDRA-5053)
 * fix Murmur3Partitioner ownership% calculation (CASSANDRA-5076)
 * Don't expire columns sooner than they should in 2ndary indexes (CASSANDRA-5079)


1.2-rc1
 * rename rpc_timeout settings to request_timeout (CASSANDRA-5027)
 * add BF with 0.1 FP to LCS by default (CASSANDRA-5029)
 * Fix preparing insert queries (CASSANDRA-5016)
 * Fix preparing queries with counter increment (CASSANDRA-5022)
 * Fix preparing updates with collections (CASSANDRA-5017)
 * Don't generate UUID based on other node address (CASSANDRA-5002)
 * Fix message when trying to alter a clustering key type (CASSANDRA-5012)
 * Update IAuthenticator to match the new IAuthorizer (CASSANDRA-5003)
 * Fix inserting only a key in CQL3 (CASSANDRA-5040)
 * Fix CQL3 token() function when used with strings (CASSANDRA-5050)
Merged from 1.1:
 * reduce log spam from invalid counter shards (CASSANDRA-5026)
 * Improve schema propagation performance (CASSANDRA-5025)
 * Fix for IndexHelper.IndexFor throws OOB Exception (CASSANDRA-5030)
 * cqlsh: make it possible to describe thrift CFs (CASSANDRA-4827)
 * cqlsh: fix timestamp formatting on some platforms (CASSANDRA-5046)


1.2-beta3
 * make consistency level configurable in cqlsh (CASSANDRA-4829)
 * fix cqlsh rendering of blob fields (CASSANDRA-4970)
 * fix cqlsh DESCRIBE command (CASSANDRA-4913)
 * save truncation position in system table (CASSANDRA-4906)
 * Move CompressionMetadata off-heap (CASSANDRA-4937)
 * allow CLI to GET cql3 columnfamily data (CASSANDRA-4924)
 * Fix rare race condition in getExpireTimeForEndpoint (CASSANDRA-4402)
 * acquire references to overlapping sstables during compaction so bloom filter
   doesn't get free'd prematurely (CASSANDRA-4934)
 * Don't share slice query filter in CQL3 SelectStatement (CASSANDRA-4928)
 * Separate tracing from Log4J (CASSANDRA-4861)
 * Exclude gcable tombstones from merkle-tree computation (CASSANDRA-4905)
 * Better printing of AbstractBounds for tracing (CASSANDRA-4931)
 * Optimize mostRecentTombstone check in CC.collectAllData (CASSANDRA-4883)
 * Change stream session ID to UUID to avoid collision from same node (CASSANDRA-4813)
 * Use Stats.db when bulk loading if present (CASSANDRA-4957)
 * Skip repair on system_trace and keyspaces with RF=1 (CASSANDRA-4956)
 * (cql3) Remove arbitrary SELECT limit (CASSANDRA-4918)
 * Correctly handle prepared operation on collections (CASSANDRA-4945)
 * Fix CQL3 LIMIT (CASSANDRA-4877)
 * Fix Stress for CQL3 (CASSANDRA-4979)
 * Remove cassandra specific exceptions from JMX interface (CASSANDRA-4893)
 * (CQL3) Force using ALLOW FILTERING on potentially inefficient queries (CASSANDRA-4915)
 * (cql3) Fix adding column when the table has collections (CASSANDRA-4982)
 * (cql3) Fix allowing collections with compact storage (CASSANDRA-4990)
 * (cql3) Refuse ttl/writetime function on collections (CASSANDRA-4992)
 * Replace IAuthority with new IAuthorizer (CASSANDRA-4874)
 * clqsh: fix KEY pseudocolumn escaping when describing Thrift tables
   in CQL3 mode (CASSANDRA-4955)
 * add basic authentication support for Pig CassandraStorage (CASSANDRA-3042)
 * fix CQL2 ALTER TABLE compaction_strategy_class altering (CASSANDRA-4965)
Merged from 1.1:
 * Fall back to old describe_splits if d_s_ex is not available (CASSANDRA-4803)
 * Improve error reporting when streaming ranges fail (CASSANDRA-5009)
 * Fix cqlsh timestamp formatting of timezone info (CASSANDRA-4746)
 * Fix assertion failure with leveled compaction (CASSANDRA-4799)
 * Check for null end_token in get_range_slice (CASSANDRA-4804)
 * Remove all remnants of removed nodes (CASSANDRA-4840)
 * Add aut-reloading of the log4j file in debian package (CASSANDRA-4855)
 * Fix estimated row cache entry size (CASSANDRA-4860)
 * reset getRangeSlice filter after finishing a row for get_paged_slice
   (CASSANDRA-4919)
 * expunge row cache post-truncate (CASSANDRA-4940)
 * Allow static CF definition with compact storage (CASSANDRA-4910)
 * Fix endless loop/compaction of schema_* CFs due to broken timestamps (CASSANDRA-4880)
 * Fix 'wrong class type' assertion in CounterColumn (CASSANDRA-4976)


1.2-beta2
 * fp rate of 1.0 disables BF entirely; LCS defaults to 1.0 (CASSANDRA-4876)
 * off-heap bloom filters for row keys (CASSANDRA_4865)
 * add extension point for sstable components (CASSANDRA-4049)
 * improve tracing output (CASSANDRA-4852, 4862)
 * make TRACE verb droppable (CASSANDRA-4672)
 * fix BulkLoader recognition of CQL3 columnfamilies (CASSANDRA-4755)
 * Sort commitlog segments for replay by id instead of mtime (CASSANDRA-4793)
 * Make hint delivery asynchronous (CASSANDRA-4761)
 * Pluggable Thrift transport factories for CLI and cqlsh (CASSANDRA-4609, 4610)
 * cassandra-cli: allow Double value type to be inserted to a column (CASSANDRA-4661)
 * Add ability to use custom TServerFactory implementations (CASSANDRA-4608)
 * optimize batchlog flushing to skip successful batches (CASSANDRA-4667)
 * include metadata for system keyspace itself in schema tables (CASSANDRA-4416)
 * add check to PropertyFileSnitch to verify presence of location for
   local node (CASSANDRA-4728)
 * add PBSPredictor consistency modeler (CASSANDRA-4261)
 * remove vestiges of Thrift unframed mode (CASSANDRA-4729)
 * optimize single-row PK lookups (CASSANDRA-4710)
 * adjust blockFor calculation to account for pending ranges due to node
   movement (CASSANDRA-833)
 * Change CQL version to 3.0.0 and stop accepting 3.0.0-beta1 (CASSANDRA-4649)
 * (CQL3) Make prepared statement global instead of per connection
   (CASSANDRA-4449)
 * Fix scrubbing of CQL3 created tables (CASSANDRA-4685)
 * (CQL3) Fix validation when using counter and regular columns in the same
   table (CASSANDRA-4706)
 * Fix bug starting Cassandra with simple authentication (CASSANDRA-4648)
 * Add support for batchlog in CQL3 (CASSANDRA-4545, 4738)
 * Add support for multiple column family outputs in CFOF (CASSANDRA-4208)
 * Support repairing only the local DC nodes (CASSANDRA-4747)
 * Use rpc_address for binary protocol and change default port (CASSANDRA-4751)
 * Fix use of collections in prepared statements (CASSANDRA-4739)
 * Store more information into peers table (CASSANDRA-4351, 4814)
 * Configurable bucket size for size tiered compaction (CASSANDRA-4704)
 * Run leveled compaction in parallel (CASSANDRA-4310)
 * Fix potential NPE during CFS reload (CASSANDRA-4786)
 * Composite indexes may miss results (CASSANDRA-4796)
 * Move consistency level to the protocol level (CASSANDRA-4734, 4824)
 * Fix Subcolumn slice ends not respected (CASSANDRA-4826)
 * Fix Assertion error in cql3 select (CASSANDRA-4783)
 * Fix list prepend logic (CQL3) (CASSANDRA-4835)
 * Add booleans as literals in CQL3 (CASSANDRA-4776)
 * Allow renaming PK columns in CQL3 (CASSANDRA-4822)
 * Fix binary protocol NEW_NODE event (CASSANDRA-4679)
 * Fix potential infinite loop in tombstone compaction (CASSANDRA-4781)
 * Remove system tables accounting from schema (CASSANDRA-4850)
 * (cql3) Force provided columns in clustering key order in
   'CLUSTERING ORDER BY' (CASSANDRA-4881)
 * Fix composite index bug (CASSANDRA-4884)
 * Fix short read protection for CQL3 (CASSANDRA-4882)
 * Add tracing support to the binary protocol (CASSANDRA-4699)
 * (cql3) Don't allow prepared marker inside collections (CASSANDRA-4890)
 * Re-allow order by on non-selected columns (CASSANDRA-4645)
 * Bug when composite index is created in a table having collections (CASSANDRA-4909)
 * log index scan subject in CompositesSearcher (CASSANDRA-4904)
Merged from 1.1:
 * add get[Row|Key]CacheEntries to CacheServiceMBean (CASSANDRA-4859)
 * fix get_paged_slice to wrap to next row correctly (CASSANDRA-4816)
 * fix indexing empty column values (CASSANDRA-4832)
 * allow JdbcDate to compose null Date objects (CASSANDRA-4830)
 * fix possible stackoverflow when compacting 1000s of sstables
   (CASSANDRA-4765)
 * fix wrong leveled compaction progress calculation (CASSANDRA-4807)
 * add a close() method to CRAR to prevent leaking file descriptors (CASSANDRA-4820)
 * fix potential infinite loop in get_count (CASSANDRA-4833)
 * fix compositeType.{get/from}String methods (CASSANDRA-4842)
 * (CQL) fix CREATE COLUMNFAMILY permissions check (CASSANDRA-4864)
 * Fix DynamicCompositeType same type comparison (CASSANDRA-4711)
 * Fix duplicate SSTable reference when stream session failed (CASSANDRA-3306)
 * Allow static CF definition with compact storage (CASSANDRA-4910)
 * Fix endless loop/compaction of schema_* CFs due to broken timestamps (CASSANDRA-4880)
 * Fix 'wrong class type' assertion in CounterColumn (CASSANDRA-4976)


1.2-beta1
 * add atomic_batch_mutate (CASSANDRA-4542, -4635)
 * increase default max_hint_window_in_ms to 3h (CASSANDRA-4632)
 * include message initiation time to replicas so they can more
   accurately drop timed-out requests (CASSANDRA-2858)
 * fix clientutil.jar dependencies (CASSANDRA-4566)
 * optimize WriteResponse (CASSANDRA-4548)
 * new metrics (CASSANDRA-4009)
 * redesign KEYS indexes to avoid read-before-write (CASSANDRA-2897)
 * debug tracing (CASSANDRA-1123)
 * parallelize row cache loading (CASSANDRA-4282)
 * Make compaction, flush JBOD-aware (CASSANDRA-4292)
 * run local range scans on the read stage (CASSANDRA-3687)
 * clean up ioexceptions (CASSANDRA-2116)
 * add disk_failure_policy (CASSANDRA-2118)
 * Introduce new json format with row level deletion (CASSANDRA-4054)
 * remove redundant "name" column from schema_keyspaces (CASSANDRA-4433)
 * improve "nodetool ring" handling of multi-dc clusters (CASSANDRA-3047)
 * update NTS calculateNaturalEndpoints to be O(N log N) (CASSANDRA-3881)
 * split up rpc timeout by operation type (CASSANDRA-2819)
 * rewrite key cache save/load to use only sequential i/o (CASSANDRA-3762)
 * update MS protocol with a version handshake + broadcast address id
   (CASSANDRA-4311)
 * multithreaded hint replay (CASSANDRA-4189)
 * add inter-node message compression (CASSANDRA-3127)
 * remove COPP (CASSANDRA-2479)
 * Track tombstone expiration and compact when tombstone content is
   higher than a configurable threshold, default 20% (CASSANDRA-3442, 4234)
 * update MurmurHash to version 3 (CASSANDRA-2975)
 * (CLI) track elapsed time for `delete' operation (CASSANDRA-4060)
 * (CLI) jline version is bumped to 1.0 to properly  support
   'delete' key function (CASSANDRA-4132)
 * Save IndexSummary into new SSTable 'Summary' component (CASSANDRA-2392, 4289)
 * Add support for range tombstones (CASSANDRA-3708)
 * Improve MessagingService efficiency (CASSANDRA-3617)
 * Avoid ID conflicts from concurrent schema changes (CASSANDRA-3794)
 * Set thrift HSHA server thread limit to unlimited by default (CASSANDRA-4277)
 * Avoids double serialization of CF id in RowMutation messages
   (CASSANDRA-4293)
 * stream compressed sstables directly with java nio (CASSANDRA-4297)
 * Support multiple ranges in SliceQueryFilter (CASSANDRA-3885)
 * Add column metadata to system column families (CASSANDRA-4018)
 * (cql3) Always use composite types by default (CASSANDRA-4329)
 * (cql3) Add support for set, map and list (CASSANDRA-3647)
 * Validate date type correctly (CASSANDRA-4441)
 * (cql3) Allow definitions with only a PK (CASSANDRA-4361)
 * (cql3) Add support for row key composites (CASSANDRA-4179)
 * improve DynamicEndpointSnitch by using reservoir sampling (CASSANDRA-4038)
 * (cql3) Add support for 2ndary indexes (CASSANDRA-3680)
 * (cql3) fix defining more than one PK to be invalid (CASSANDRA-4477)
 * remove schema agreement checking from all external APIs (Thrift, CQL and CQL3) (CASSANDRA-4487)
 * add Murmur3Partitioner and make it default for new installations (CASSANDRA-3772, 4621)
 * (cql3) update pseudo-map syntax to use map syntax (CASSANDRA-4497)
 * Finer grained exceptions hierarchy and provides error code with exceptions (CASSANDRA-3979)
 * Adds events push to binary protocol (CASSANDRA-4480)
 * Rewrite nodetool help (CASSANDRA-2293)
 * Make CQL3 the default for CQL (CASSANDRA-4640)
 * update stress tool to be able to use CQL3 (CASSANDRA-4406)
 * Accept all thrift update on CQL3 cf but don't expose their metadata (CASSANDRA-4377)
 * Replace Throttle with Guava's RateLimiter for HintedHandOff (CASSANDRA-4541)
 * fix counter add/get using CQL2 and CQL3 in stress tool (CASSANDRA-4633)
 * Add sstable count per level to cfstats (CASSANDRA-4537)
 * (cql3) Add ALTER KEYSPACE statement (CASSANDRA-4611)
 * (cql3) Allow defining default consistency levels (CASSANDRA-4448)
 * (cql3) Fix queries using LIMIT missing results (CASSANDRA-4579)
 * fix cross-version gossip messaging (CASSANDRA-4576)
 * added inet data type (CASSANDRA-4627)


1.1.6
 * Wait for writes on synchronous read digest mismatch (CASSANDRA-4792)
 * fix commitlog replay for nanotime-infected sstables (CASSANDRA-4782)
 * preflight check ttl for maximum of 20 years (CASSANDRA-4771)
 * (Pig) fix widerow input with single column rows (CASSANDRA-4789)
 * Fix HH to compact with correct gcBefore, which avoids wiping out
   undelivered hints (CASSANDRA-4772)
 * LCS will merge up to 32 L0 sstables as intended (CASSANDRA-4778)
 * NTS will default unconfigured DC replicas to zero (CASSANDRA-4675)
 * use default consistency level in counter validation if none is
   explicitly provide (CASSANDRA-4700)
 * Improve IAuthority interface by introducing fine-grained
   access permissions and grant/revoke commands (CASSANDRA-4490, 4644)
 * fix assumption error in CLI when updating/describing keyspace
   (CASSANDRA-4322)
 * Adds offline sstablescrub to debian packaging (CASSANDRA-4642)
 * Automatic fixing of overlapping leveled sstables (CASSANDRA-4644)
 * fix error when using ORDER BY with extended selections (CASSANDRA-4689)
 * (CQL3) Fix validation for IN queries for non-PK cols (CASSANDRA-4709)
 * fix re-created keyspace disappering after 1.1.5 upgrade
   (CASSANDRA-4698, 4752)
 * (CLI) display elapsed time in 2 fraction digits (CASSANDRA-3460)
 * add authentication support to sstableloader (CASSANDRA-4712)
 * Fix CQL3 'is reversed' logic (CASSANDRA-4716, 4759)
 * (CQL3) Don't return ReversedType in result set metadata (CASSANDRA-4717)
 * Backport adding AlterKeyspace statement (CASSANDRA-4611)
 * (CQL3) Correcty accept upper-case data types (CASSANDRA-4770)
 * Add binary protocol events for schema changes (CASSANDRA-4684)
Merged from 1.0:
 * Switch from NBHM to CHM in MessagingService's callback map, which
   prevents OOM in long-running instances (CASSANDRA-4708)


1.1.5
 * add SecondaryIndex.reload API (CASSANDRA-4581)
 * use millis + atomicint for commitlog segment creation instead of
   nanotime, which has issues under some hypervisors (CASSANDRA-4601)
 * fix FD leak in slice queries (CASSANDRA-4571)
 * avoid recursion in leveled compaction (CASSANDRA-4587)
 * increase stack size under Java7 to 180K
 * Log(info) schema changes (CASSANDRA-4547)
 * Change nodetool setcachecapcity to manipulate global caches (CASSANDRA-4563)
 * (cql3) fix setting compaction strategy (CASSANDRA-4597)
 * fix broken system.schema_* timestamps on system startup (CASSANDRA-4561)
 * fix wrong skip of cache saving (CASSANDRA-4533)
 * Avoid NPE when lost+found is in data dir (CASSANDRA-4572)
 * Respect five-minute flush moratorium after initial CL replay (CASSANDRA-4474)
 * Adds ntp as recommended in debian packaging (CASSANDRA-4606)
 * Configurable transport in CF Record{Reader|Writer} (CASSANDRA-4558)
 * (cql3) fix potential NPE with both equal and unequal restriction (CASSANDRA-4532)
 * (cql3) improves ORDER BY validation (CASSANDRA-4624)
 * Fix potential deadlock during counter writes (CASSANDRA-4578)
 * Fix cql error with ORDER BY when using IN (CASSANDRA-4612)
Merged from 1.0:
 * increase Xss to 160k to accomodate latest 1.6 JVMs (CASSANDRA-4602)
 * fix toString of hint destination tokens (CASSANDRA-4568)
 * Fix multiple values for CurrentLocal NodeID (CASSANDRA-4626)


1.1.4
 * fix offline scrub to catch >= out of order rows (CASSANDRA-4411)
 * fix cassandra-env.sh on RHEL and other non-dash-based systems
   (CASSANDRA-4494)
Merged from 1.0:
 * (Hadoop) fix setting key length for old-style mapred api (CASSANDRA-4534)
 * (Hadoop) fix iterating through a resultset consisting entirely
   of tombstoned rows (CASSANDRA-4466)


1.1.3
 * (cqlsh) add COPY TO (CASSANDRA-4434)
 * munmap commitlog segments before rename (CASSANDRA-4337)
 * (JMX) rename getRangeKeySample to sampleKeyRange to avoid returning
   multi-MB results as an attribute (CASSANDRA-4452)
 * flush based on data size, not throughput; overwritten columns no
   longer artificially inflate liveRatio (CASSANDRA-4399)
 * update default commitlog segment size to 32MB and total commitlog
   size to 32/1024 MB for 32/64 bit JVMs, respectively (CASSANDRA-4422)
 * avoid using global partitioner to estimate ranges in index sstables
   (CASSANDRA-4403)
 * restore pre-CASSANDRA-3862 approach to removing expired tombstones
   from row cache during compaction (CASSANDRA-4364)
 * (stress) support for CQL prepared statements (CASSANDRA-3633)
 * Correctly catch exception when Snappy cannot be loaded (CASSANDRA-4400)
 * (cql3) Support ORDER BY when IN condition is given in WHERE clause (CASSANDRA-4327)
 * (cql3) delete "component_index" column on DROP TABLE call (CASSANDRA-4420)
 * change nanoTime() to currentTimeInMillis() in schema related code (CASSANDRA-4432)
 * add a token generation tool (CASSANDRA-3709)
 * Fix LCS bug with sstable containing only 1 row (CASSANDRA-4411)
 * fix "Can't Modify Index Name" problem on CF update (CASSANDRA-4439)
 * Fix assertion error in getOverlappingSSTables during repair (CASSANDRA-4456)
 * fix nodetool's setcompactionthreshold command (CASSANDRA-4455)
 * Ensure compacted files are never used, to avoid counter overcount (CASSANDRA-4436)
Merged from 1.0:
 * Push the validation of secondary index values to the SecondaryIndexManager (CASSANDRA-4240)
 * allow dropping columns shadowed by not-yet-expired supercolumn or row
   tombstones in PrecompactedRow (CASSANDRA-4396)


1.1.2
 * Fix cleanup not deleting index entries (CASSANDRA-4379)
 * Use correct partitioner when saving + loading caches (CASSANDRA-4331)
 * Check schema before trying to export sstable (CASSANDRA-2760)
 * Raise a meaningful exception instead of NPE when PFS encounters
   an unconfigured node + no default (CASSANDRA-4349)
 * fix bug in sstable blacklisting with LCS (CASSANDRA-4343)
 * LCS no longer promotes tiny sstables out of L0 (CASSANDRA-4341)
 * skip tombstones during hint replay (CASSANDRA-4320)
 * fix NPE in compactionstats (CASSANDRA-4318)
 * enforce 1m min keycache for auto (CASSANDRA-4306)
 * Have DeletedColumn.isMFD always return true (CASSANDRA-4307)
 * (cql3) exeption message for ORDER BY constraints said primary filter can be
    an IN clause, which is misleading (CASSANDRA-4319)
 * (cql3) Reject (not yet supported) creation of 2ndardy indexes on tables with
   composite primary keys (CASSANDRA-4328)
 * Set JVM stack size to 160k for java 7 (CASSANDRA-4275)
 * cqlsh: add COPY command to load data from CSV flat files (CASSANDRA-4012)
 * CFMetaData.fromThrift to throw ConfigurationException upon error (CASSANDRA-4353)
 * Use CF comparator to sort indexed columns in SecondaryIndexManager
   (CASSANDRA-4365)
 * add strategy_options to the KSMetaData.toString() output (CASSANDRA-4248)
 * (cql3) fix range queries containing unqueried results (CASSANDRA-4372)
 * (cql3) allow updating column_alias types (CASSANDRA-4041)
 * (cql3) Fix deletion bug (CASSANDRA-4193)
 * Fix computation of overlapping sstable for leveled compaction (CASSANDRA-4321)
 * Improve scrub and allow to run it offline (CASSANDRA-4321)
 * Fix assertionError in StorageService.bulkLoad (CASSANDRA-4368)
 * (cqlsh) add option to authenticate to a keyspace at startup (CASSANDRA-4108)
 * (cqlsh) fix ASSUME functionality (CASSANDRA-4352)
 * Fix ColumnFamilyRecordReader to not return progress > 100% (CASSANDRA-3942)
Merged from 1.0:
 * Set gc_grace on index CF to 0 (CASSANDRA-4314)


1.1.1
 * add populate_io_cache_on_flush option (CASSANDRA-2635)
 * allow larger cache capacities than 2GB (CASSANDRA-4150)
 * add getsstables command to nodetool (CASSANDRA-4199)
 * apply parent CF compaction settings to secondary index CFs (CASSANDRA-4280)
 * preserve commitlog size cap when recycling segments at startup
   (CASSANDRA-4201)
 * (Hadoop) fix split generation regression (CASSANDRA-4259)
 * ignore min/max compactions settings in LCS, while preserving
   behavior that min=max=0 disables autocompaction (CASSANDRA-4233)
 * log number of rows read from saved cache (CASSANDRA-4249)
 * calculate exact size required for cleanup operations (CASSANDRA-1404)
 * avoid blocking additional writes during flush when the commitlog
   gets behind temporarily (CASSANDRA-1991)
 * enable caching on index CFs based on data CF cache setting (CASSANDRA-4197)
 * warn on invalid replication strategy creation options (CASSANDRA-4046)
 * remove [Freeable]Memory finalizers (CASSANDRA-4222)
 * include tombstone size in ColumnFamily.size, which can prevent OOM
   during sudden mass delete operations by yielding a nonzero liveRatio
   (CASSANDRA-3741)
 * Open 1 sstableScanner per level for leveled compaction (CASSANDRA-4142)
 * Optimize reads when row deletion timestamps allow us to restrict
   the set of sstables we check (CASSANDRA-4116)
 * add support for commitlog archiving and point-in-time recovery
   (CASSANDRA-3690)
 * avoid generating redundant compaction tasks during streaming
   (CASSANDRA-4174)
 * add -cf option to nodetool snapshot, and takeColumnFamilySnapshot to
   StorageService mbean (CASSANDRA-556)
 * optimize cleanup to drop entire sstables where possible (CASSANDRA-4079)
 * optimize truncate when autosnapshot is disabled (CASSANDRA-4153)
 * update caches to use byte[] keys to reduce memory overhead (CASSANDRA-3966)
 * add column limit to cli (CASSANDRA-3012, 4098)
 * clean up and optimize DataOutputBuffer, used by CQL compression and
   CompositeType (CASSANDRA-4072)
 * optimize commitlog checksumming (CASSANDRA-3610)
 * identify and blacklist corrupted SSTables from future compactions
   (CASSANDRA-2261)
 * Move CfDef and KsDef validation out of thrift (CASSANDRA-4037)
 * Expose API to repair a user provided range (CASSANDRA-3912)
 * Add way to force the cassandra-cli to refresh its schema (CASSANDRA-4052)
 * Avoid having replicate on write tasks stacking up at CL.ONE (CASSANDRA-2889)
 * (cql3) Backwards compatibility for composite comparators in non-cql3-aware
   clients (CASSANDRA-4093)
 * (cql3) Fix order by for reversed queries (CASSANDRA-4160)
 * (cql3) Add ReversedType support (CASSANDRA-4004)
 * (cql3) Add timeuuid type (CASSANDRA-4194)
 * (cql3) Minor fixes (CASSANDRA-4185)
 * (cql3) Fix prepared statement in BATCH (CASSANDRA-4202)
 * (cql3) Reduce the list of reserved keywords (CASSANDRA-4186)
 * (cql3) Move max/min compaction thresholds to compaction strategy options
   (CASSANDRA-4187)
 * Fix exception during move when localhost is the only source (CASSANDRA-4200)
 * (cql3) Allow paging through non-ordered partitioner results (CASSANDRA-3771)
 * (cql3) Fix drop index (CASSANDRA-4192)
 * (cql3) Don't return range ghosts anymore (CASSANDRA-3982)
 * fix re-creating Keyspaces/ColumnFamilies with the same name as dropped
   ones (CASSANDRA-4219)
 * fix SecondaryIndex LeveledManifest save upon snapshot (CASSANDRA-4230)
 * fix missing arrayOffset in FBUtilities.hash (CASSANDRA-4250)
 * (cql3) Add name of parameters in CqlResultSet (CASSANDRA-4242)
 * (cql3) Correctly validate order by queries (CASSANDRA-4246)
 * rename stress to cassandra-stress for saner packaging (CASSANDRA-4256)
 * Fix exception on colum metadata with non-string comparator (CASSANDRA-4269)
 * Check for unknown/invalid compression options (CASSANDRA-4266)
 * (cql3) Adds simple access to column timestamp and ttl (CASSANDRA-4217)
 * (cql3) Fix range queries with secondary indexes (CASSANDRA-4257)
 * Better error messages from improper input in cli (CASSANDRA-3865)
 * Try to stop all compaction upon Keyspace or ColumnFamily drop (CASSANDRA-4221)
 * (cql3) Allow keyspace properties to contain hyphens (CASSANDRA-4278)
 * (cql3) Correctly validate keyspace access in create table (CASSANDRA-4296)
 * Avoid deadlock in migration stage (CASSANDRA-3882)
 * Take supercolumn names and deletion info into account in memtable throughput
   (CASSANDRA-4264)
 * Add back backward compatibility for old style replication factor (CASSANDRA-4294)
 * Preserve compatibility with pre-1.1 index queries (CASSANDRA-4262)
Merged from 1.0:
 * Fix super columns bug where cache is not updated (CASSANDRA-4190)
 * fix maxTimestamp to include row tombstones (CASSANDRA-4116)
 * (CLI) properly handle quotes in create/update keyspace commands (CASSANDRA-4129)
 * Avoids possible deadlock during bootstrap (CASSANDRA-4159)
 * fix stress tool that hangs forever on timeout or error (CASSANDRA-4128)
 * stress tool to return appropriate exit code on failure (CASSANDRA-4188)
 * fix compaction NPE when out of disk space and assertions disabled
   (CASSANDRA-3985)
 * synchronize LCS getEstimatedTasks to avoid CME (CASSANDRA-4255)
 * ensure unique streaming session id's (CASSANDRA-4223)
 * kick off background compaction when min/max thresholds change
   (CASSANDRA-4279)
 * improve ability of STCS.getBuckets to deal with 100s of 1000s of
   sstables, such as when convertinb back from LCS (CASSANDRA-4287)
 * Oversize integer in CQL throws NumberFormatException (CASSANDRA-4291)
 * fix 1.0.x node join to mixed version cluster, other nodes >= 1.1 (CASSANDRA-4195)
 * Fix LCS splitting sstable base on uncompressed size (CASSANDRA-4419)
 * Push the validation of secondary index values to the SecondaryIndexManager (CASSANDRA-4240)
 * Don't purge columns during upgradesstables (CASSANDRA-4462)
 * Make cqlsh work with piping (CASSANDRA-4113)
 * Validate arguments for nodetool decommission (CASSANDRA-4061)
 * Report thrift status in nodetool info (CASSANDRA-4010)


1.1.0-final
 * average a reduced liveRatio estimate with the previous one (CASSANDRA-4065)
 * Allow KS and CF names up to 48 characters (CASSANDRA-4157)
 * fix stress build (CASSANDRA-4140)
 * add time remaining estimate to nodetool compactionstats (CASSANDRA-4167)
 * (cql) fix NPE in cql3 ALTER TABLE (CASSANDRA-4163)
 * (cql) Add support for CL.TWO and CL.THREE in CQL (CASSANDRA-4156)
 * (cql) Fix type in CQL3 ALTER TABLE preventing update (CASSANDRA-4170)
 * (cql) Throw invalid exception from CQL3 on obsolete options (CASSANDRA-4171)
 * (cqlsh) fix recognizing uppercase SELECT keyword (CASSANDRA-4161)
 * Pig: wide row support (CASSANDRA-3909)
Merged from 1.0:
 * avoid streaming empty files with bulk loader if sstablewriter errors out
   (CASSANDRA-3946)


1.1-rc1
 * Include stress tool in binary builds (CASSANDRA-4103)
 * (Hadoop) fix wide row iteration when last row read was deleted
   (CASSANDRA-4154)
 * fix read_repair_chance to really default to 0.1 in the cli (CASSANDRA-4114)
 * Adds caching and bloomFilterFpChange to CQL options (CASSANDRA-4042)
 * Adds posibility to autoconfigure size of the KeyCache (CASSANDRA-4087)
 * fix KEYS index from skipping results (CASSANDRA-3996)
 * Remove sliced_buffer_size_in_kb dead option (CASSANDRA-4076)
 * make loadNewSStable preserve sstable version (CASSANDRA-4077)
 * Respect 1.0 cache settings as much as possible when upgrading
   (CASSANDRA-4088)
 * relax path length requirement for sstable files when upgrading on
   non-Windows platforms (CASSANDRA-4110)
 * fix terminination of the stress.java when errors were encountered
   (CASSANDRA-4128)
 * Move CfDef and KsDef validation out of thrift (CASSANDRA-4037)
 * Fix get_paged_slice (CASSANDRA-4136)
 * CQL3: Support slice with exclusive start and stop (CASSANDRA-3785)
Merged from 1.0:
 * support PropertyFileSnitch in bulk loader (CASSANDRA-4145)
 * add auto_snapshot option allowing disabling snapshot before drop/truncate
   (CASSANDRA-3710)
 * allow short snitch names (CASSANDRA-4130)


1.1-beta2
 * rename loaded sstables to avoid conflicts with local snapshots
   (CASSANDRA-3967)
 * start hint replay as soon as FD notifies that the target is back up
   (CASSANDRA-3958)
 * avoid unproductive deserializing of cached rows during compaction
   (CASSANDRA-3921)
 * fix concurrency issues with CQL keyspace creation (CASSANDRA-3903)
 * Show Effective Owership via Nodetool ring <keyspace> (CASSANDRA-3412)
 * Update ORDER BY syntax for CQL3 (CASSANDRA-3925)
 * Fix BulkRecordWriter to not throw NPE if reducer gets no map data from Hadoop (CASSANDRA-3944)
 * Fix bug with counters in super columns (CASSANDRA-3821)
 * Remove deprecated merge_shard_chance (CASSANDRA-3940)
 * add a convenient way to reset a node's schema (CASSANDRA-2963)
 * fix for intermittent SchemaDisagreementException (CASSANDRA-3884)
 * CLI `list <CF>` to limit number of columns and their order (CASSANDRA-3012)
 * ignore deprecated KsDef/CfDef/ColumnDef fields in native schema (CASSANDRA-3963)
 * CLI to report when unsupported column_metadata pair was given (CASSANDRA-3959)
 * reincarnate removed and deprecated KsDef/CfDef attributes (CASSANDRA-3953)
 * Fix race between writes and read for cache (CASSANDRA-3862)
 * perform static initialization of StorageProxy on start-up (CASSANDRA-3797)
 * support trickling fsync() on writes (CASSANDRA-3950)
 * expose counters for unavailable/timeout exceptions given to thrift clients (CASSANDRA-3671)
 * avoid quadratic startup time in LeveledManifest (CASSANDRA-3952)
 * Add type information to new schema_ columnfamilies and remove thrift
   serialization for schema (CASSANDRA-3792)
 * add missing column validator options to the CLI help (CASSANDRA-3926)
 * skip reading saved key cache if CF's caching strategy is NONE or ROWS_ONLY (CASSANDRA-3954)
 * Unify migration code (CASSANDRA-4017)
Merged from 1.0:
 * cqlsh: guess correct version of Python for Arch Linux (CASSANDRA-4090)
 * (CLI) properly handle quotes in create/update keyspace commands (CASSANDRA-4129)
 * Avoids possible deadlock during bootstrap (CASSANDRA-4159)
 * fix stress tool that hangs forever on timeout or error (CASSANDRA-4128)
 * Fix super columns bug where cache is not updated (CASSANDRA-4190)
 * stress tool to return appropriate exit code on failure (CASSANDRA-4188)


1.0.9
 * improve index sampling performance (CASSANDRA-4023)
 * always compact away deleted hints immediately after handoff (CASSANDRA-3955)
 * delete hints from dropped ColumnFamilies on handoff instead of
   erroring out (CASSANDRA-3975)
 * add CompositeType ref to the CLI doc for create/update column family (CASSANDRA-3980)
 * Pig: support Counter ColumnFamilies (CASSANDRA-3973)
 * Pig: Composite column support (CASSANDRA-3684)
 * Avoid NPE during repair when a keyspace has no CFs (CASSANDRA-3988)
 * Fix division-by-zero error on get_slice (CASSANDRA-4000)
 * don't change manifest level for cleanup, scrub, and upgradesstables
   operations under LeveledCompactionStrategy (CASSANDRA-3989, 4112)
 * fix race leading to super columns assertion failure (CASSANDRA-3957)
 * fix NPE on invalid CQL delete command (CASSANDRA-3755)
 * allow custom types in CLI's assume command (CASSANDRA-4081)
 * fix totalBytes count for parallel compactions (CASSANDRA-3758)
 * fix intermittent NPE in get_slice (CASSANDRA-4095)
 * remove unnecessary asserts in native code interfaces (CASSANDRA-4096)
 * Validate blank keys in CQL to avoid assertion errors (CASSANDRA-3612)
 * cqlsh: fix bad decoding of some column names (CASSANDRA-4003)
 * cqlsh: fix incorrect padding with unicode chars (CASSANDRA-4033)
 * Fix EC2 snitch incorrectly reporting region (CASSANDRA-4026)
 * Shut down thrift during decommission (CASSANDRA-4086)
 * Expose nodetool cfhistograms for 2ndary indexes (CASSANDRA-4063)
Merged from 0.8:
 * Fix ConcurrentModificationException in gossiper (CASSANDRA-4019)


1.1-beta1
 * (cqlsh)
   + add SOURCE and CAPTURE commands, and --file option (CASSANDRA-3479)
   + add ALTER COLUMNFAMILY WITH (CASSANDRA-3523)
   + bundle Python dependencies with Cassandra (CASSANDRA-3507)
   + added to Debian package (CASSANDRA-3458)
   + display byte data instead of erroring out on decode failure
     (CASSANDRA-3874)
 * add nodetool rebuild_index (CASSANDRA-3583)
 * add nodetool rangekeysample (CASSANDRA-2917)
 * Fix streaming too much data during move operations (CASSANDRA-3639)
 * Nodetool and CLI connect to localhost by default (CASSANDRA-3568)
 * Reduce memory used by primary index sample (CASSANDRA-3743)
 * (Hadoop) separate input/output configurations (CASSANDRA-3197, 3765)
 * avoid returning internal Cassandra classes over JMX (CASSANDRA-2805)
 * add row-level isolation via SnapTree (CASSANDRA-2893)
 * Optimize key count estimation when opening sstable on startup
   (CASSANDRA-2988)
 * multi-dc replication optimization supporting CL > ONE (CASSANDRA-3577)
 * add command to stop compactions (CASSANDRA-1740, 3566, 3582)
 * multithreaded streaming (CASSANDRA-3494)
 * removed in-tree redhat spec (CASSANDRA-3567)
 * "defragment" rows for name-based queries under STCS, again (CASSANDRA-2503)
 * Recycle commitlog segments for improved performance
   (CASSANDRA-3411, 3543, 3557, 3615)
 * update size-tiered compaction to prioritize small tiers (CASSANDRA-2407)
 * add message expiration logic to OutboundTcpConnection (CASSANDRA-3005)
 * off-heap cache to use sun.misc.Unsafe instead of JNA (CASSANDRA-3271)
 * EACH_QUORUM is only supported for writes (CASSANDRA-3272)
 * replace compactionlock use in schema migration by checking CFS.isValid
   (CASSANDRA-3116)
 * recognize that "SELECT first ... *" isn't really "SELECT *" (CASSANDRA-3445)
 * Use faster bytes comparison (CASSANDRA-3434)
 * Bulk loader is no longer a fat client, (HADOOP) bulk load output format
   (CASSANDRA-3045)
 * (Hadoop) add support for KeyRange.filter
 * remove assumption that keys and token are in bijection
   (CASSANDRA-1034, 3574, 3604)
 * always remove endpoints from delevery queue in HH (CASSANDRA-3546)
 * fix race between cf flush and its 2ndary indexes flush (CASSANDRA-3547)
 * fix potential race in AES when a repair fails (CASSANDRA-3548)
 * Remove columns shadowed by a deleted container even when we cannot purge
   (CASSANDRA-3538)
 * Improve memtable slice iteration performance (CASSANDRA-3545)
 * more efficient allocation of small bloom filters (CASSANDRA-3618)
 * Use separate writer thread in SSTableSimpleUnsortedWriter (CASSANDRA-3619)
 * fsync the directory after new sstable or commitlog segment are created (CASSANDRA-3250)
 * fix minor issues reported by FindBugs (CASSANDRA-3658)
 * global key/row caches (CASSANDRA-3143, 3849)
 * optimize memtable iteration during range scan (CASSANDRA-3638)
 * introduce 'crc_check_chance' in CompressionParameters to support
   a checksum percentage checking chance similarly to read-repair (CASSANDRA-3611)
 * a way to deactivate global key/row cache on per-CF basis (CASSANDRA-3667)
 * fix LeveledCompactionStrategy broken because of generation pre-allocation
   in LeveledManifest (CASSANDRA-3691)
 * finer-grained control over data directories (CASSANDRA-2749)
 * Fix ClassCastException during hinted handoff (CASSANDRA-3694)
 * Upgrade Thrift to 0.7 (CASSANDRA-3213)
 * Make stress.java insert operation to use microseconds (CASSANDRA-3725)
 * Allows (internally) doing a range query with a limit of columns instead of
   rows (CASSANDRA-3742)
 * Allow rangeSlice queries to be start/end inclusive/exclusive (CASSANDRA-3749)
 * Fix BulkLoader to support new SSTable layout and add stream
   throttling to prevent an NPE when there is no yaml config (CASSANDRA-3752)
 * Allow concurrent schema migrations (CASSANDRA-1391, 3832)
 * Add SnapshotCommand to trigger snapshot on remote node (CASSANDRA-3721)
 * Make CFMetaData conversions to/from thrift/native schema inverses
   (CASSANDRA_3559)
 * Add initial code for CQL 3.0-beta (CASSANDRA-2474, 3781, 3753)
 * Add wide row support for ColumnFamilyInputFormat (CASSANDRA-3264)
 * Allow extending CompositeType comparator (CASSANDRA-3657)
 * Avoids over-paging during get_count (CASSANDRA-3798)
 * Add new command to rebuild a node without (repair) merkle tree calculations
   (CASSANDRA-3483, 3922)
 * respect not only row cache capacity but caching mode when
   trying to read data (CASSANDRA-3812)
 * fix system tests (CASSANDRA-3827)
 * CQL support for altering row key type in ALTER TABLE (CASSANDRA-3781)
 * turn compression on by default (CASSANDRA-3871)
 * make hexToBytes refuse invalid input (CASSANDRA-2851)
 * Make secondary indexes CF inherit compression and compaction from their
   parent CF (CASSANDRA-3877)
 * Finish cleanup up tombstone purge code (CASSANDRA-3872)
 * Avoid NPE on aboarted stream-out sessions (CASSANDRA-3904)
 * BulkRecordWriter throws NPE for counter columns (CASSANDRA-3906)
 * Support compression using BulkWriter (CASSANDRA-3907)


1.0.8
 * fix race between cleanup and flush on secondary index CFSes (CASSANDRA-3712)
 * avoid including non-queried nodes in rangeslice read repair
   (CASSANDRA-3843)
 * Only snapshot CF being compacted for snapshot_before_compaction
   (CASSANDRA-3803)
 * Log active compactions in StatusLogger (CASSANDRA-3703)
 * Compute more accurate compaction score per level (CASSANDRA-3790)
 * Return InvalidRequest when using a keyspace that doesn't exist
   (CASSANDRA-3764)
 * disallow user modification of System keyspace (CASSANDRA-3738)
 * allow using sstable2json on secondary index data (CASSANDRA-3738)
 * (cqlsh) add DESCRIBE COLUMNFAMILIES (CASSANDRA-3586)
 * (cqlsh) format blobs correctly and use colors to improve output
   readability (CASSANDRA-3726)
 * synchronize BiMap of bootstrapping tokens (CASSANDRA-3417)
 * show index options in CLI (CASSANDRA-3809)
 * add optional socket timeout for streaming (CASSANDRA-3838)
 * fix truncate not to leave behind non-CFS backed secondary indexes
   (CASSANDRA-3844)
 * make CLI `show schema` to use output stream directly instead
   of StringBuilder (CASSANDRA-3842)
 * remove the wait on hint future during write (CASSANDRA-3870)
 * (cqlsh) ignore missing CfDef opts (CASSANDRA-3933)
 * (cqlsh) look for cqlshlib relative to realpath (CASSANDRA-3767)
 * Fix short read protection (CASSANDRA-3934)
 * Make sure infered and actual schema match (CASSANDRA-3371)
 * Fix NPE during HH delivery (CASSANDRA-3677)
 * Don't put boostrapping node in 'hibernate' status (CASSANDRA-3737)
 * Fix double quotes in windows bat files (CASSANDRA-3744)
 * Fix bad validator lookup (CASSANDRA-3789)
 * Fix soft reset in EC2MultiRegionSnitch (CASSANDRA-3835)
 * Don't leave zombie connections with THSHA thrift server (CASSANDRA-3867)
 * (cqlsh) fix deserialization of data (CASSANDRA-3874)
 * Fix removetoken force causing an inconsistent state (CASSANDRA-3876)
 * Fix ahndling of some types with Pig (CASSANDRA-3886)
 * Don't allow to drop the system keyspace (CASSANDRA-3759)
 * Make Pig deletes disabled by default and configurable (CASSANDRA-3628)
Merged from 0.8:
 * (Pig) fix CassandraStorage to use correct comparator in Super ColumnFamily
   case (CASSANDRA-3251)
 * fix thread safety issues in commitlog replay, primarily affecting
   systems with many (100s) of CF definitions (CASSANDRA-3751)
 * Fix relevant tombstone ignored with super columns (CASSANDRA-3875)


1.0.7
 * fix regression in HH page size calculation (CASSANDRA-3624)
 * retry failed stream on IOException (CASSANDRA-3686)
 * allow configuring bloom_filter_fp_chance (CASSANDRA-3497)
 * attempt hint delivery every ten minutes, or when failure detector
   notifies us that a node is back up, whichever comes first.  hint
   handoff throttle delay default changed to 1ms, from 50 (CASSANDRA-3554)
 * add nodetool setstreamthroughput (CASSANDRA-3571)
 * fix assertion when dropping a columnfamily with no sstables (CASSANDRA-3614)
 * more efficient allocation of small bloom filters (CASSANDRA-3618)
 * CLibrary.createHardLinkWithExec() to check for errors (CASSANDRA-3101)
 * Avoid creating empty and non cleaned writer during compaction (CASSANDRA-3616)
 * stop thrift service in shutdown hook so we can quiesce MessagingService
   (CASSANDRA-3335)
 * (CQL) compaction_strategy_options and compression_parameters for
   CREATE COLUMNFAMILY statement (CASSANDRA-3374)
 * Reset min/max compaction threshold when creating size tiered compaction
   strategy (CASSANDRA-3666)
 * Don't ignore IOException during compaction (CASSANDRA-3655)
 * Fix assertion error for CF with gc_grace=0 (CASSANDRA-3579)
 * Shutdown ParallelCompaction reducer executor after use (CASSANDRA-3711)
 * Avoid < 0 value for pending tasks in leveled compaction (CASSANDRA-3693)
 * (Hadoop) Support TimeUUID in Pig CassandraStorage (CASSANDRA-3327)
 * Check schema is ready before continuing boostrapping (CASSANDRA-3629)
 * Catch overflows during parsing of chunk_length_kb (CASSANDRA-3644)
 * Improve stream protocol mismatch errors (CASSANDRA-3652)
 * Avoid multiple thread doing HH to the same target (CASSANDRA-3681)
 * Add JMX property for rp_timeout_in_ms (CASSANDRA-2940)
 * Allow DynamicCompositeType to compare component of different types
   (CASSANDRA-3625)
 * Flush non-cfs backed secondary indexes (CASSANDRA-3659)
 * Secondary Indexes should report memory consumption (CASSANDRA-3155)
 * fix for SelectStatement start/end key are not set correctly
   when a key alias is involved (CASSANDRA-3700)
 * fix CLI `show schema` command insert of an extra comma in
   column_metadata (CASSANDRA-3714)
Merged from 0.8:
 * avoid logging (harmless) exception when GC takes < 1ms (CASSANDRA-3656)
 * prevent new nodes from thinking down nodes are up forever (CASSANDRA-3626)
 * use correct list of replicas for LOCAL_QUORUM reads when read repair
   is disabled (CASSANDRA-3696)
 * block on flush before compacting hints (may prevent OOM) (CASSANDRA-3733)


1.0.6
 * (CQL) fix cqlsh support for replicate_on_write (CASSANDRA-3596)
 * fix adding to leveled manifest after streaming (CASSANDRA-3536)
 * filter out unavailable cipher suites when using encryption (CASSANDRA-3178)
 * (HADOOP) add old-style api support for CFIF and CFRR (CASSANDRA-2799)
 * Support TimeUUIDType column names in Stress.java tool (CASSANDRA-3541)
 * (CQL) INSERT/UPDATE/DELETE/TRUNCATE commands should allow CF names to
   be qualified by keyspace (CASSANDRA-3419)
 * always remove endpoints from delevery queue in HH (CASSANDRA-3546)
 * fix race between cf flush and its 2ndary indexes flush (CASSANDRA-3547)
 * fix potential race in AES when a repair fails (CASSANDRA-3548)
 * fix default value validation usage in CLI SET command (CASSANDRA-3553)
 * Optimize componentsFor method for compaction and startup time
   (CASSANDRA-3532)
 * (CQL) Proper ColumnFamily metadata validation on CREATE COLUMNFAMILY
   (CASSANDRA-3565)
 * fix compression "chunk_length_kb" option to set correct kb value for
   thrift/avro (CASSANDRA-3558)
 * fix missing response during range slice repair (CASSANDRA-3551)
 * 'describe ring' moved from CLI to nodetool and available through JMX (CASSANDRA-3220)
 * add back partitioner to sstable metadata (CASSANDRA-3540)
 * fix NPE in get_count for counters (CASSANDRA-3601)
Merged from 0.8:
 * remove invalid assertion that table was opened before dropping it
   (CASSANDRA-3580)
 * range and index scans now only send requests to enough replicas to
   satisfy requested CL + RR (CASSANDRA-3598)
 * use cannonical host for local node in nodetool info (CASSANDRA-3556)
 * remove nonlocal DC write optimization since it only worked with
   CL.ONE or CL.LOCAL_QUORUM (CASSANDRA-3577, 3585)
 * detect misuses of CounterColumnType (CASSANDRA-3422)
 * turn off string interning in json2sstable, take 2 (CASSANDRA-2189)
 * validate compression parameters on add/update of the ColumnFamily
   (CASSANDRA-3573)
 * Check for 0.0.0.0 is incorrect in CFIF (CASSANDRA-3584)
 * Increase vm.max_map_count in debian packaging (CASSANDRA-3563)
 * gossiper will never add itself to saved endpoints (CASSANDRA-3485)


1.0.5
 * revert CASSANDRA-3407 (see CASSANDRA-3540)
 * fix assertion error while forwarding writes to local nodes (CASSANDRA-3539)


1.0.4
 * fix self-hinting of timed out read repair updates and make hinted handoff
   less prone to OOMing a coordinator (CASSANDRA-3440)
 * expose bloom filter sizes via JMX (CASSANDRA-3495)
 * enforce RP tokens 0..2**127 (CASSANDRA-3501)
 * canonicalize paths exposed through JMX (CASSANDRA-3504)
 * fix "liveSize" stat when sstables are removed (CASSANDRA-3496)
 * add bloom filter FP rates to nodetool cfstats (CASSANDRA-3347)
 * record partitioner in sstable metadata component (CASSANDRA-3407)
 * add new upgradesstables nodetool command (CASSANDRA-3406)
 * skip --debug requirement to see common exceptions in CLI (CASSANDRA-3508)
 * fix incorrect query results due to invalid max timestamp (CASSANDRA-3510)
 * make sstableloader recognize compressed sstables (CASSANDRA-3521)
 * avoids race in OutboundTcpConnection in multi-DC setups (CASSANDRA-3530)
 * use SETLOCAL in cassandra.bat (CASSANDRA-3506)
 * fix ConcurrentModificationException in Table.all() (CASSANDRA-3529)
Merged from 0.8:
 * fix concurrence issue in the FailureDetector (CASSANDRA-3519)
 * fix array out of bounds error in counter shard removal (CASSANDRA-3514)
 * avoid dropping tombstones when they might still be needed to shadow
   data in a different sstable (CASSANDRA-2786)


1.0.3
 * revert name-based query defragmentation aka CASSANDRA-2503 (CASSANDRA-3491)
 * fix invalidate-related test failures (CASSANDRA-3437)
 * add next-gen cqlsh to bin/ (CASSANDRA-3188, 3131, 3493)
 * (CQL) fix handling of rows with no columns (CASSANDRA-3424, 3473)
 * fix querying supercolumns by name returning only a subset of
   subcolumns or old subcolumn versions (CASSANDRA-3446)
 * automatically compute sha1 sum for uncompressed data files (CASSANDRA-3456)
 * fix reading metadata/statistics component for version < h (CASSANDRA-3474)
 * add sstable forward-compatibility (CASSANDRA-3478)
 * report compression ratio in CFSMBean (CASSANDRA-3393)
 * fix incorrect size exception during streaming of counters (CASSANDRA-3481)
 * (CQL) fix for counter decrement syntax (CASSANDRA-3418)
 * Fix race introduced by CASSANDRA-2503 (CASSANDRA-3482)
 * Fix incomplete deletion of delivered hints (CASSANDRA-3466)
 * Avoid rescheduling compactions when no compaction was executed
   (CASSANDRA-3484)
 * fix handling of the chunk_length_kb compression options (CASSANDRA-3492)
Merged from 0.8:
 * fix updating CF row_cache_provider (CASSANDRA-3414)
 * CFMetaData.convertToThrift method to set RowCacheProvider (CASSANDRA-3405)
 * acquire compactionlock during truncate (CASSANDRA-3399)
 * fix displaying cfdef entries for super columnfamilies (CASSANDRA-3415)
 * Make counter shard merging thread safe (CASSANDRA-3178)
 * Revert CASSANDRA-2855
 * Fix bug preventing the use of efficient cross-DC writes (CASSANDRA-3472)
 * `describe ring` command for CLI (CASSANDRA-3220)
 * (Hadoop) skip empty rows when entire row is requested, redux (CASSANDRA-2855)


1.0.2
 * "defragment" rows for name-based queries under STCS (CASSANDRA-2503)
 * Add timing information to cassandra-cli GET/SET/LIST queries (CASSANDRA-3326)
 * Only create one CompressionMetadata object per sstable (CASSANDRA-3427)
 * cleanup usage of StorageService.setMode() (CASSANDRA-3388)
 * Avoid large array allocation for compressed chunk offsets (CASSANDRA-3432)
 * fix DecimalType bytebuffer marshalling (CASSANDRA-3421)
 * fix bug that caused first column in per row indexes to be ignored
   (CASSANDRA-3441)
 * add JMX call to clean (failed) repair sessions (CASSANDRA-3316)
 * fix sstableloader reference acquisition bug (CASSANDRA-3438)
 * fix estimated row size regression (CASSANDRA-3451)
 * make sure we don't return more columns than asked (CASSANDRA-3303, 3395)
Merged from 0.8:
 * acquire compactionlock during truncate (CASSANDRA-3399)
 * fix displaying cfdef entries for super columnfamilies (CASSANDRA-3415)


1.0.1
 * acquire references during index build to prevent delete problems
   on Windows (CASSANDRA-3314)
 * describe_ring should include datacenter/topology information (CASSANDRA-2882)
 * Thrift sockets are not properly buffered (CASSANDRA-3261)
 * performance improvement for bytebufferutil compare function (CASSANDRA-3286)
 * add system.versions ColumnFamily (CASSANDRA-3140)
 * reduce network copies (CASSANDRA-3333, 3373)
 * limit nodetool to 32MB of heap (CASSANDRA-3124)
 * (CQL) update parser to accept "timestamp" instead of "date" (CASSANDRA-3149)
 * Fix CLI `show schema` to include "compression_options" (CASSANDRA-3368)
 * Snapshot to include manifest under LeveledCompactionStrategy (CASSANDRA-3359)
 * (CQL) SELECT query should allow CF name to be qualified by keyspace (CASSANDRA-3130)
 * (CQL) Fix internal application error specifying 'using consistency ...'
   in lower case (CASSANDRA-3366)
 * fix Deflate compression when compression actually makes the data bigger
   (CASSANDRA-3370)
 * optimize UUIDGen to avoid lock contention on InetAddress.getLocalHost
   (CASSANDRA-3387)
 * tolerate index being dropped mid-mutation (CASSANDRA-3334, 3313)
 * CompactionManager is now responsible for checking for new candidates
   post-task execution, enabling more consistent leveled compaction
   (CASSANDRA-3391)
 * Cache HSHA threads (CASSANDRA-3372)
 * use CF/KS names as snapshot prefix for drop + truncate operations
   (CASSANDRA-2997)
 * Break bloom filters up to avoid heap fragmentation (CASSANDRA-2466)
 * fix cassandra hanging on jsvc stop (CASSANDRA-3302)
 * Avoid leveled compaction getting blocked on errors (CASSANDRA-3408)
 * Make reloading the compaction strategy safe (CASSANDRA-3409)
 * ignore 0.8 hints even if compaction begins before we try to purge
   them (CASSANDRA-3385)
 * remove procrun (bin\daemon) from Cassandra source tree and
   artifacts (CASSANDRA-3331)
 * make cassandra compile under JDK7 (CASSANDRA-3275)
 * remove dependency of clientutil.jar to FBUtilities (CASSANDRA-3299)
 * avoid truncation errors by using long math on long values (CASSANDRA-3364)
 * avoid clock drift on some Windows machine (CASSANDRA-3375)
 * display cache provider in cli 'describe keyspace' command (CASSANDRA-3384)
 * fix incomplete topology information in describe_ring (CASSANDRA-3403)
 * expire dead gossip states based on time (CASSANDRA-2961)
 * improve CompactionTask extensibility (CASSANDRA-3330)
 * Allow one leveled compaction task to kick off another (CASSANDRA-3363)
 * allow encryption only between datacenters (CASSANDRA-2802)
Merged from 0.8:
 * fix truncate allowing data to be replayed post-restart (CASSANDRA-3297)
 * make iwriter final in IndexWriter to avoid NPE (CASSANDRA-2863)
 * (CQL) update grammar to require key clause in DELETE statement
   (CASSANDRA-3349)
 * (CQL) allow numeric keyspace names in USE statement (CASSANDRA-3350)
 * (Hadoop) skip empty rows when slicing the entire row (CASSANDRA-2855)
 * Fix handling of tombstone by SSTableExport/Import (CASSANDRA-3357)
 * fix ColumnIndexer to use long offsets (CASSANDRA-3358)
 * Improved CLI exceptions (CASSANDRA-3312)
 * Fix handling of tombstone by SSTableExport/Import (CASSANDRA-3357)
 * Only count compaction as active (for throttling) when they have
   successfully acquired the compaction lock (CASSANDRA-3344)
 * Display CLI version string on startup (CASSANDRA-3196)
 * (Hadoop) make CFIF try rpc_address or fallback to listen_address
   (CASSANDRA-3214)
 * (Hadoop) accept comma delimited lists of initial thrift connections
   (CASSANDRA-3185)
 * ColumnFamily min_compaction_threshold should be >= 2 (CASSANDRA-3342)
 * (Pig) add 0.8+ types and key validation type in schema (CASSANDRA-3280)
 * Fix completely removing column metadata using CLI (CASSANDRA-3126)
 * CLI `describe cluster;` output should be on separate lines for separate versions
   (CASSANDRA-3170)
 * fix changing durable_writes keyspace option during CF creation
   (CASSANDRA-3292)
 * avoid locking on update when no indexes are involved (CASSANDRA-3386)
 * fix assertionError during repair with ordered partitioners (CASSANDRA-3369)
 * correctly serialize key_validation_class for avro (CASSANDRA-3391)
 * don't expire counter tombstone after streaming (CASSANDRA-3394)
 * prevent nodes that failed to join from hanging around forever
   (CASSANDRA-3351)
 * remove incorrect optimization from slice read path (CASSANDRA-3390)
 * Fix race in AntiEntropyService (CASSANDRA-3400)


1.0.0-final
 * close scrubbed sstable fd before deleting it (CASSANDRA-3318)
 * fix bug preventing obsolete commitlog segments from being removed
   (CASSANDRA-3269)
 * tolerate whitespace in seed CDL (CASSANDRA-3263)
 * Change default heap thresholds to max(min(1/2 ram, 1G), min(1/4 ram, 8GB))
   (CASSANDRA-3295)
 * Fix broken CompressedRandomAccessReaderTest (CASSANDRA-3298)
 * (CQL) fix type information returned for wildcard queries (CASSANDRA-3311)
 * add estimated tasks to LeveledCompactionStrategy (CASSANDRA-3322)
 * avoid including compaction cache-warming in keycache stats (CASSANDRA-3325)
 * run compaction and hinted handoff threads at MIN_PRIORITY (CASSANDRA-3308)
 * default hsha thrift server to cpu core count in rpc pool (CASSANDRA-3329)
 * add bin\daemon to binary tarball for Windows service (CASSANDRA-3331)
 * Fix places where uncompressed size of sstables was use in place of the
   compressed one (CASSANDRA-3338)
 * Fix hsha thrift server (CASSANDRA-3346)
 * Make sure repair only stream needed sstables (CASSANDRA-3345)


1.0.0-rc2
 * Log a meaningful warning when a node receives a message for a repair session
   that doesn't exist anymore (CASSANDRA-3256)
 * test for NUMA policy support as well as numactl presence (CASSANDRA-3245)
 * Fix FD leak when internode encryption is enabled (CASSANDRA-3257)
 * Remove incorrect assertion in mergeIterator (CASSANDRA-3260)
 * FBUtilities.hexToBytes(String) to throw NumberFormatException when string
   contains non-hex characters (CASSANDRA-3231)
 * Keep SimpleSnitch proximity ordering unchanged from what the Strategy
   generates, as intended (CASSANDRA-3262)
 * remove Scrub from compactionstats when finished (CASSANDRA-3255)
 * fix counter entry in jdbc TypesMap (CASSANDRA-3268)
 * fix full queue scenario for ParallelCompactionIterator (CASSANDRA-3270)
 * fix bootstrap process (CASSANDRA-3285)
 * don't try delivering hints if when there isn't any (CASSANDRA-3176)
 * CLI documentation change for ColumnFamily `compression_options` (CASSANDRA-3282)
 * ignore any CF ids sent by client for adding CF/KS (CASSANDRA-3288)
 * remove obsolete hints on first startup (CASSANDRA-3291)
 * use correct ISortedColumns for time-optimized reads (CASSANDRA-3289)
 * Evict gossip state immediately when a token is taken over by a new IP
   (CASSANDRA-3259)


1.0.0-rc1
 * Update CQL to generate microsecond timestamps by default (CASSANDRA-3227)
 * Fix counting CFMetadata towards Memtable liveRatio (CASSANDRA-3023)
 * Kill server on wrapped OOME such as from FileChannel.map (CASSANDRA-3201)
 * remove unnecessary copy when adding to row cache (CASSANDRA-3223)
 * Log message when a full repair operation completes (CASSANDRA-3207)
 * Fix streamOutSession keeping sstables references forever if the remote end
   dies (CASSANDRA-3216)
 * Remove dynamic_snitch boolean from example configuration (defaulting to
   true) and set default badness threshold to 0.1 (CASSANDRA-3229)
 * Base choice of random or "balanced" token on bootstrap on whether
   schema definitions were found (CASSANDRA-3219)
 * Fixes for LeveledCompactionStrategy score computation, prioritization,
   scheduling, and performance (CASSANDRA-3224, 3234)
 * parallelize sstable open at server startup (CASSANDRA-2988)
 * fix handling of exceptions writing to OutboundTcpConnection (CASSANDRA-3235)
 * Allow using quotes in "USE <keyspace>;" CLI command (CASSANDRA-3208)
 * Don't allow any cache loading exceptions to halt startup (CASSANDRA-3218)
 * Fix sstableloader --ignores option (CASSANDRA-3247)
 * File descriptor limit increased in packaging (CASSANDRA-3206)
 * Fix deadlock in commit log during flush (CASSANDRA-3253)


1.0.0-beta1
 * removed binarymemtable (CASSANDRA-2692)
 * add commitlog_total_space_in_mb to prevent fragmented logs (CASSANDRA-2427)
 * removed commitlog_rotation_threshold_in_mb configuration (CASSANDRA-2771)
 * make AbstractBounds.normalize de-overlapp overlapping ranges (CASSANDRA-2641)
 * replace CollatingIterator, ReducingIterator with MergeIterator
   (CASSANDRA-2062)
 * Fixed the ability to set compaction strategy in cli using create column
   family command (CASSANDRA-2778)
 * clean up tmp files after failed compaction (CASSANDRA-2468)
 * restrict repair streaming to specific columnfamilies (CASSANDRA-2280)
 * don't bother persisting columns shadowed by a row tombstone (CASSANDRA-2589)
 * reset CF and SC deletion times after gc_grace (CASSANDRA-2317)
 * optimize away seek when compacting wide rows (CASSANDRA-2879)
 * single-pass streaming (CASSANDRA-2677, 2906, 2916, 3003)
 * use reference counting for deleting sstables instead of relying on GC
   (CASSANDRA-2521, 3179)
 * store hints as serialized mutations instead of pointers to data row
   (CASSANDRA-2045)
 * store hints in the coordinator node instead of in the closest replica
   (CASSANDRA-2914)
 * add row_cache_keys_to_save CF option (CASSANDRA-1966)
 * check column family validity in nodetool repair (CASSANDRA-2933)
 * use lazy initialization instead of class initialization in NodeId
   (CASSANDRA-2953)
 * add paging to get_count (CASSANDRA-2894)
 * fix "short reads" in [multi]get (CASSANDRA-2643, 3157, 3192)
 * add optional compression for sstables (CASSANDRA-47, 2994, 3001, 3128)
 * add scheduler JMX metrics (CASSANDRA-2962)
 * add block level checksum for compressed data (CASSANDRA-1717)
 * make column family backed column map pluggable and introduce unsynchronized
   ArrayList backed one to speedup reads (CASSANDRA-2843, 3165, 3205)
 * refactoring of the secondary index api (CASSANDRA-2982)
 * make CL > ONE reads wait for digest reconciliation before returning
   (CASSANDRA-2494)
 * fix missing logging for some exceptions (CASSANDRA-2061)
 * refactor and optimize ColumnFamilyStore.files(...) and Descriptor.fromFilename(String)
   and few other places responsible for work with SSTable files (CASSANDRA-3040)
 * Stop reading from sstables once we know we have the most recent columns,
   for query-by-name requests (CASSANDRA-2498)
 * Add query-by-column mode to stress.java (CASSANDRA-3064)
 * Add "install" command to cassandra.bat (CASSANDRA-292)
 * clean up KSMetadata, CFMetadata from unnecessary
   Thrift<->Avro conversion methods (CASSANDRA-3032)
 * Add timeouts to client request schedulers (CASSANDRA-3079, 3096)
 * Cli to use hashes rather than array of hashes for strategy options (CASSANDRA-3081)
 * LeveledCompactionStrategy (CASSANDRA-1608, 3085, 3110, 3087, 3145, 3154, 3182)
 * Improvements of the CLI `describe` command (CASSANDRA-2630)
 * reduce window where dropped CF sstables may not be deleted (CASSANDRA-2942)
 * Expose gossip/FD info to JMX (CASSANDRA-2806)
 * Fix streaming over SSL when compressed SSTable involved (CASSANDRA-3051)
 * Add support for pluggable secondary index implementations (CASSANDRA-3078)
 * remove compaction_thread_priority setting (CASSANDRA-3104)
 * generate hints for replicas that timeout, not just replicas that are known
   to be down before starting (CASSANDRA-2034)
 * Add throttling for internode streaming (CASSANDRA-3080)
 * make the repair of a range repair all replica (CASSANDRA-2610, 3194)
 * expose the ability to repair the first range (as returned by the
   partitioner) of a node (CASSANDRA-2606)
 * Streams Compression (CASSANDRA-3015)
 * add ability to use multiple threads during a single compaction
   (CASSANDRA-2901)
 * make AbstractBounds.normalize support overlapping ranges (CASSANDRA-2641)
 * fix of the CQL count() behavior (CASSANDRA-3068)
 * use TreeMap backed column families for the SSTable simple writers
   (CASSANDRA-3148)
 * fix inconsistency of the CLI syntax when {} should be used instead of [{}]
   (CASSANDRA-3119)
 * rename CQL type names to match expected SQL behavior (CASSANDRA-3149, 3031)
 * Arena-based allocation for memtables (CASSANDRA-2252, 3162, 3163, 3168)
 * Default RR chance to 0.1 (CASSANDRA-3169)
 * Add RowLevel support to secondary index API (CASSANDRA-3147)
 * Make SerializingCacheProvider the default if JNA is available (CASSANDRA-3183)
 * Fix backwards compatibilty for CQL memtable properties (CASSANDRA-3190)
 * Add five-minute delay before starting compactions on a restarted server
   (CASSANDRA-3181)
 * Reduce copies done for intra-host messages (CASSANDRA-1788, 3144)
 * support of compaction strategy option for stress.java (CASSANDRA-3204)
 * make memtable throughput and column count thresholds no-ops (CASSANDRA-2449)
 * Return schema information along with the resultSet in CQL (CASSANDRA-2734)
 * Add new DecimalType (CASSANDRA-2883)
 * Fix assertion error in RowRepairResolver (CASSANDRA-3156)
 * Reduce unnecessary high buffer sizes (CASSANDRA-3171)
 * Pluggable compaction strategy (CASSANDRA-1610)
 * Add new broadcast_address config option (CASSANDRA-2491)


0.8.7
 * Kill server on wrapped OOME such as from FileChannel.map (CASSANDRA-3201)
 * Allow using quotes in "USE <keyspace>;" CLI command (CASSANDRA-3208)
 * Log message when a full repair operation completes (CASSANDRA-3207)
 * Don't allow any cache loading exceptions to halt startup (CASSANDRA-3218)
 * Fix sstableloader --ignores option (CASSANDRA-3247)
 * File descriptor limit increased in packaging (CASSANDRA-3206)
 * Log a meaningfull warning when a node receive a message for a repair session
   that doesn't exist anymore (CASSANDRA-3256)
 * Fix FD leak when internode encryption is enabled (CASSANDRA-3257)
 * FBUtilities.hexToBytes(String) to throw NumberFormatException when string
   contains non-hex characters (CASSANDRA-3231)
 * Keep SimpleSnitch proximity ordering unchanged from what the Strategy
   generates, as intended (CASSANDRA-3262)
 * remove Scrub from compactionstats when finished (CASSANDRA-3255)
 * Fix tool .bat files when CASSANDRA_HOME contains spaces (CASSANDRA-3258)
 * Force flush of status table when removing/updating token (CASSANDRA-3243)
 * Evict gossip state immediately when a token is taken over by a new IP (CASSANDRA-3259)
 * Fix bug where the failure detector can take too long to mark a host
   down (CASSANDRA-3273)
 * (Hadoop) allow wrapping ranges in queries (CASSANDRA-3137)
 * (Hadoop) check all interfaces for a match with split location
   before falling back to random replica (CASSANDRA-3211)
 * (Hadoop) Make Pig storage handle implements LoadMetadata (CASSANDRA-2777)
 * (Hadoop) Fix exception during PIG 'dump' (CASSANDRA-2810)
 * Fix stress COUNTER_GET option (CASSANDRA-3301)
 * Fix missing fields in CLI `show schema` output (CASSANDRA-3304)
 * Nodetool no longer leaks threads and closes JMX connections (CASSANDRA-3309)
 * fix truncate allowing data to be replayed post-restart (CASSANDRA-3297)
 * Move SimpleAuthority and SimpleAuthenticator to examples (CASSANDRA-2922)
 * Fix handling of tombstone by SSTableExport/Import (CASSANDRA-3357)
 * Fix transposition in cfHistograms (CASSANDRA-3222)
 * Allow using number as DC name when creating keyspace in CQL (CASSANDRA-3239)
 * Force flush of system table after updating/removing a token (CASSANDRA-3243)


0.8.6
 * revert CASSANDRA-2388
 * change TokenRange.endpoints back to listen/broadcast address to match
   pre-1777 behavior, and add TokenRange.rpc_endpoints instead (CASSANDRA-3187)
 * avoid trying to watch cassandra-topology.properties when loaded from jar
   (CASSANDRA-3138)
 * prevent users from creating keyspaces with LocalStrategy replication
   (CASSANDRA-3139)
 * fix CLI `show schema;` to output correct keyspace definition statement
   (CASSANDRA-3129)
 * CustomTThreadPoolServer to log TTransportException at DEBUG level
   (CASSANDRA-3142)
 * allow topology sort to work with non-unique rack names between
   datacenters (CASSANDRA-3152)
 * Improve caching of same-version Messages on digest and repair paths
   (CASSANDRA-3158)
 * Randomize choice of first replica for counter increment (CASSANDRA-2890)
 * Fix using read_repair_chance instead of merge_shard_change (CASSANDRA-3202)
 * Avoid streaming data to nodes that already have it, on move as well as
   decommission (CASSANDRA-3041)
 * Fix divide by zero error in GCInspector (CASSANDRA-3164)
 * allow quoting of the ColumnFamily name in CLI `create column family`
   statement (CASSANDRA-3195)
 * Fix rolling upgrade from 0.7 to 0.8 problem (CASSANDRA-3166)
 * Accomodate missing encryption_options in IncomingTcpConnection.stream
   (CASSANDRA-3212)


0.8.5
 * fix NPE when encryption_options is unspecified (CASSANDRA-3007)
 * include column name in validation failure exceptions (CASSANDRA-2849)
 * make sure truncate clears out the commitlog so replay won't re-
   populate with truncated data (CASSANDRA-2950)
 * fix NPE when debug logging is enabled and dropped CF is present
   in a commitlog segment (CASSANDRA-3021)
 * fix cassandra.bat when CASSANDRA_HOME contains spaces (CASSANDRA-2952)
 * fix to SSTableSimpleUnsortedWriter bufferSize calculation (CASSANDRA-3027)
 * make cleanup and normal compaction able to skip empty rows
   (rows containing nothing but expired tombstones) (CASSANDRA-3039)
 * work around native memory leak in com.sun.management.GarbageCollectorMXBean
   (CASSANDRA-2868)
 * validate that column names in column_metadata are not equal to key_alias
   on create/update of the ColumnFamily and CQL 'ALTER' statement (CASSANDRA-3036)
 * return an InvalidRequestException if an indexed column is assigned
   a value larger than 64KB (CASSANDRA-3057)
 * fix of numeric-only and string column names handling in CLI "drop index"
   (CASSANDRA-3054)
 * prune index scan resultset back to original request for lazy
   resultset expansion case (CASSANDRA-2964)
 * (Hadoop) fail jobs when Cassandra node has failed but TaskTracker
   has not (CASSANDRA-2388)
 * fix dynamic snitch ignoring nodes when read_repair_chance is zero
   (CASSANDRA-2662)
 * avoid retaining references to dropped CFS objects in
   CompactionManager.estimatedCompactions (CASSANDRA-2708)
 * expose rpc timeouts per host in MessagingServiceMBean (CASSANDRA-2941)
 * avoid including cwd in classpath for deb and rpm packages (CASSANDRA-2881)
 * remove gossip state when a new IP takes over a token (CASSANDRA-3071)
 * allow sstable2json to work on index sstable files (CASSANDRA-3059)
 * always hint counters (CASSANDRA-3099)
 * fix log4j initialization in EmbeddedCassandraService (CASSANDRA-2857)
 * remove gossip state when a new IP takes over a token (CASSANDRA-3071)
 * work around native memory leak in com.sun.management.GarbageCollectorMXBean
    (CASSANDRA-2868)
 * fix UnavailableException with writes at CL.EACH_QUORM (CASSANDRA-3084)
 * fix parsing of the Keyspace and ColumnFamily names in numeric
   and string representations in CLI (CASSANDRA-3075)
 * fix corner cases in Range.differenceToFetch (CASSANDRA-3084)
 * fix ip address String representation in the ring cache (CASSANDRA-3044)
 * fix ring cache compatibility when mixing pre-0.8.4 nodes with post-
   in the same cluster (CASSANDRA-3023)
 * make repair report failure when a node participating dies (instead of
   hanging forever) (CASSANDRA-2433)
 * fix handling of the empty byte buffer by ReversedType (CASSANDRA-3111)
 * Add validation that Keyspace names are case-insensitively unique (CASSANDRA-3066)
 * catch invalid key_validation_class before instantiating UpdateColumnFamily (CASSANDRA-3102)
 * make Range and Bounds objects client-safe (CASSANDRA-3108)
 * optionally skip log4j configuration (CASSANDRA-3061)
 * bundle sstableloader with the debian package (CASSANDRA-3113)
 * don't try to build secondary indexes when there is none (CASSANDRA-3123)
 * improve SSTableSimpleUnsortedWriter speed for large rows (CASSANDRA-3122)
 * handle keyspace arguments correctly in nodetool snapshot (CASSANDRA-3038)
 * Fix SSTableImportTest on windows (CASSANDRA-3043)
 * expose compactionThroughputMbPerSec through JMX (CASSANDRA-3117)
 * log keyspace and CF of large rows being compacted


0.8.4
 * change TokenRing.endpoints to be a list of rpc addresses instead of
   listen/broadcast addresses (CASSANDRA-1777)
 * include files-to-be-streamed in StreamInSession.getSources (CASSANDRA-2972)
 * use JAVA env var in cassandra-env.sh (CASSANDRA-2785, 2992)
 * avoid doing read for no-op replicate-on-write at CL=1 (CASSANDRA-2892)
 * refuse counter write for CL.ANY (CASSANDRA-2990)
 * switch back to only logging recent dropped messages (CASSANDRA-3004)
 * always deserialize RowMutation for counters (CASSANDRA-3006)
 * ignore saved replication_factor strategy_option for NTS (CASSANDRA-3011)
 * make sure pre-truncate CL segments are discarded (CASSANDRA-2950)


0.8.3
 * add ability to drop local reads/writes that are going to timeout
   (CASSANDRA-2943)
 * revamp token removal process, keep gossip states for 3 days (CASSANDRA-2496)
 * don't accept extra args for 0-arg nodetool commands (CASSANDRA-2740)
 * log unavailableexception details at debug level (CASSANDRA-2856)
 * expose data_dir though jmx (CASSANDRA-2770)
 * don't include tmp files as sstable when create cfs (CASSANDRA-2929)
 * log Java classpath on startup (CASSANDRA-2895)
 * keep gossipped version in sync with actual on migration coordinator
   (CASSANDRA-2946)
 * use lazy initialization instead of class initialization in NodeId
   (CASSANDRA-2953)
 * check column family validity in nodetool repair (CASSANDRA-2933)
 * speedup bytes to hex conversions dramatically (CASSANDRA-2850)
 * Flush memtables on shutdown when durable writes are disabled
   (CASSANDRA-2958)
 * improved POSIX compatibility of start scripts (CASsANDRA-2965)
 * add counter support to Hadoop InputFormat (CASSANDRA-2981)
 * fix bug where dirty commitlog segments were removed (and avoid keeping
   segments with no post-flush activity permanently dirty) (CASSANDRA-2829)
 * fix throwing exception with batch mutation of counter super columns
   (CASSANDRA-2949)
 * ignore system tables during repair (CASSANDRA-2979)
 * throw exception when NTS is given replication_factor as an option
   (CASSANDRA-2960)
 * fix assertion error during compaction of counter CFs (CASSANDRA-2968)
 * avoid trying to create index names, when no index exists (CASSANDRA-2867)
 * don't sample the system table when choosing a bootstrap token
   (CASSANDRA-2825)
 * gossiper notifies of local state changes (CASSANDRA-2948)
 * add asynchronous and half-sync/half-async (hsha) thrift servers
   (CASSANDRA-1405)
 * fix potential use of free'd native memory in SerializingCache
   (CASSANDRA-2951)
 * prune index scan resultset back to original request for lazy
   resultset expansion case (CASSANDRA-2964)
 * (Hadoop) fail jobs when Cassandra node has failed but TaskTracker
    has not (CASSANDRA-2388)


0.8.2
 * CQL:
   - include only one row per unique key for IN queries (CASSANDRA-2717)
   - respect client timestamp on full row deletions (CASSANDRA-2912)
 * improve thread-safety in StreamOutSession (CASSANDRA-2792)
 * allow deleting a row and updating indexed columns in it in the
   same mutation (CASSANDRA-2773)
 * Expose number of threads blocked on submitting memtable to flush
   in JMX (CASSANDRA-2817)
 * add ability to return "endpoints" to nodetool (CASSANDRA-2776)
 * Add support for multiple (comma-delimited) coordinator addresses
   to ColumnFamilyInputFormat (CASSANDRA-2807)
 * fix potential NPE while scheduling read repair for range slice
   (CASSANDRA-2823)
 * Fix race in SystemTable.getCurrentLocalNodeId (CASSANDRA-2824)
 * Correctly set default for replicate_on_write (CASSANDRA-2835)
 * improve nodetool compactionstats formatting (CASSANDRA-2844)
 * fix index-building status display (CASSANDRA-2853)
 * fix CLI perpetuating obsolete KsDef.replication_factor (CASSANDRA-2846)
 * improve cli treatment of multiline comments (CASSANDRA-2852)
 * handle row tombstones correctly in EchoedRow (CASSANDRA-2786)
 * add MessagingService.get[Recently]DroppedMessages and
   StorageService.getExceptionCount (CASSANDRA-2804)
 * fix possibility of spurious UnavailableException for LOCAL_QUORUM
   reads with dynamic snitch + read repair disabled (CASSANDRA-2870)
 * add ant-optional as dependence for the debian package (CASSANDRA-2164)
 * add option to specify limit for get_slice in the CLI (CASSANDRA-2646)
 * decrease HH page size (CASSANDRA-2832)
 * reset cli keyspace after dropping the current one (CASSANDRA-2763)
 * add KeyRange option to Hadoop inputformat (CASSANDRA-1125)
 * fix protocol versioning (CASSANDRA-2818, 2860)
 * support spaces in path to log4j configuration (CASSANDRA-2383)
 * avoid including inferred types in CF update (CASSANDRA-2809)
 * fix JMX bulkload call (CASSANDRA-2908)
 * fix updating KS with durable_writes=false (CASSANDRA-2907)
 * add simplified facade to SSTableWriter for bulk loading use
   (CASSANDRA-2911)
 * fix re-using index CF sstable names after drop/recreate (CASSANDRA-2872)
 * prepend CF to default index names (CASSANDRA-2903)
 * fix hint replay (CASSANDRA-2928)
 * Properly synchronize repair's merkle tree computation (CASSANDRA-2816)


0.8.1
 * CQL:
   - support for insert, delete in BATCH (CASSANDRA-2537)
   - support for IN to SELECT, UPDATE (CASSANDRA-2553)
   - timestamp support for INSERT, UPDATE, and BATCH (CASSANDRA-2555)
   - TTL support (CASSANDRA-2476)
   - counter support (CASSANDRA-2473)
   - ALTER COLUMNFAMILY (CASSANDRA-1709)
   - DROP INDEX (CASSANDRA-2617)
   - add SCHEMA/TABLE as aliases for KS/CF (CASSANDRA-2743)
   - server handles wait-for-schema-agreement (CASSANDRA-2756)
   - key alias support (CASSANDRA-2480)
 * add support for comparator parameters and a generic ReverseType
   (CASSANDRA-2355)
 * add CompositeType and DynamicCompositeType (CASSANDRA-2231)
 * optimize batches containing multiple updates to the same row
   (CASSANDRA-2583)
 * adjust hinted handoff page size to avoid OOM with large columns
   (CASSANDRA-2652)
 * mark BRAF buffer invalid post-flush so we don't re-flush partial
   buffers again, especially on CL writes (CASSANDRA-2660)
 * add DROP INDEX support to CLI (CASSANDRA-2616)
 * don't perform HH to client-mode [storageproxy] nodes (CASSANDRA-2668)
 * Improve forceDeserialize/getCompactedRow encapsulation (CASSANDRA-2659)
 * Don't write CounterUpdateColumn to disk in tests (CASSANDRA-2650)
 * Add sstable bulk loading utility (CASSANDRA-1278)
 * avoid replaying hints to dropped columnfamilies (CASSANDRA-2685)
 * add placeholders for missing rows in range query pseudo-RR (CASSANDRA-2680)
 * remove no-op HHOM.renameHints (CASSANDRA-2693)
 * clone super columns to avoid modifying them during flush (CASSANDRA-2675)
 * allow writes to bypass the commitlog for certain keyspaces (CASSANDRA-2683)
 * avoid NPE when bypassing commitlog during memtable flush (CASSANDRA-2781)
 * Added support for making bootstrap retry if nodes flap (CASSANDRA-2644)
 * Added statusthrift to nodetool to report if thrift server is running (CASSANDRA-2722)
 * Fixed rows being cached if they do not exist (CASSANDRA-2723)
 * Support passing tableName and cfName to RowCacheProviders (CASSANDRA-2702)
 * close scrub file handles (CASSANDRA-2669)
 * throttle migration replay (CASSANDRA-2714)
 * optimize column serializer creation (CASSANDRA-2716)
 * Added support for making bootstrap retry if nodes flap (CASSANDRA-2644)
 * Added statusthrift to nodetool to report if thrift server is running
   (CASSANDRA-2722)
 * Fixed rows being cached if they do not exist (CASSANDRA-2723)
 * fix truncate/compaction race (CASSANDRA-2673)
 * workaround large resultsets causing large allocation retention
   by nio sockets (CASSANDRA-2654)
 * fix nodetool ring use with Ec2Snitch (CASSANDRA-2733)
 * fix removing columns and subcolumns that are supressed by a row or
   supercolumn tombstone during replica resolution (CASSANDRA-2590)
 * support sstable2json against snapshot sstables (CASSANDRA-2386)
 * remove active-pull schema requests (CASSANDRA-2715)
 * avoid marking entire list of sstables as actively being compacted
   in multithreaded compaction (CASSANDRA-2765)
 * seek back after deserializing a row to update cache with (CASSANDRA-2752)
 * avoid skipping rows in scrub for counter column family (CASSANDRA-2759)
 * fix ConcurrentModificationException in repair when dealing with 0.7 node
   (CASSANDRA-2767)
 * use threadsafe collections for StreamInSession (CASSANDRA-2766)
 * avoid infinite loop when creating merkle tree (CASSANDRA-2758)
 * avoids unmarking compacting sstable prematurely in cleanup (CASSANDRA-2769)
 * fix NPE when the commit log is bypassed (CASSANDRA-2718)
 * don't throw an exception in SS.isRPCServerRunning (CASSANDRA-2721)
 * make stress.jar executable (CASSANDRA-2744)
 * add daemon mode to java stress (CASSANDRA-2267)
 * expose the DC and rack of a node through JMX and nodetool ring (CASSANDRA-2531)
 * fix cache mbean getSize (CASSANDRA-2781)
 * Add Date, Float, Double, and Boolean types (CASSANDRA-2530)
 * Add startup flag to renew counter node id (CASSANDRA-2788)
 * add jamm agent to cassandra.bat (CASSANDRA-2787)
 * fix repair hanging if a neighbor has nothing to send (CASSANDRA-2797)
 * purge tombstone even if row is in only one sstable (CASSANDRA-2801)
 * Fix wrong purge of deleted cf during compaction (CASSANDRA-2786)
 * fix race that could result in Hadoop writer failing to throw an
   exception encountered after close() (CASSANDRA-2755)
 * fix scan wrongly throwing assertion error (CASSANDRA-2653)
 * Always use even distribution for merkle tree with RandomPartitionner
   (CASSANDRA-2841)
 * fix describeOwnership for OPP (CASSANDRA-2800)
 * ensure that string tokens do not contain commas (CASSANDRA-2762)


0.8.0-final
 * fix CQL grammar warning and cqlsh regression from CASSANDRA-2622
 * add ant generate-cql-html target (CASSANDRA-2526)
 * update CQL consistency levels (CASSANDRA-2566)
 * debian packaging fixes (CASSANDRA-2481, 2647)
 * fix UUIDType, IntegerType for direct buffers (CASSANDRA-2682, 2684)
 * switch to native Thrift for Hadoop map/reduce (CASSANDRA-2667)
 * fix StackOverflowError when building from eclipse (CASSANDRA-2687)
 * only provide replication_factor to strategy_options "help" for
   SimpleStrategy, OldNetworkTopologyStrategy (CASSANDRA-2678, 2713)
 * fix exception adding validators to non-string columns (CASSANDRA-2696)
 * avoid instantiating DatabaseDescriptor in JDBC (CASSANDRA-2694)
 * fix potential stack overflow during compaction (CASSANDRA-2626)
 * clone super columns to avoid modifying them during flush (CASSANDRA-2675)
 * reset underlying iterator in EchoedRow constructor (CASSANDRA-2653)


0.8.0-rc1
 * faster flushes and compaction from fixing excessively pessimistic
   rebuffering in BRAF (CASSANDRA-2581)
 * fix returning null column values in the python cql driver (CASSANDRA-2593)
 * fix merkle tree splitting exiting early (CASSANDRA-2605)
 * snapshot_before_compaction directory name fix (CASSANDRA-2598)
 * Disable compaction throttling during bootstrap (CASSANDRA-2612)
 * fix CQL treatment of > and < operators in range slices (CASSANDRA-2592)
 * fix potential double-application of counter updates on commitlog replay
   by moving replay position from header to sstable metadata (CASSANDRA-2419)
 * JDBC CQL driver exposes getColumn for access to timestamp
 * JDBC ResultSetMetadata properties added to AbstractType
 * r/m clustertool (CASSANDRA-2607)
 * add support for presenting row key as a column in CQL result sets
   (CASSANDRA-2622)
 * Don't allow {LOCAL|EACH}_QUORUM unless strategy is NTS (CASSANDRA-2627)
 * validate keyspace strategy_options during CQL create (CASSANDRA-2624)
 * fix empty Result with secondary index when limit=1 (CASSANDRA-2628)
 * Fix regression where bootstrapping a node with no schema fails
   (CASSANDRA-2625)
 * Allow removing LocationInfo sstables (CASSANDRA-2632)
 * avoid attempting to replay mutations from dropped keyspaces (CASSANDRA-2631)
 * avoid using cached position of a key when GT is requested (CASSANDRA-2633)
 * fix counting bloom filter true positives (CASSANDRA-2637)
 * initialize local ep state prior to gossip startup if needed (CASSANDRA-2638)
 * fix counter increment lost after restart (CASSANDRA-2642)
 * add quote-escaping via backslash to CLI (CASSANDRA-2623)
 * fix pig example script (CASSANDRA-2487)
 * fix dynamic snitch race in adding latencies (CASSANDRA-2618)
 * Start/stop cassandra after more important services such as mdadm in
   debian packaging (CASSANDRA-2481)


0.8.0-beta2
 * fix NPE compacting index CFs (CASSANDRA-2528)
 * Remove checking all column families on startup for compaction candidates
   (CASSANDRA-2444)
 * validate CQL create keyspace options (CASSANDRA-2525)
 * fix nodetool setcompactionthroughput (CASSANDRA-2550)
 * move	gossip heartbeat back to its own thread (CASSANDRA-2554)
 * validate cql TRUNCATE columnfamily before truncating (CASSANDRA-2570)
 * fix batch_mutate for mixed standard-counter mutations (CASSANDRA-2457)
 * disallow making schema changes to system keyspace (CASSANDRA-2563)
 * fix sending mutation messages multiple times (CASSANDRA-2557)
 * fix incorrect use of NBHM.size in ReadCallback that could cause
   reads to time out even when responses were received (CASSANDRA-2552)
 * trigger read repair correctly for LOCAL_QUORUM reads (CASSANDRA-2556)
 * Allow configuring the number of compaction thread (CASSANDRA-2558)
 * forceUserDefinedCompaction will attempt to compact what it is given
   even if the pessimistic estimate is that there is not enough disk space;
   automatic compactions will only compact 2 or more sstables (CASSANDRA-2575)
 * refuse to apply migrations with older timestamps than the current
   schema (CASSANDRA-2536)
 * remove unframed Thrift transport option
 * include indexes in snapshots (CASSANDRA-2596)
 * improve ignoring of obsolete mutations in index maintenance (CASSANDRA-2401)
 * recognize attempt to drop just the index while leaving the column
   definition alone (CASSANDRA-2619)


0.8.0-beta1
 * remove Avro RPC support (CASSANDRA-926)
 * support for columns that act as incr/decr counters
   (CASSANDRA-1072, 1937, 1944, 1936, 2101, 2093, 2288, 2105, 2384, 2236, 2342,
   2454)
 * CQL (CASSANDRA-1703, 1704, 1705, 1706, 1707, 1708, 1710, 1711, 1940,
   2124, 2302, 2277, 2493)
 * avoid double RowMutation serialization on write path (CASSANDRA-1800)
 * make NetworkTopologyStrategy the default (CASSANDRA-1960)
 * configurable internode encryption (CASSANDRA-1567, 2152)
 * human readable column names in sstable2json output (CASSANDRA-1933)
 * change default JMX port to 7199 (CASSANDRA-2027)
 * backwards compatible internal messaging (CASSANDRA-1015)
 * atomic switch of memtables and sstables (CASSANDRA-2284)
 * add pluggable SeedProvider (CASSANDRA-1669)
 * Fix clustertool to not throw exception when calling get_endpoints (CASSANDRA-2437)
 * upgrade to thrift 0.6 (CASSANDRA-2412)
 * repair works on a token range instead of full ring (CASSANDRA-2324)
 * purge tombstones from row cache (CASSANDRA-2305)
 * push replication_factor into strategy_options (CASSANDRA-1263)
 * give snapshots the same name on each node (CASSANDRA-1791)
 * remove "nodetool loadbalance" (CASSANDRA-2448)
 * multithreaded compaction (CASSANDRA-2191)
 * compaction throttling (CASSANDRA-2156)
 * add key type information and alias (CASSANDRA-2311, 2396)
 * cli no longer divides read_repair_chance by 100 (CASSANDRA-2458)
 * made CompactionInfo.getTaskType return an enum (CASSANDRA-2482)
 * add a server-wide cap on measured memtable memory usage and aggressively
   flush to keep under that threshold (CASSANDRA-2006)
 * add unified UUIDType (CASSANDRA-2233)
 * add off-heap row cache support (CASSANDRA-1969)


0.7.5
 * improvements/fixes to PIG driver (CASSANDRA-1618, CASSANDRA-2387,
   CASSANDRA-2465, CASSANDRA-2484)
 * validate index names (CASSANDRA-1761)
 * reduce contention on Table.flusherLock (CASSANDRA-1954)
 * try harder to detect failures during streaming, cleaning up temporary
   files more reliably (CASSANDRA-2088)
 * shut down server for OOM on a Thrift thread (CASSANDRA-2269)
 * fix tombstone handling in repair and sstable2json (CASSANDRA-2279)
 * preserve version when streaming data from old sstables (CASSANDRA-2283)
 * don't start repair if a neighboring node is marked as dead (CASSANDRA-2290)
 * purge tombstones from row cache (CASSANDRA-2305)
 * Avoid seeking when sstable2json exports the entire file (CASSANDRA-2318)
 * clear Built flag in system table when dropping an index (CASSANDRA-2320)
 * don't allow arbitrary argument for stress.java (CASSANDRA-2323)
 * validate values for index predicates in get_indexed_slice (CASSANDRA-2328)
 * queue secondary indexes for flush before the parent (CASSANDRA-2330)
 * allow job configuration to set the CL used in Hadoop jobs (CASSANDRA-2331)
 * add memtable_flush_queue_size defaulting to 4 (CASSANDRA-2333)
 * Allow overriding of initial_token, storage_port and rpc_port from system
   properties (CASSANDRA-2343)
 * fix comparator used for non-indexed secondary expressions in index scan
   (CASSANDRA-2347)
 * ensure size calculation and write phase of large-row compaction use
   the same threshold for TTL expiration (CASSANDRA-2349)
 * fix race when iterating CFs during add/drop (CASSANDRA-2350)
 * add ConsistencyLevel command to CLI (CASSANDRA-2354)
 * allow negative numbers in the cli (CASSANDRA-2358)
 * hard code serialVersionUID for tokens class (CASSANDRA-2361)
 * fix potential infinite loop in ByteBufferUtil.inputStream (CASSANDRA-2365)
 * fix encoding bugs in HintedHandoffManager, SystemTable when default
   charset is not UTF8 (CASSANDRA-2367)
 * avoids having removed node reappearing in Gossip (CASSANDRA-2371)
 * fix incorrect truncation of long to int when reading columns via block
   index (CASSANDRA-2376)
 * fix NPE during stream session (CASSANDRA-2377)
 * fix race condition that could leave orphaned data files when dropping CF or
   KS (CASSANDRA-2381)
 * fsync statistics component on write (CASSANDRA-2382)
 * fix duplicate results from CFS.scan (CASSANDRA-2406)
 * add IntegerType to CLI help (CASSANDRA-2414)
 * avoid caching token-only decoratedkeys (CASSANDRA-2416)
 * convert mmap assertion to if/throw so scrub can catch it (CASSANDRA-2417)
 * don't overwrite gc log (CASSANDR-2418)
 * invalidate row cache for streamed row to avoid inconsitencies
   (CASSANDRA-2420)
 * avoid copies in range/index scans (CASSANDRA-2425)
 * make sure we don't wipe data during cleanup if the node has not join
   the ring (CASSANDRA-2428)
 * Try harder to close files after compaction (CASSANDRA-2431)
 * re-set bootstrapped flag after move finishes (CASSANDRA-2435)
 * display validation_class in CLI 'describe keyspace' (CASSANDRA-2442)
 * make cleanup compactions cleanup the row cache (CASSANDRA-2451)
 * add column fields validation to scrub (CASSANDRA-2460)
 * use 64KB flush buffer instead of in_memory_compaction_limit (CASSANDRA-2463)
 * fix backslash substitutions in CLI (CASSANDRA-2492)
 * disable cache saving for system CFS (CASSANDRA-2502)
 * fixes for verifying destination availability under hinted conditions
   so UE can be thrown intead of timing out (CASSANDRA-2514)
 * fix update of validation class in column metadata (CASSANDRA-2512)
 * support LOCAL_QUORUM, EACH_QUORUM CLs outside of NTS (CASSANDRA-2516)
 * preserve version when streaming data from old sstables (CASSANDRA-2283)
 * fix backslash substitutions in CLI (CASSANDRA-2492)
 * count a row deletion as one operation towards memtable threshold
   (CASSANDRA-2519)
 * support LOCAL_QUORUM, EACH_QUORUM CLs outside of NTS (CASSANDRA-2516)


0.7.4
 * add nodetool join command (CASSANDRA-2160)
 * fix secondary indexes on pre-existing or streamed data (CASSANDRA-2244)
 * initialize endpoint in gossiper earlier (CASSANDRA-2228)
 * add ability to write to Cassandra from Pig (CASSANDRA-1828)
 * add rpc_[min|max]_threads (CASSANDRA-2176)
 * add CL.TWO, CL.THREE (CASSANDRA-2013)
 * avoid exporting an un-requested row in sstable2json, when exporting
   a key that does not exist (CASSANDRA-2168)
 * add incremental_backups option (CASSANDRA-1872)
 * add configurable row limit to Pig loadfunc (CASSANDRA-2276)
 * validate column values in batches as well as single-Column inserts
   (CASSANDRA-2259)
 * move sample schema from cassandra.yaml to schema-sample.txt,
   a cli scripts (CASSANDRA-2007)
 * avoid writing empty rows when scrubbing tombstoned rows (CASSANDRA-2296)
 * fix assertion error in range and index scans for CL < ALL
   (CASSANDRA-2282)
 * fix commitlog replay when flush position refers to data that didn't
   get synced before server died (CASSANDRA-2285)
 * fix fd leak in sstable2json with non-mmap'd i/o (CASSANDRA-2304)
 * reduce memory use during streaming of multiple sstables (CASSANDRA-2301)
 * purge tombstoned rows from cache after GCGraceSeconds (CASSANDRA-2305)
 * allow zero replicas in a NTS datacenter (CASSANDRA-1924)
 * make range queries respect snitch for local replicas (CASSANDRA-2286)
 * fix HH delivery when column index is larger than 2GB (CASSANDRA-2297)
 * make 2ary indexes use parent CF flush thresholds during initial build
   (CASSANDRA-2294)
 * update memtable_throughput to be a long (CASSANDRA-2158)


0.7.3
 * Keep endpoint state until aVeryLongTime (CASSANDRA-2115)
 * lower-latency read repair (CASSANDRA-2069)
 * add hinted_handoff_throttle_delay_in_ms option (CASSANDRA-2161)
 * fixes for cache save/load (CASSANDRA-2172, -2174)
 * Handle whole-row deletions in CFOutputFormat (CASSANDRA-2014)
 * Make memtable_flush_writers flush in parallel (CASSANDRA-2178)
 * Add compaction_preheat_key_cache option (CASSANDRA-2175)
 * refactor stress.py to have only one copy of the format string
   used for creating row keys (CASSANDRA-2108)
 * validate index names for \w+ (CASSANDRA-2196)
 * Fix Cassandra cli to respect timeout if schema does not settle
   (CASSANDRA-2187)
 * fix for compaction and cleanup writing old-format data into new-version
   sstable (CASSANDRA-2211, -2216)
 * add nodetool scrub (CASSANDRA-2217, -2240)
 * fix sstable2json large-row pagination (CASSANDRA-2188)
 * fix EOFing on requests for the last bytes in a file (CASSANDRA-2213)
 * fix BufferedRandomAccessFile bugs (CASSANDRA-2218, -2241)
 * check for memtable flush_after_mins exceeded every 10s (CASSANDRA-2183)
 * fix cache saving on Windows (CASSANDRA-2207)
 * add validateSchemaAgreement call + synchronization to schema
   modification operations (CASSANDRA-2222)
 * fix for reversed slice queries on large rows (CASSANDRA-2212)
 * fat clients were writing local data (CASSANDRA-2223)
 * set DEFAULT_MEMTABLE_LIFETIME_IN_MINS to 24h
 * improve detection and cleanup of partially-written sstables
   (CASSANDRA-2206)
 * fix supercolumn de/serialization when subcolumn comparator is different
   from supercolumn's (CASSANDRA-2104)
 * fix starting up on Windows when CASSANDRA_HOME contains whitespace
   (CASSANDRA-2237)
 * add [get|set][row|key]cacheSavePeriod to JMX (CASSANDRA-2100)
 * fix Hadoop ColumnFamilyOutputFormat dropping of mutations
   when batch fills up (CASSANDRA-2255)
 * move file deletions off of scheduledtasks executor (CASSANDRA-2253)


0.7.2
 * copy DecoratedKey.key when inserting into caches to avoid retaining
   a reference to the underlying buffer (CASSANDRA-2102)
 * format subcolumn names with subcomparator (CASSANDRA-2136)
 * fix column bloom filter deserialization (CASSANDRA-2165)


0.7.1
 * refactor MessageDigest creation code. (CASSANDRA-2107)
 * buffer network stack to avoid inefficient small TCP messages while avoiding
   the nagle/delayed ack problem (CASSANDRA-1896)
 * check log4j configuration for changes every 10s (CASSANDRA-1525, 1907)
 * more-efficient cross-DC replication (CASSANDRA-1530, -2051, -2138)
 * avoid polluting page cache with commitlog or sstable writes
   and seq scan operations (CASSANDRA-1470)
 * add RMI authentication options to nodetool (CASSANDRA-1921)
 * make snitches configurable at runtime (CASSANDRA-1374)
 * retry hadoop split requests on connection failure (CASSANDRA-1927)
 * implement describeOwnership for BOP, COPP (CASSANDRA-1928)
 * make read repair behave as expected for ConsistencyLevel > ONE
   (CASSANDRA-982, 2038)
 * distributed test harness (CASSANDRA-1859, 1964)
 * reduce flush lock contention (CASSANDRA-1930)
 * optimize supercolumn deserialization (CASSANDRA-1891)
 * fix CFMetaData.apply to only compare objects of the same class
   (CASSANDRA-1962)
 * allow specifying specific SSTables to compact from JMX (CASSANDRA-1963)
 * fix race condition in MessagingService.targets (CASSANDRA-1959, 2094, 2081)
 * refuse to open sstables from a future version (CASSANDRA-1935)
 * zero-copy reads (CASSANDRA-1714)
 * fix copy bounds for word Text in wordcount demo (CASSANDRA-1993)
 * fixes for contrib/javautils (CASSANDRA-1979)
 * check more frequently for memtable expiration (CASSANDRA-2000)
 * fix writing SSTable column count statistics (CASSANDRA-1976)
 * fix streaming of multiple CFs during bootstrap (CASSANDRA-1992)
 * explicitly set JVM GC new generation size with -Xmn (CASSANDRA-1968)
 * add short options for CLI flags (CASSANDRA-1565)
 * make keyspace argument to "describe keyspace" in CLI optional
   when authenticated to keyspace already (CASSANDRA-2029)
 * added option to specify -Dcassandra.join_ring=false on startup
   to allow "warm spare" nodes or performing JMX maintenance before
   joining the ring (CASSANDRA-526)
 * log migrations at INFO (CASSANDRA-2028)
 * add CLI verbose option in file mode (CASSANDRA-2030)
 * add single-line "--" comments to CLI (CASSANDRA-2032)
 * message serialization tests (CASSANDRA-1923)
 * switch from ivy to maven-ant-tasks (CASSANDRA-2017)
 * CLI attempts to block for new schema to propagate (CASSANDRA-2044)
 * fix potential overflow in nodetool cfstats (CASSANDRA-2057)
 * add JVM shutdownhook to sync commitlog (CASSANDRA-1919)
 * allow nodes to be up without being part of  normal traffic (CASSANDRA-1951)
 * fix CLI "show keyspaces" with null options on NTS (CASSANDRA-2049)
 * fix possible ByteBuffer race conditions (CASSANDRA-2066)
 * reduce garbage generated by MessagingService to prevent load spikes
   (CASSANDRA-2058)
 * fix math in RandomPartitioner.describeOwnership (CASSANDRA-2071)
 * fix deletion of sstable non-data components (CASSANDRA-2059)
 * avoid blocking gossip while deleting handoff hints (CASSANDRA-2073)
 * ignore messages from newer versions, keep track of nodes in gossip
   regardless of version (CASSANDRA-1970)
 * cache writing moved to CompactionManager to reduce i/o contention and
   updated to use non-cache-polluting writes (CASSANDRA-2053)
 * page through large rows when exporting to JSON (CASSANDRA-2041)
 * add flush_largest_memtables_at and reduce_cache_sizes_at options
   (CASSANDRA-2142)
 * add cli 'describe cluster' command (CASSANDRA-2127)
 * add cli support for setting username/password at 'connect' command
   (CASSANDRA-2111)
 * add -D option to Stress.java to allow reading hosts from a file
   (CASSANDRA-2149)
 * bound hints CF throughput between 32M and 256M (CASSANDRA-2148)
 * continue starting when invalid saved cache entries are encountered
   (CASSANDRA-2076)
 * add max_hint_window_in_ms option (CASSANDRA-1459)


0.7.0-final
 * fix offsets to ByteBuffer.get (CASSANDRA-1939)


0.7.0-rc4
 * fix cli crash after backgrounding (CASSANDRA-1875)
 * count timeouts in storageproxy latencies, and include latency
   histograms in StorageProxyMBean (CASSANDRA-1893)
 * fix CLI get recognition of supercolumns (CASSANDRA-1899)
 * enable keepalive on intra-cluster sockets (CASSANDRA-1766)
 * count timeouts towards dynamicsnitch latencies (CASSANDRA-1905)
 * Expose index-building status in JMX + cli schema description
   (CASSANDRA-1871)
 * allow [LOCAL|EACH]_QUORUM to be used with non-NetworkTopology
   replication Strategies
 * increased amount of index locks for faster commitlog replay
 * collect secondary index tombstones immediately (CASSANDRA-1914)
 * revert commitlog changes from #1780 (CASSANDRA-1917)
 * change RandomPartitioner min token to -1 to avoid collision w/
   tokens on actual nodes (CASSANDRA-1901)
 * examine the right nibble when validating TimeUUID (CASSANDRA-1910)
 * include secondary indexes in cleanup (CASSANDRA-1916)
 * CFS.scrubDataDirectories should also cleanup invalid secondary indexes
   (CASSANDRA-1904)
 * ability to disable/enable gossip on nodes to force them down
   (CASSANDRA-1108)


0.7.0-rc3
 * expose getNaturalEndpoints in StorageServiceMBean taking byte[]
   key; RMI cannot serialize ByteBuffer (CASSANDRA-1833)
 * infer org.apache.cassandra.locator for replication strategy classes
   when not otherwise specified
 * validation that generates less garbage (CASSANDRA-1814)
 * add TTL support to CLI (CASSANDRA-1838)
 * cli defaults to bytestype for subcomparator when creating
   column families (CASSANDRA-1835)
 * unregister index MBeans when index is dropped (CASSANDRA-1843)
 * make ByteBufferUtil.clone thread-safe (CASSANDRA-1847)
 * change exception for read requests during bootstrap from
   InvalidRequest to Unavailable (CASSANDRA-1862)
 * respect row-level tombstones post-flush in range scans
   (CASSANDRA-1837)
 * ReadResponseResolver check digests against each other (CASSANDRA-1830)
 * return InvalidRequest when remove of subcolumn without supercolumn
   is requested (CASSANDRA-1866)
 * flush before repair (CASSANDRA-1748)
 * SSTableExport validates key order (CASSANDRA-1884)
 * large row support for SSTableExport (CASSANDRA-1867)
 * Re-cache hot keys post-compaction without hitting disk (CASSANDRA-1878)
 * manage read repair in coordinator instead of data source, to
   provide latency information to dynamic snitch (CASSANDRA-1873)


0.7.0-rc2
 * fix live-column-count of slice ranges including tombstoned supercolumn
   with live subcolumn (CASSANDRA-1591)
 * rename o.a.c.internal.AntientropyStage -> AntiEntropyStage,
   o.a.c.request.Request_responseStage -> RequestResponseStage,
   o.a.c.internal.Internal_responseStage -> InternalResponseStage
 * add AbstractType.fromString (CASSANDRA-1767)
 * require index_type to be present when specifying index_name
   on ColumnDef (CASSANDRA-1759)
 * fix add/remove index bugs in CFMetadata (CASSANDRA-1768)
 * rebuild Strategy during system_update_keyspace (CASSANDRA-1762)
 * cli updates prompt to ... in continuation lines (CASSANDRA-1770)
 * support multiple Mutations per key in hadoop ColumnFamilyOutputFormat
   (CASSANDRA-1774)
 * improvements to Debian init script (CASSANDRA-1772)
 * use local classloader to check for version.properties (CASSANDRA-1778)
 * Validate that column names in column_metadata are valid for the
   defined comparator, and decode properly in cli (CASSANDRA-1773)
 * use cross-platform newlines in cli (CASSANDRA-1786)
 * add ExpiringColumn support to sstable import/export (CASSANDRA-1754)
 * add flush for each append to periodic commitlog mode; added
   periodic_without_flush option to disable this (CASSANDRA-1780)
 * close file handle used for post-flush truncate (CASSANDRA-1790)
 * various code cleanup (CASSANDRA-1793, -1794, -1795)
 * fix range queries against wrapped range (CASSANDRA-1781)
 * fix consistencylevel calculations for NetworkTopologyStrategy
   (CASSANDRA-1804)
 * cli support index type enum names (CASSANDRA-1810)
 * improved validation of column_metadata (CASSANDRA-1813)
 * reads at ConsistencyLevel > 1 throw UnavailableException
   immediately if insufficient live nodes exist (CASSANDRA-1803)
 * copy bytebuffers for local writes to avoid retaining the entire
   Thrift frame (CASSANDRA-1801)
 * fix NPE adding index to column w/o prior metadata (CASSANDRA-1764)
 * reduce fat client timeout (CASSANDRA-1730)
 * fix botched merge of CASSANDRA-1316


0.7.0-rc1
 * fix compaction and flush races with schema updates (CASSANDRA-1715)
 * add clustertool, config-converter, sstablekeys, and schematool
   Windows .bat files (CASSANDRA-1723)
 * reject range queries received during bootstrap (CASSANDRA-1739)
 * fix wrapping-range queries on non-minimum token (CASSANDRA-1700)
 * add nodetool cfhistogram (CASSANDRA-1698)
 * limit repaired ranges to what the nodes have in common (CASSANDRA-1674)
 * index scan treats missing columns as not matching secondary
   expressions (CASSANDRA-1745)
 * Fix misuse of DataOutputBuffer.getData in AntiEntropyService
   (CASSANDRA-1729)
 * detect and warn when obsolete version of JNA is present (CASSANDRA-1760)
 * reduce fat client timeout (CASSANDRA-1730)
 * cleanup smallest CFs first to increase free temp space for larger ones
   (CASSANDRA-1811)
 * Update windows .bat files to work outside of main Cassandra
   directory (CASSANDRA-1713)
 * fix read repair regression from 0.6.7 (CASSANDRA-1727)
 * more-efficient read repair (CASSANDRA-1719)
 * fix hinted handoff replay (CASSANDRA-1656)
 * log type of dropped messages (CASSANDRA-1677)
 * upgrade to SLF4J 1.6.1
 * fix ByteBuffer bug in ExpiringColumn.updateDigest (CASSANDRA-1679)
 * fix IntegerType.getString (CASSANDRA-1681)
 * make -Djava.net.preferIPv4Stack=true the default (CASSANDRA-628)
 * add INTERNAL_RESPONSE verb to differentiate from responses related
   to client requests (CASSANDRA-1685)
 * log tpstats when dropping messages (CASSANDRA-1660)
 * include unreachable nodes in describeSchemaVersions (CASSANDRA-1678)
 * Avoid dropping messages off the client request path (CASSANDRA-1676)
 * fix jna errno reporting (CASSANDRA-1694)
 * add friendlier error for UnknownHostException on startup (CASSANDRA-1697)
 * include jna dependency in RPM package (CASSANDRA-1690)
 * add --skip-keys option to stress.py (CASSANDRA-1696)
 * improve cli handling of non-string keys and column names
   (CASSANDRA-1701, -1693)
 * r/m extra subcomparator line in cli keyspaces output (CASSANDRA-1712)
 * add read repair chance to cli "show keyspaces"
 * upgrade to ConcurrentLinkedHashMap 1.1 (CASSANDRA-975)
 * fix index scan routing (CASSANDRA-1722)
 * fix tombstoning of supercolumns in range queries (CASSANDRA-1734)
 * clear endpoint cache after updating keyspace metadata (CASSANDRA-1741)
 * fix wrapping-range queries on non-minimum token (CASSANDRA-1700)
 * truncate includes secondary indexes (CASSANDRA-1747)
 * retain reference to PendingFile sstables (CASSANDRA-1749)
 * fix sstableimport regression (CASSANDRA-1753)
 * fix for bootstrap when no non-system tables are defined (CASSANDRA-1732)
 * handle replica unavailability in index scan (CASSANDRA-1755)
 * fix service initialization order deadlock (CASSANDRA-1756)
 * multi-line cli commands (CASSANDRA-1742)
 * fix race between snapshot and compaction (CASSANDRA-1736)
 * add listEndpointsPendingHints, deleteHintsForEndpoint JMX methods
   (CASSANDRA-1551)


0.7.0-beta3
 * add strategy options to describe_keyspace output (CASSANDRA-1560)
 * log warning when using randomly generated token (CASSANDRA-1552)
 * re-organize JMX into .db, .net, .internal, .request (CASSANDRA-1217)
 * allow nodes to change IPs between restarts (CASSANDRA-1518)
 * remember ring state between restarts by default (CASSANDRA-1518)
 * flush index built flag so we can read it before log replay (CASSANDRA-1541)
 * lock row cache updates to prevent race condition (CASSANDRA-1293)
 * remove assertion causing rare (and harmless) error messages in
   commitlog (CASSANDRA-1330)
 * fix moving nodes with no keyspaces defined (CASSANDRA-1574)
 * fix unbootstrap when no data is present in a transfer range (CASSANDRA-1573)
 * take advantage of AVRO-495 to simplify our avro IDL (CASSANDRA-1436)
 * extend authorization hierarchy to column family (CASSANDRA-1554)
 * deletion support in secondary indexes (CASSANDRA-1571)
 * meaningful error message for invalid replication strategy class
   (CASSANDRA-1566)
 * allow keyspace creation with RF > N (CASSANDRA-1428)
 * improve cli error handling (CASSANDRA-1580)
 * add cache save/load ability (CASSANDRA-1417, 1606, 1647)
 * add StorageService.getDrainProgress (CASSANDRA-1588)
 * Disallow bootstrap to an in-use token (CASSANDRA-1561)
 * Allow dynamic secondary index creation and destruction (CASSANDRA-1532)
 * log auto-guessed memtable thresholds (CASSANDRA-1595)
 * add ColumnDef support to cli (CASSANDRA-1583)
 * reduce index sample time by 75% (CASSANDRA-1572)
 * add cli support for column, strategy metadata (CASSANDRA-1578, 1612)
 * add cli support for schema modification (CASSANDRA-1584)
 * delete temp files on failed compactions (CASSANDRA-1596)
 * avoid blocking for dead nodes during removetoken (CASSANDRA-1605)
 * remove ConsistencyLevel.ZERO (CASSANDRA-1607)
 * expose in-progress compaction type in jmx (CASSANDRA-1586)
 * removed IClock & related classes from internals (CASSANDRA-1502)
 * fix removing tokens from SystemTable on decommission and removetoken
   (CASSANDRA-1609)
 * include CF metadata in cli 'show keyspaces' (CASSANDRA-1613)
 * switch from Properties to HashMap in PropertyFileSnitch to
   avoid synchronization bottleneck (CASSANDRA-1481)
 * PropertyFileSnitch configuration file renamed to
   cassandra-topology.properties
 * add cli support for get_range_slices (CASSANDRA-1088, CASSANDRA-1619)
 * Make memtable flush thresholds per-CF instead of global
   (CASSANDRA-1007, 1637)
 * add cli support for binary data without CfDef hints (CASSANDRA-1603)
 * fix building SSTable statistics post-stream (CASSANDRA-1620)
 * fix potential infinite loop in 2ary index queries (CASSANDRA-1623)
 * allow creating NTS keyspaces with no replicas configured (CASSANDRA-1626)
 * add jmx histogram of sstables accessed per read (CASSANDRA-1624)
 * remove system_rename_column_family and system_rename_keyspace from the
   client API until races can be fixed (CASSANDRA-1630, CASSANDRA-1585)
 * add cli sanity tests (CASSANDRA-1582)
 * update GC settings in cassandra.bat (CASSANDRA-1636)
 * cli support for index queries (CASSANDRA-1635)
 * cli support for updating schema memtable settings (CASSANDRA-1634)
 * cli --file option (CASSANDRA-1616)
 * reduce automatically chosen memtable sizes by 50% (CASSANDRA-1641)
 * move endpoint cache from snitch to strategy (CASSANDRA-1643)
 * fix commitlog recovery deleting the newly-created segment as well as
   the old ones (CASSANDRA-1644)
 * upgrade to Thrift 0.5 (CASSANDRA-1367)
 * renamed CL.DCQUORUM to LOCAL_QUORUM and DCQUORUMSYNC to EACH_QUORUM
 * cli truncate support (CASSANDRA-1653)
 * update GC settings in cassandra.bat (CASSANDRA-1636)
 * avoid logging when a node's ip/token is gossipped back to it (CASSANDRA-1666)


0.7-beta2
 * always use UTF-8 for hint keys (CASSANDRA-1439)
 * remove cassandra.yaml dependency from Hadoop and Pig (CASSADRA-1322)
 * expose CfDef metadata in describe_keyspaces (CASSANDRA-1363)
 * restore use of mmap_index_only option (CASSANDRA-1241)
 * dropping a keyspace with no column families generated an error
   (CASSANDRA-1378)
 * rename RackAwareStrategy to OldNetworkTopologyStrategy, RackUnawareStrategy
   to SimpleStrategy, DatacenterShardStrategy to NetworkTopologyStrategy,
   AbstractRackAwareSnitch to AbstractNetworkTopologySnitch (CASSANDRA-1392)
 * merge StorageProxy.mutate, mutateBlocking (CASSANDRA-1396)
 * faster UUIDType, LongType comparisons (CASSANDRA-1386, 1393)
 * fix setting read_repair_chance from CLI addColumnFamily (CASSANDRA-1399)
 * fix updates to indexed columns (CASSANDRA-1373)
 * fix race condition leaving to FileNotFoundException (CASSANDRA-1382)
 * fix sharded lock hash on index write path (CASSANDRA-1402)
 * add support for GT/E, LT/E in subordinate index clauses (CASSANDRA-1401)
 * cfId counter got out of sync when CFs were added (CASSANDRA-1403)
 * less chatty schema updates (CASSANDRA-1389)
 * rename column family mbeans. 'type' will now include either
   'IndexColumnFamilies' or 'ColumnFamilies' depending on the CFS type.
   (CASSANDRA-1385)
 * disallow invalid keyspace and column family names. This includes name that
   matches a '^\w+' regex. (CASSANDRA-1377)
 * use JNA, if present, to take snapshots (CASSANDRA-1371)
 * truncate hints if starting 0.7 for the first time (CASSANDRA-1414)
 * fix FD leak in single-row slicepredicate queries (CASSANDRA-1416)
 * allow index expressions against columns that are not part of the
   SlicePredicate (CASSANDRA-1410)
 * config-converter properly handles snitches and framed support
   (CASSANDRA-1420)
 * remove keyspace argument from multiget_count (CASSANDRA-1422)
 * allow specifying cassandra.yaml location as (local or remote) URL
   (CASSANDRA-1126)
 * fix using DynamicEndpointSnitch with NetworkTopologyStrategy
   (CASSANDRA-1429)
 * Add CfDef.default_validation_class (CASSANDRA-891)
 * fix EstimatedHistogram.max (CASSANDRA-1413)
 * quorum read optimization (CASSANDRA-1622)
 * handle zero-length (or missing) rows during HH paging (CASSANDRA-1432)
 * include secondary indexes during schema migrations (CASSANDRA-1406)
 * fix commitlog header race during schema change (CASSANDRA-1435)
 * fix ColumnFamilyStoreMBeanIterator to use new type name (CASSANDRA-1433)
 * correct filename generated by xml->yaml converter (CASSANDRA-1419)
 * add CMSInitiatingOccupancyFraction=75 and UseCMSInitiatingOccupancyOnly
   to default JVM options
 * decrease jvm heap for cassandra-cli (CASSANDRA-1446)
 * ability to modify keyspaces and column family definitions on a live cluster
   (CASSANDRA-1285)
 * support for Hadoop Streaming [non-jvm map/reduce via stdin/out]
   (CASSANDRA-1368)
 * Move persistent sstable stats from the system table to an sstable component
   (CASSANDRA-1430)
 * remove failed bootstrap attempt from pending ranges when gossip times
   it out after 1h (CASSANDRA-1463)
 * eager-create tcp connections to other cluster members (CASSANDRA-1465)
 * enumerate stages and derive stage from message type instead of
   transmitting separately (CASSANDRA-1465)
 * apply reversed flag during collation from different data sources
   (CASSANDRA-1450)
 * make failure to remove commitlog segment non-fatal (CASSANDRA-1348)
 * correct ordering of drain operations so CL.recover is no longer
   necessary (CASSANDRA-1408)
 * removed keyspace from describe_splits method (CASSANDRA-1425)
 * rename check_schema_agreement to describe_schema_versions
   (CASSANDRA-1478)
 * fix QUORUM calculation for RF > 3 (CASSANDRA-1487)
 * remove tombstones during non-major compactions when bloom filter
   verifies that row does not exist in other sstables (CASSANDRA-1074)
 * nodes that coordinated a loadbalance in the past could not be seen by
   newly added nodes (CASSANDRA-1467)
 * exposed endpoint states (gossip details) via jmx (CASSANDRA-1467)
 * ensure that compacted sstables are not included when new readers are
   instantiated (CASSANDRA-1477)
 * by default, calculate heap size and memtable thresholds at runtime (CASSANDRA-1469)
 * fix races dealing with adding/dropping keyspaces and column families in
   rapid succession (CASSANDRA-1477)
 * clean up of Streaming system (CASSANDRA-1503, 1504, 1506)
 * add options to configure Thrift socket keepalive and buffer sizes (CASSANDRA-1426)
 * make contrib CassandraServiceDataCleaner recursive (CASSANDRA-1509)
 * min, max compaction threshold are configurable and persistent
   per-ColumnFamily (CASSANDRA-1468)
 * fix replaying the last mutation in a commitlog unnecessarily
   (CASSANDRA-1512)
 * invoke getDefaultUncaughtExceptionHandler from DTPE with the original
   exception rather than the ExecutionException wrapper (CASSANDRA-1226)
 * remove Clock from the Thrift (and Avro) API (CASSANDRA-1501)
 * Close intra-node sockets when connection is broken (CASSANDRA-1528)
 * RPM packaging spec file (CASSANDRA-786)
 * weighted request scheduler (CASSANDRA-1485)
 * treat expired columns as deleted (CASSANDRA-1539)
 * make IndexInterval configurable (CASSANDRA-1488)
 * add describe_snitch to Thrift API (CASSANDRA-1490)
 * MD5 authenticator compares plain text submitted password with MD5'd
   saved property, instead of vice versa (CASSANDRA-1447)
 * JMX MessagingService pending and completed counts (CASSANDRA-1533)
 * fix race condition processing repair responses (CASSANDRA-1511)
 * make repair blocking (CASSANDRA-1511)
 * create EndpointSnitchInfo and MBean to expose rack and DC (CASSANDRA-1491)
 * added option to contrib/word_count to output results back to Cassandra
   (CASSANDRA-1342)
 * rewrite Hadoop ColumnFamilyRecordWriter to pool connections, retry to
   multiple Cassandra nodes, and smooth impact on the Cassandra cluster
   by using smaller batch sizes (CASSANDRA-1434)
 * fix setting gc_grace_seconds via CLI (CASSANDRA-1549)
 * support TTL'd index values (CASSANDRA-1536)
 * make removetoken work like decommission (CASSANDRA-1216)
 * make cli comparator-aware and improve quote rules (CASSANDRA-1523,-1524)
 * make nodetool compact and cleanup blocking (CASSANDRA-1449)
 * add memtable, cache information to GCInspector logs (CASSANDRA-1558)
 * enable/disable HintedHandoff via JMX (CASSANDRA-1550)
 * Ignore stray files in the commit log directory (CASSANDRA-1547)
 * Disallow bootstrap to an in-use token (CASSANDRA-1561)


0.7-beta1
 * sstable versioning (CASSANDRA-389)
 * switched to slf4j logging (CASSANDRA-625)
 * add (optional) expiration time for column (CASSANDRA-699)
 * access levels for authentication/authorization (CASSANDRA-900)
 * add ReadRepairChance to CF definition (CASSANDRA-930)
 * fix heisenbug in system tests, especially common on OS X (CASSANDRA-944)
 * convert to byte[] keys internally and all public APIs (CASSANDRA-767)
 * ability to alter schema definitions on a live cluster (CASSANDRA-44)
 * renamed configuration file to cassandra.xml, and log4j.properties to
   log4j-server.properties, which must now be loaded from
   the classpath (which is how our scripts in bin/ have always done it)
   (CASSANDRA-971)
 * change get_count to require a SlicePredicate. create multi_get_count
   (CASSANDRA-744)
 * re-organized endpointsnitch implementations and added SimpleSnitch
   (CASSANDRA-994)
 * Added preload_row_cache option (CASSANDRA-946)
 * add CRC to commitlog header (CASSANDRA-999)
 * removed deprecated batch_insert and get_range_slice methods (CASSANDRA-1065)
 * add truncate thrift method (CASSANDRA-531)
 * http mini-interface using mx4j (CASSANDRA-1068)
 * optimize away copy of sliced row on memtable read path (CASSANDRA-1046)
 * replace constant-size 2GB mmaped segments and special casing for index
   entries spanning segment boundaries, with SegmentedFile that computes
   segments that always contain entire entries/rows (CASSANDRA-1117)
 * avoid reading large rows into memory during compaction (CASSANDRA-16)
 * added hadoop OutputFormat (CASSANDRA-1101)
 * efficient Streaming (no more anticompaction) (CASSANDRA-579)
 * split commitlog header into separate file and add size checksum to
   mutations (CASSANDRA-1179)
 * avoid allocating a new byte[] for each mutation on replay (CASSANDRA-1219)
 * revise HH schema to be per-endpoint (CASSANDRA-1142)
 * add joining/leaving status to nodetool ring (CASSANDRA-1115)
 * allow multiple repair sessions per node (CASSANDRA-1190)
 * optimize away MessagingService for local range queries (CASSANDRA-1261)
 * make framed transport the default so malformed requests can't OOM the
   server (CASSANDRA-475)
 * significantly faster reads from row cache (CASSANDRA-1267)
 * take advantage of row cache during range queries (CASSANDRA-1302)
 * make GCGraceSeconds a per-ColumnFamily value (CASSANDRA-1276)
 * keep persistent row size and column count statistics (CASSANDRA-1155)
 * add IntegerType (CASSANDRA-1282)
 * page within a single row during hinted handoff (CASSANDRA-1327)
 * push DatacenterShardStrategy configuration into keyspace definition,
   eliminating datacenter.properties. (CASSANDRA-1066)
 * optimize forward slices starting with '' and single-index-block name
   queries by skipping the column index (CASSANDRA-1338)
 * streaming refactor (CASSANDRA-1189)
 * faster comparison for UUID types (CASSANDRA-1043)
 * secondary index support (CASSANDRA-749 and subtasks)
 * make compaction buckets deterministic (CASSANDRA-1265)


0.6.6
 * Allow using DynamicEndpointSnitch with RackAwareStrategy (CASSANDRA-1429)
 * remove the remaining vestiges of the unfinished DatacenterShardStrategy
   (replaced by NetworkTopologyStrategy in 0.7)


0.6.5
 * fix key ordering in range query results with RandomPartitioner
   and ConsistencyLevel > ONE (CASSANDRA-1145)
 * fix for range query starting with the wrong token range (CASSANDRA-1042)
 * page within a single row during hinted handoff (CASSANDRA-1327)
 * fix compilation on non-sun JDKs (CASSANDRA-1061)
 * remove String.trim() call on row keys in batch mutations (CASSANDRA-1235)
 * Log summary of dropped messages instead of spamming log (CASSANDRA-1284)
 * add dynamic endpoint snitch (CASSANDRA-981)
 * fix streaming for keyspaces with hyphens in their name (CASSANDRA-1377)
 * fix errors in hard-coded bloom filter optKPerBucket by computing it
   algorithmically (CASSANDRA-1220
 * remove message deserialization stage, and uncap read/write stages
   so slow reads/writes don't block gossip processing (CASSANDRA-1358)
 * add jmx port configuration to Debian package (CASSANDRA-1202)
 * use mlockall via JNA, if present, to prevent Linux from swapping
   out parts of the JVM (CASSANDRA-1214)


0.6.4
 * avoid queuing multiple hint deliveries for the same endpoint
   (CASSANDRA-1229)
 * better performance for and stricter checking of UTF8 column names
   (CASSANDRA-1232)
 * extend option to lower compaction priority to hinted handoff
   as well (CASSANDRA-1260)
 * log errors in gossip instead of re-throwing (CASSANDRA-1289)
 * avoid aborting commitlog replay prematurely if a flushed-but-
   not-removed commitlog segment is encountered (CASSANDRA-1297)
 * fix duplicate rows being read during mapreduce (CASSANDRA-1142)
 * failure detection wasn't closing command sockets (CASSANDRA-1221)
 * cassandra-cli.bat works on windows (CASSANDRA-1236)
 * pre-emptively drop requests that cannot be processed within RPCTimeout
   (CASSANDRA-685)
 * add ack to Binary write verb and update CassandraBulkLoader
   to wait for acks for each row (CASSANDRA-1093)
 * added describe_partitioner Thrift method (CASSANDRA-1047)
 * Hadoop jobs no longer require the Cassandra storage-conf.xml
   (CASSANDRA-1280, CASSANDRA-1047)
 * log thread pool stats when GC is excessive (CASSANDRA-1275)
 * remove gossip message size limit (CASSANDRA-1138)
 * parallelize local and remote reads during multiget, and respect snitch
   when determining whether to do local read for CL.ONE (CASSANDRA-1317)
 * fix read repair to use requested consistency level on digest mismatch,
   rather than assuming QUORUM (CASSANDRA-1316)
 * process digest mismatch re-reads in parallel (CASSANDRA-1323)
 * switch hints CF comparator to BytesType (CASSANDRA-1274)


0.6.3
 * retry to make streaming connections up to 8 times. (CASSANDRA-1019)
 * reject describe_ring() calls on invalid keyspaces (CASSANDRA-1111)
 * fix cache size calculation for size of 100% (CASSANDRA-1129)
 * fix cache capacity only being recalculated once (CASSANDRA-1129)
 * remove hourly scan of all hints on the off chance that the gossiper
   missed a status change; instead, expose deliverHintsToEndpoint to JMX
   so it can be done manually, if necessary (CASSANDRA-1141)
 * don't reject reads at CL.ALL (CASSANDRA-1152)
 * reject deletions to supercolumns in CFs containing only standard
   columns (CASSANDRA-1139)
 * avoid preserving login information after client disconnects
   (CASSANDRA-1057)
 * prefer sun jdk to openjdk in debian init script (CASSANDRA-1174)
 * detect partioner config changes between restarts and fail fast
   (CASSANDRA-1146)
 * use generation time to resolve node token reassignment disagreements
   (CASSANDRA-1118)
 * restructure the startup ordering of Gossiper and MessageService to avoid
   timing anomalies (CASSANDRA-1160)
 * detect incomplete commit log hearders (CASSANDRA-1119)
 * force anti-entropy service to stream files on the stream stage to avoid
   sending streams out of order (CASSANDRA-1169)
 * remove inactive stream managers after AES streams files (CASSANDRA-1169)
 * allow removing entire row through batch_mutate Deletion (CASSANDRA-1027)
 * add JMX metrics for row-level bloom filter false positives (CASSANDRA-1212)
 * added a redhat init script to contrib (CASSANDRA-1201)
 * use midpoint when bootstrapping a new machine into range with not
   much data yet instead of random token (CASSANDRA-1112)
 * kill server on OOM in executor stage as well as Thrift (CASSANDRA-1226)
 * remove opportunistic repairs, when two machines with overlapping replica
   responsibilities happen to finish major compactions of the same CF near
   the same time.  repairs are now fully manual (CASSANDRA-1190)
 * add ability to lower compaction priority (default is no change from 0.6.2)
   (CASSANDRA-1181)


0.6.2
 * fix contrib/word_count build. (CASSANDRA-992)
 * split CommitLogExecutorService into BatchCommitLogExecutorService and
   PeriodicCommitLogExecutorService (CASSANDRA-1014)
 * add latency histograms to CFSMBean (CASSANDRA-1024)
 * make resolving timestamp ties deterministic by using value bytes
   as a tiebreaker (CASSANDRA-1039)
 * Add option to turn off Hinted Handoff (CASSANDRA-894)
 * fix windows startup (CASSANDRA-948)
 * make concurrent_reads, concurrent_writes configurable at runtime via JMX
   (CASSANDRA-1060)
 * disable GCInspector on non-Sun JVMs (CASSANDRA-1061)
 * fix tombstone handling in sstable rows with no other data (CASSANDRA-1063)
 * fix size of row in spanned index entries (CASSANDRA-1056)
 * install json2sstable, sstable2json, and sstablekeys to Debian package
 * StreamingService.StreamDestinations wouldn't empty itself after streaming
   finished (CASSANDRA-1076)
 * added Collections.shuffle(splits) before returning the splits in
   ColumnFamilyInputFormat (CASSANDRA-1096)
 * do not recalculate cache capacity post-compaction if it's been manually
   modified (CASSANDRA-1079)
 * better defaults for flush sorter + writer executor queue sizes
   (CASSANDRA-1100)
 * windows scripts for SSTableImport/Export (CASSANDRA-1051)
 * windows script for nodetool (CASSANDRA-1113)
 * expose PhiConvictThreshold (CASSANDRA-1053)
 * make repair of RF==1 a no-op (CASSANDRA-1090)
 * improve default JVM GC options (CASSANDRA-1014)
 * fix SlicePredicate serialization inside Hadoop jobs (CASSANDRA-1049)
 * close Thrift sockets in Hadoop ColumnFamilyRecordReader (CASSANDRA-1081)


0.6.1
 * fix NPE in sstable2json when no excluded keys are given (CASSANDRA-934)
 * keep the replica set constant throughout the read repair process
   (CASSANDRA-937)
 * allow querying getAllRanges with empty token list (CASSANDRA-933)
 * fix command line arguments inversion in clustertool (CASSANDRA-942)
 * fix race condition that could trigger a false-positive assertion
   during post-flush discard of old commitlog segments (CASSANDRA-936)
 * fix neighbor calculation for anti-entropy repair (CASSANDRA-924)
 * perform repair even for small entropy differences (CASSANDRA-924)
 * Use hostnames in CFInputFormat to allow Hadoop's naive string-based
   locality comparisons to work (CASSANDRA-955)
 * cache read-only BufferedRandomAccessFile length to avoid
   3 system calls per invocation (CASSANDRA-950)
 * nodes with IPv6 (and no IPv4) addresses could not join cluster
   (CASSANDRA-969)
 * Retrieve the correct number of undeleted columns, if any, from
   a supercolumn in a row that had been deleted previously (CASSANDRA-920)
 * fix index scans that cross the 2GB mmap boundaries for both mmap
   and standard i/o modes (CASSANDRA-866)
 * expose drain via nodetool (CASSANDRA-978)


0.6.0-RC1
 * JMX drain to flush memtables and run through commit log (CASSANDRA-880)
 * Bootstrapping can skip ranges under the right conditions (CASSANDRA-902)
 * fix merging row versions in range_slice for CL > ONE (CASSANDRA-884)
 * default write ConsistencyLeven chaned from ZERO to ONE
 * fix for index entries spanning mmap buffer boundaries (CASSANDRA-857)
 * use lexical comparison if time part of TimeUUIDs are the same
   (CASSANDRA-907)
 * bound read, mutation, and response stages to fix possible OOM
   during log replay (CASSANDRA-885)
 * Use microseconds-since-epoch (UTC) in cli, instead of milliseconds
 * Treat batch_mutate Deletion with null supercolumn as "apply this predicate
   to top level supercolumns" (CASSANDRA-834)
 * Streaming destination nodes do not update their JMX status (CASSANDRA-916)
 * Fix internal RPC timeout calculation (CASSANDRA-911)
 * Added Pig loadfunc to contrib/pig (CASSANDRA-910)


0.6.0-beta3
 * fix compaction bucketing bug (CASSANDRA-814)
 * update windows batch file (CASSANDRA-824)
 * deprecate KeysCachedFraction configuration directive in favor
   of KeysCached; move to unified-per-CF key cache (CASSANDRA-801)
 * add invalidateRowCache to ColumnFamilyStoreMBean (CASSANDRA-761)
 * send Handoff hints to natural locations to reduce load on
   remaining nodes in a failure scenario (CASSANDRA-822)
 * Add RowWarningThresholdInMB configuration option to warn before very
   large rows get big enough to threaten node stability, and -x option to
   be able to remove them with sstable2json if the warning is unheeded
   until it's too late (CASSANDRA-843)
 * Add logging of GC activity (CASSANDRA-813)
 * fix ConcurrentModificationException in commitlog discard (CASSANDRA-853)
 * Fix hardcoded row count in Hadoop RecordReader (CASSANDRA-837)
 * Add a jmx status to the streaming service and change several DEBUG
   messages to INFO (CASSANDRA-845)
 * fix classpath in cassandra-cli.bat for Windows (CASSANDRA-858)
 * allow re-specifying host, port to cassandra-cli if invalid ones
   are first tried (CASSANDRA-867)
 * fix race condition handling rpc timeout in the coordinator
   (CASSANDRA-864)
 * Remove CalloutLocation and StagingFileDirectory from storage-conf files
   since those settings are no longer used (CASSANDRA-878)
 * Parse a long from RowWarningThresholdInMB instead of an int (CASSANDRA-882)
 * Remove obsolete ControlPort code from DatabaseDescriptor (CASSANDRA-886)
 * move skipBytes side effect out of assert (CASSANDRA-899)
 * add "double getLoad" to StorageServiceMBean (CASSANDRA-898)
 * track row stats per CF at compaction time (CASSANDRA-870)
 * disallow CommitLogDirectory matching a DataFileDirectory (CASSANDRA-888)
 * default key cache size is 200k entries, changed from 10% (CASSANDRA-863)
 * add -Dcassandra-foreground=yes to cassandra.bat
 * exit if cluster name is changed unexpectedly (CASSANDRA-769)


0.6.0-beta1/beta2
 * add batch_mutate thrift command, deprecating batch_insert (CASSANDRA-336)
 * remove get_key_range Thrift API, deprecated in 0.5 (CASSANDRA-710)
 * add optional login() Thrift call for authentication (CASSANDRA-547)
 * support fat clients using gossiper and StorageProxy to perform
   replication in-process [jvm-only] (CASSANDRA-535)
 * support mmapped I/O for reads, on by default on 64bit JVMs
   (CASSANDRA-408, CASSANDRA-669)
 * improve insert concurrency, particularly during Hinted Handoff
   (CASSANDRA-658)
 * faster network code (CASSANDRA-675)
 * stress.py moved to contrib (CASSANDRA-635)
 * row caching [must be explicitly enabled per-CF in config] (CASSANDRA-678)
 * present a useful measure of compaction progress in JMX (CASSANDRA-599)
 * add bin/sstablekeys (CASSNADRA-679)
 * add ConsistencyLevel.ANY (CASSANDRA-687)
 * make removetoken remove nodes from gossip entirely (CASSANDRA-644)
 * add ability to set cache sizes at runtime (CASSANDRA-708)
 * report latency and cache hit rate statistics with lifetime totals
   instead of average over the last minute (CASSANDRA-702)
 * support get_range_slice for RandomPartitioner (CASSANDRA-745)
 * per-keyspace replication factory and replication strategy (CASSANDRA-620)
 * track latency in microseconds (CASSANDRA-733)
 * add describe_ Thrift methods, deprecating get_string_property and
   get_string_list_property
 * jmx interface for tracking operation mode and streams in general.
   (CASSANDRA-709)
 * keep memtables in sorted order to improve range query performance
   (CASSANDRA-799)
 * use while loop instead of recursion when trimming sstables compaction list
   to avoid blowing stack in pathological cases (CASSANDRA-804)
 * basic Hadoop map/reduce support (CASSANDRA-342)


0.5.1
 * ensure all files for an sstable are streamed to the same directory.
   (CASSANDRA-716)
 * more accurate load estimate for bootstrapping (CASSANDRA-762)
 * tolerate dead or unavailable bootstrap target on write (CASSANDRA-731)
 * allow larger numbers of keys (> 140M) in a sstable bloom filter
   (CASSANDRA-790)
 * include jvm argument improvements from CASSANDRA-504 in debian package
 * change streaming chunk size to 32MB to accomodate Windows XP limitations
   (was 64MB) (CASSANDRA-795)
 * fix get_range_slice returning results in the wrong order (CASSANDRA-781)


0.5.0 final
 * avoid attempting to delete temporary bootstrap files twice (CASSANDRA-681)
 * fix bogus NaN in nodeprobe cfstats output (CASSANDRA-646)
 * provide a policy for dealing with single thread executors w/ a full queue
   (CASSANDRA-694)
 * optimize inner read in MessagingService, vastly improving multiple-node
   performance (CASSANDRA-675)
 * wait for table flush before streaming data back to a bootstrapping node.
   (CASSANDRA-696)
 * keep track of bootstrapping sources by table so that bootstrapping doesn't
   give the indication of finishing early (CASSANDRA-673)


0.5.0 RC3
 * commit the correct version of the patch for CASSANDRA-663


0.5.0 RC2 (unreleased)
 * fix bugs in converting get_range_slice results to Thrift
   (CASSANDRA-647, CASSANDRA-649)
 * expose java.util.concurrent.TimeoutException in StorageProxy methods
   (CASSANDRA-600)
 * TcpConnectionManager was holding on to disconnected connections,
   giving the false indication they were being used. (CASSANDRA-651)
 * Remove duplicated write. (CASSANDRA-662)
 * Abort bootstrap if IP is already in the token ring (CASSANDRA-663)
 * increase default commitlog sync period, and wait for last sync to
   finish before submitting another (CASSANDRA-668)


0.5.0 RC1
 * Fix potential NPE in get_range_slice (CASSANDRA-623)
 * add CRC32 to commitlog entries (CASSANDRA-605)
 * fix data streaming on windows (CASSANDRA-630)
 * GC compacted sstables after cleanup and compaction (CASSANDRA-621)
 * Speed up anti-entropy validation (CASSANDRA-629)
 * Fix anti-entropy assertion error (CASSANDRA-639)
 * Fix pending range conflicts when bootstapping or moving
   multiple nodes at once (CASSANDRA-603)
 * Handle obsolete gossip related to node movement in the case where
   one or more nodes is down when the movement occurs (CASSANDRA-572)
 * Include dead nodes in gossip to avoid a variety of problems
   and fix HH to removed nodes (CASSANDRA-634)
 * return an InvalidRequestException for mal-formed SlicePredicates
   (CASSANDRA-643)
 * fix bug determining closest neighbor for use in multiple datacenters
   (CASSANDRA-648)
 * Vast improvements in anticompaction speed (CASSANDRA-607)
 * Speed up log replay and writes by avoiding redundant serializations
   (CASSANDRA-652)


0.5.0 beta 2
 * Bootstrap improvements (several tickets)
 * add nodeprobe repair anti-entropy feature (CASSANDRA-193, CASSANDRA-520)
 * fix possibility of partition when many nodes restart at once
   in clusters with multiple seeds (CASSANDRA-150)
 * fix NPE in get_range_slice when no data is found (CASSANDRA-578)
 * fix potential NPE in hinted handoff (CASSANDRA-585)
 * fix cleanup of local "system" keyspace (CASSANDRA-576)
 * improve computation of cluster load balance (CASSANDRA-554)
 * added super column read/write, column count, and column/row delete to
   cassandra-cli (CASSANDRA-567, CASSANDRA-594)
 * fix returning live subcolumns of deleted supercolumns (CASSANDRA-583)
 * respect JAVA_HOME in bin/ scripts (several tickets)
 * add StorageService.initClient for fat clients on the JVM (CASSANDRA-535)
   (see contrib/client_only for an example of use)
 * make consistency_level functional in get_range_slice (CASSANDRA-568)
 * optimize key deserialization for RandomPartitioner (CASSANDRA-581)
 * avoid GCing tombstones except on major compaction (CASSANDRA-604)
 * increase failure conviction threshold, resulting in less nodes
   incorrectly (and temporarily) marked as down (CASSANDRA-610)
 * respect memtable thresholds during log replay (CASSANDRA-609)
 * support ConsistencyLevel.ALL on read (CASSANDRA-584)
 * add nodeprobe removetoken command (CASSANDRA-564)


0.5.0 beta
 * Allow multiple simultaneous flushes, improving flush throughput
   on multicore systems (CASSANDRA-401)
 * Split up locks to improve write and read throughput on multicore systems
   (CASSANDRA-444, CASSANDRA-414)
 * More efficient use of memory during compaction (CASSANDRA-436)
 * autobootstrap option: when enabled, all non-seed nodes will attempt
   to bootstrap when started, until bootstrap successfully
   completes. -b option is removed.  (CASSANDRA-438)
 * Unless a token is manually specified in the configuration xml,
   a bootstraping node will use a token that gives it half the
   keys from the most-heavily-loaded node in the cluster,
   instead of generating a random token.
   (CASSANDRA-385, CASSANDRA-517)
 * Miscellaneous bootstrap fixes (several tickets)
 * Ability to change a node's token even after it has data on it
   (CASSANDRA-541)
 * Ability to decommission a live node from the ring (CASSANDRA-435)
 * Semi-automatic loadbalancing via nodeprobe (CASSANDRA-192)
 * Add ability to set compaction thresholds at runtime via
   JMX / nodeprobe.  (CASSANDRA-465)
 * Add "comment" field to ColumnFamily definition. (CASSANDRA-481)
 * Additional JMX metrics (CASSANDRA-482)
 * JSON based export and import tools (several tickets)
 * Hinted Handoff fixes (several tickets)
 * Add key cache to improve read performance (CASSANDRA-423)
 * Simplified construction of custom ReplicationStrategy classes
   (CASSANDRA-497)
 * Graphical application (Swing) for ring integrity verification and
   visualization was added to contrib (CASSANDRA-252)
 * Add DCQUORUM, DCQUORUMSYNC consistency levels and corresponding
   ReplicationStrategy / EndpointSnitch classes.  Experimental.
   (CASSANDRA-492)
 * Web client interface added to contrib (CASSANDRA-457)
 * More-efficient flush for Random, CollatedOPP partitioners
   for normal writes (CASSANDRA-446) and bulk load (CASSANDRA-420)
 * Add MemtableFlushAfterMinutes, a global replacement for the old
   per-CF FlushPeriodInMinutes setting (CASSANDRA-463)
 * optimizations to slice reading (CASSANDRA-350) and supercolumn
   queries (CASSANDRA-510)
 * force binding to given listenaddress for nodes with multiple
   interfaces (CASSANDRA-546)
 * stress.py benchmarking tool improvements (several tickets)
 * optimized replica placement code (CASSANDRA-525)
 * faster log replay on restart (CASSANDRA-539, CASSANDRA-540)
 * optimized local-node writes (CASSANDRA-558)
 * added get_range_slice, deprecating get_key_range (CASSANDRA-344)
 * expose TimedOutException to thrift (CASSANDRA-563)


0.4.2
 * Add validation disallowing null keys (CASSANDRA-486)
 * Fix race conditions in TCPConnectionManager (CASSANDRA-487)
 * Fix using non-utf8-aware comparison as a sanity check.
   (CASSANDRA-493)
 * Improve default garbage collector options (CASSANDRA-504)
 * Add "nodeprobe flush" (CASSANDRA-505)
 * remove NotFoundException from get_slice throws list (CASSANDRA-518)
 * fix get (not get_slice) of entire supercolumn (CASSANDRA-508)
 * fix null token during bootstrap (CASSANDRA-501)


0.4.1
 * Fix FlushPeriod columnfamily configuration regression
   (CASSANDRA-455)
 * Fix long column name support (CASSANDRA-460)
 * Fix for serializing a row that only contains tombstones
   (CASSANDRA-458)
 * Fix for discarding unneeded commitlog segments (CASSANDRA-459)
 * Add SnapshotBeforeCompaction configuration option (CASSANDRA-426)
 * Fix compaction abort under insufficient disk space (CASSANDRA-473)
 * Fix reading subcolumn slice from tombstoned CF (CASSANDRA-484)
 * Fix race condition in RVH causing occasional NPE (CASSANDRA-478)


0.4.0
 * fix get_key_range problems when a node is down (CASSANDRA-440)
   and add UnavailableException to more Thrift methods
 * Add example EndPointSnitch contrib code (several tickets)


0.4.0 RC2
 * fix SSTable generation clash during compaction (CASSANDRA-418)
 * reject method calls with null parameters (CASSANDRA-308)
 * properly order ranges in nodeprobe output (CASSANDRA-421)
 * fix logging of certain errors on executor threads (CASSANDRA-425)


0.4.0 RC1
 * Bootstrap feature is live; use -b on startup (several tickets)
 * Added multiget api (CASSANDRA-70)
 * fix Deadlock with SelectorManager.doProcess and TcpConnection.write
   (CASSANDRA-392)
 * remove key cache b/c of concurrency bugs in third-party
   CLHM library (CASSANDRA-405)
 * update non-major compaction logic to use two threshold values
   (CASSANDRA-407)
 * add periodic / batch commitlog sync modes (several tickets)
 * inline BatchMutation into batch_insert params (CASSANDRA-403)
 * allow setting the logging level at runtime via mbean (CASSANDRA-402)
 * change default comparator to BytesType (CASSANDRA-400)
 * add forwards-compatible ConsistencyLevel parameter to get_key_range
   (CASSANDRA-322)
 * r/m special case of blocking for local destination when writing with
   ConsistencyLevel.ZERO (CASSANDRA-399)
 * Fixes to make BinaryMemtable [bulk load interface] useful (CASSANDRA-337);
   see contrib/bmt_example for an example of using it.
 * More JMX properties added (several tickets)
 * Thrift changes (several tickets)
    - Merged _super get methods with the normal ones; return values
      are now of ColumnOrSuperColumn.
    - Similarly, merged batch_insert_super into batch_insert.



0.4.0 beta
 * On-disk data format has changed to allow billions of keys/rows per
   node instead of only millions
 * Multi-keyspace support
 * Scan all sstables for all queries to avoid situations where
   different types of operation on the same ColumnFamily could
   disagree on what data was present
 * Snapshot support via JMX
 * Thrift API has changed a _lot_:
    - removed time-sorted CFs; instead, user-defined comparators
      may be defined on the column names, which are now byte arrays.
      Default comparators are provided for UTF8, Bytes, Ascii, Long (i64),
      and UUID types.
    - removed colon-delimited strings in thrift api in favor of explicit
      structs such as ColumnPath, ColumnParent, etc.  Also normalized
      thrift struct and argument naming.
    - Added columnFamily argument to get_key_range.
    - Change signature of get_slice to accept starting and ending
      columns as well as an offset.  (This allows use of indexes.)
      Added "ascending" flag to allow reasonably-efficient reverse
      scans as well.  Removed get_slice_by_range as redundant.
    - get_key_range operates on one CF at a time
    - changed `block` boolean on insert methods to ConsistencyLevel enum,
      with options of NONE, ONE, QUORUM, and ALL.
    - added similar consistency_level parameter to read methods
    - column-name-set slice with no names given now returns zero columns
      instead of all of them.  ("all" can run your server out of memory.
      use a range-based slice with a high max column count instead.)
 * Removed the web interface. Node information can now be obtained by
   using the newly introduced nodeprobe utility.
 * More JMX stats
 * Remove magic values from internals (e.g. special key to indicate
   when to flush memtables)
 * Rename configuration "table" to "keyspace"
 * Moved to crash-only design; no more shutdown (just kill the process)
 * Lots of bug fixes

Full list of issues resolved in 0.4 is at https://issues.apache.org/jira/secure/IssueNavigator.jspa?reset=true&&pid=12310865&fixfor=12313862&resolution=1&sorter/field=issuekey&sorter/order=DESC


0.3.0 RC3
 * Fix potential deadlock under load in TCPConnection.
   (CASSANDRA-220)


0.3.0 RC2
 * Fix possible data loss when server is stopped after replaying
   log but before new inserts force memtable flush.
   (CASSANDRA-204)
 * Added BUGS file


0.3.0 RC1
 * Range queries on keys, including user-defined key collation
 * Remove support
 * Workarounds for a weird bug in JDK select/register that seems
   particularly common on VM environments. Cassandra should deploy
   fine on EC2 now
 * Much improved infrastructure: the beginnings of a decent test suite
   ("ant test" for unit tests; "nosetests" for system tests), code
   coverage reporting, etc.
 * Expanded node status reporting via JMX
 * Improved error reporting/logging on both server and client
 * Reduced memory footprint in default configuration
 * Combined blocking and non-blocking versions of insert APIs
 * Added FlushPeriodInMinutes configuration parameter to force
   flushing of infrequently-updated ColumnFamilies<|MERGE_RESOLUTION|>--- conflicted
+++ resolved
@@ -122,23 +122,6 @@
  * AnticompactionRequestSerializer serializedSize is incorrect (CASSANDRA-12934)
  * Prevent reloading of logback.xml from UDF sandbox (CASSANDRA-12535)
  * Reenable HeapPool (CASSANDRA-12900)
-<<<<<<< HEAD
-=======
-Merged from 2.2:
- * Temporarily fix bug that creates commit log when running offline tools (CASSANDRA-8616)
- * Reduce granuality of OpOrder.Group during index build (CASSANDRA-12796)
- * Test bind parameters and unset parameters in InsertUpdateIfConditionTest (CASSANDRA-12980)
- * Do not specify local address on outgoing connection when listen_on_broadcast_address is set (CASSANDRA-12673)
- * Use saved tokens when setting local tokens on StorageService.joinRing (CASSANDRA-12935)
- * cqlsh: fix DESC TYPES errors (CASSANDRA-12914)
- * Fix leak on skipped SSTables in sstableupgrade (CASSANDRA-12899)
- * Avoid blocking gossip during pending range calculation (CASSANDRA-12281)
-
-
-3.0.10
- * Disallow offheap_buffers memtable allocation (CASSANDRA-11039)
- * Fix CommitLogSegmentManagerTest (CASSANDRA-12283)
->>>>>>> 0fe82be8
  * Pass root cause to CorruptBlockException when uncompression failed (CASSANDRA-12889)
  * Batch with multiple conditional updates for the same partition causes AssertionError (CASSANDRA-12867)
  * Make AbstractReplicationStrategy extendable from outside its package (CASSANDRA-12788)
@@ -185,6 +168,7 @@
  * Correct log message for statistics of offheap memtable flush (CASSANDRA-12776)
  * Explicitly set locale for string validation (CASSANDRA-12541,CASSANDRA-12542,CASSANDRA-12543,CASSANDRA-12545)
 Merged from 2.2:
+ * Temporarily fix bug that creates commit log when running offline tools (CASSANDRA-8616)
  * Reduce granuality of OpOrder.Group during index build (CASSANDRA-12796)
  * Test bind parameters and unset parameters in InsertUpdateIfConditionTest (CASSANDRA-12980)
  * Use saved tokens when setting local tokens on StorageService.joinRing (CASSANDRA-12935)
