<<<<<<< HEAD
3.0.1
 * Correctly preserve deletion info on updated rows when notifying indexers
   of single-row deletions (CASSANDRA-10694)
 * Notify indexers of partition delete during cleanup (CASSANDRA-10685)
 * Keep the file open in trySkipCache (CASSANDRA-10669)
 * Updated trigger example (CASSANDRA-10257)
Merged from 2.2:
=======
2.2.4
 * Don't do anticompaction after subrange repair (CASSANDRA-10422)
>>>>>>> 99b82dbb
 * Fix SimpleDateType type compatibility (CASSANDRA-10027)
 * (Hadoop) fix splits calculation (CASSANDRA-10640)
 * (Hadoop) ensure that Cluster instances are always closed (CASSANDRA-10058)
Merged from 2.1:
 * Add a nodetool command to refresh size_estimates (CASSANDRA-9579)
 * Invalidate cache after stream receive task is completed (CASSANDRA-10341)
 * Reject counter writes in CQLSSTableWriter (CASSANDRA-10258)
 * Remove superfluous COUNTER_MUTATION stage mapping (CASSANDRA-10605)


3.0
 * Fix AssertionError while flushing memtable due to materialized views
   incorrectly inserting empty rows (CASSANDRA-10614)
 * Store UDA initcond as CQL literal in the schema table, instead of a blob (CASSANDRA-10650)
 * Don't use -1 for the position of partition key in schema (CASSANDRA-10491)
 * Fix distinct queries in mixed version cluster (CASSANDRA-10573)
 * Skip sstable on clustering in names query (CASSANDRA-10571)
 * Remove value skipping as it breaks read-repair (CASSANDRA-10655)
 * Fix bootstrapping with MVs (CASSANDRA-10621)
 * Make sure EACH_QUORUM reads are using NTS (CASSANDRA-10584)
 * Fix MV replica filtering for non-NetworkTopologyStrategy (CASSANDRA-10634)
 * (Hadoop) fix CIF describeSplits() not handling 0 size estimates (CASSANDRA-10600)
 * Fix reading of legacy sstables (CASSANDRA-10590)
 * Use CQL type names in schema metadata tables (CASSANDRA-10365)
 * Guard batchlog replay against integer division by zero (CASSANDRA-9223)
 * Fix bug when adding a column to thrift with the same name than a primary key (CASSANDRA-10608)
 * Add client address argument to IAuthenticator::newSaslNegotiator (CASSANDRA-8068)
 * Fix implementation of LegacyLayout.LegacyBoundComparator (CASSANDRA-10602)
 * Don't use 'names query' read path for counters (CASSANDRA-10572)
 * Fix backward compatibility for counters (CASSANDRA-10470)
 * Remove memory_allocator paramter from cassandra.yaml (CASSANDRA-10581,10628)
 * Execute the metadata reload task of all registered indexes on CFS::reload (CASSANDRA-10604)
 * Fix thrift cas operations with defined columns (CASSANDRA-10576)
 * Fix PartitionUpdate.operationCount()for updates with static column operations (CASSANDRA-10606)
 * Fix thrift get() queries with defined columns (CASSANDRA-10586)
 * Fix marking of indexes as built and removed (CASSANDRA-10601)
 * Skip initialization of non-registered 2i instances, remove Index::getIndexName (CASSANDRA-10595)
 * Fix batches on multiple tables (CASSANDRA-10554)
 * Ensure compaction options are validated when updating KeyspaceMetadata (CASSANDRA-10569)
 * Flatten Iterator Transformation Hierarchy (CASSANDRA-9975)
 * Remove token generator (CASSANDRA-5261)
 * RolesCache should not be created for any authenticator that does not requireAuthentication (CASSANDRA-10562)
 * Fix LogTransaction checking only a single directory for files (CASSANDRA-10421)
 * Fix handling of range tombstones when reading old format sstables (CASSANDRA-10360)
 * Aggregate with Initial Condition fails with C* 3.0 (CASSANDRA-10367)
Merged from 2.2:
 * (cqlsh) show partial trace if incomplete after max_trace_wait (CASSANDRA-7645)
 * Use most up-to-date version of schema for system tables (CASSANDRA-10652)
 * Deprecate memory_allocator in cassandra.yaml (CASSANDRA-10581,10628)
 * Expose phi values from failure detector via JMX and tweak debug
   and trace logging (CASSANDRA-9526)
Merged from 2.1:
<<<<<<< HEAD
=======
 * Reject incremental repair with subrange repair (CASSANDRA-10422)
 * Add a nodetool command to refresh size_estimates (CASSANDRA-9579)
>>>>>>> 99b82dbb
 * Shutdown compaction in drain to prevent leak (CASSANDRA-10079)
 * (cqlsh) fix COPY using wrong variable name for time_format (CASSANDRA-10633)
 * Do not run SizeEstimatesRecorder if a node is not a member of the ring (CASSANDRA-9912)
 * Improve handling of dead nodes in gossip (CASSANDRA-10298)
 * Fix logback-tools.xml incorrectly configured for outputing to System.err
   (CASSANDRA-9937)
 * Fix streaming to catch exception so retry not fail (CASSANDRA-10557)
 * Add validation method to PerRowSecondaryIndex (CASSANDRA-10092)
 * Support encrypted and plain traffic on the same port (CASSANDRA-10559)
 * Do STCS in DTCS windows (CASSANDRA-10276)
 * Avoid repetition of JVM_OPTS in debian package (CASSANDRA-10251)
 * Fix potential NPE from handling result of SIM.highestSelectivityIndex (CASSANDRA-10550)
 * Fix paging issues with partitions containing only static columns data (CASSANDRA-10381)
 * Fix conditions on static columns (CASSANDRA-10264)
 * AssertionError: attempted to delete non-existing file CommitLog (CASSANDRA-10377)
 * Fix sorting for queries with an IN condition on partition key columns (CASSANDRA-10363)


3.0-rc2
 * Fix SELECT DISTINCT queries between 2.2.2 nodes and 3.0 nodes (CASSANDRA-10473)
 * Remove circular references in SegmentedFile (CASSANDRA-10543)
 * Ensure validation of indexed values only occurs once per-partition (CASSANDRA-10536)
 * Fix handling of static columns for range tombstones in thrift (CASSANDRA-10174)
 * Support empty ColumnFilter for backward compatility on empty IN (CASSANDRA-10471)
 * Remove Pig support (CASSANDRA-10542)
 * Fix LogFile throws Exception when assertion is disabled (CASSANDRA-10522)
 * Revert CASSANDRA-7486, make CMS default GC, move GC config to
   conf/jvm.options (CASSANDRA-10403)
 * Fix TeeingAppender causing some logs to be truncated/empty (CASSANDRA-10447)
 * Allow EACH_QUORUM for reads (CASSANDRA-9602)
 * Fix potential ClassCastException while upgrading (CASSANDRA-10468)
 * Fix NPE in MVs on update (CASSANDRA-10503)
 * Only include modified cell data in indexing deltas (CASSANDRA-10438)
 * Do not load keyspace when creating sstable writer (CASSANDRA-10443)
 * If node is not yet gossiping write all MV updates to batchlog only (CASSANDRA-10413)
 * Re-populate token metadata after commit log recovery (CASSANDRA-10293)
 * Provide additional metrics for materialized views (CASSANDRA-10323)
 * Flush system schema tables after local schema changes (CASSANDRA-10429)
Merged from 2.2:
 * Reduce contention getting instances of CompositeType (CASSANDRA-10433)
 * Fix the regression when using LIMIT with aggregates (CASSANDRA-10487)
 * Avoid NoClassDefFoundError during DataDescriptor initialization on windows (CASSANDRA-10412)
 * Preserve case of quoted Role & User names (CASSANDRA-10394)
 * cqlsh pg-style-strings broken (CASSANDRA-10484)
 * cqlsh prompt includes name of keyspace after failed `use` statement (CASSANDRA-10369)
Merged from 2.1:
 * (cqlsh) Distinguish negative and positive infinity in output (CASSANDRA-10523)
 * (cqlsh) allow custom time_format for COPY TO (CASSANDRA-8970)
 * Don't allow startup if the node's rack has changed (CASSANDRA-10242)
 * (cqlsh) show partial trace if incomplete after max_trace_wait (CASSANDRA-7645)
 * Allow LOCAL_JMX to be easily overridden (CASSANDRA-10275)
 * Mark nodes as dead even if they've already left (CASSANDRA-10205)


3.0.0-rc1
 * Fix mixed version read request compatibility for compact static tables
   (CASSANDRA-10373)
 * Fix paging of DISTINCT with static and IN (CASSANDRA-10354)
 * Allow MATERIALIZED VIEW's SELECT statement to restrict primary key
   columns (CASSANDRA-9664)
 * Move crc_check_chance out of compression options (CASSANDRA-9839)
 * Fix descending iteration past end of BTreeSearchIterator (CASSANDRA-10301)
 * Transfer hints to a different node on decommission (CASSANDRA-10198)
 * Check partition keys for CAS operations during stmt validation (CASSANDRA-10338)
 * Add custom query expressions to SELECT (CASSANDRA-10217)
 * Fix minor bugs in MV handling (CASSANDRA-10362)
 * Allow custom indexes with 0,1 or multiple target columns (CASSANDRA-10124)
 * Improve MV schema representation (CASSANDRA-9921)
 * Add flag to enable/disable coordinator batchlog for MV writes (CASSANDRA-10230)
 * Update cqlsh COPY for new internal driver serialization interface (CASSANDRA-10318)
 * Give index implementations more control over rebuild operations (CASSANDRA-10312)
 * Update index file format (CASSANDRA-10314)
 * Add "shadowable" row tombstones to deal with mv timestamp issues (CASSANDRA-10261)
 * CFS.loadNewSSTables() broken for pre-3.0 sstables
 * Cache selected index in read command to reduce lookups (CASSANDRA-10215)
 * Small optimizations of sstable index serialization (CASSANDRA-10232)
 * Support for both encrypted and unencrypted native transport connections (CASSANDRA-9590)
Merged from 2.2:
 * Configurable page size in cqlsh (CASSANDRA-9855)
 * Defer default role manager setup until all nodes are on 2.2+ (CASSANDRA-9761)
 * Handle missing RoleManager in config after upgrade to 2.2 (CASSANDRA-10209)
Merged from 2.1:
 * Bulk Loader API could not tolerate even node failure (CASSANDRA-10347)
 * Avoid misleading pushed notifications when multiple nodes
   share an rpc_address (CASSANDRA-10052)
 * Fix dropping undroppable when message queue is full (CASSANDRA-10113)
 * Fix potential ClassCastException during paging (CASSANDRA-10352)
 * Prevent ALTER TYPE from creating circular references (CASSANDRA-10339)
 * Fix cache handling of 2i and base tables (CASSANDRA-10155, 10359)
 * Fix NPE in nodetool compactionhistory (CASSANDRA-9758)
 * (Pig) support BulkOutputFormat as a URL parameter (CASSANDRA-7410)
 * BATCH statement is broken in cqlsh (CASSANDRA-10272)
 * (cqlsh) Make cqlsh PEP8 Compliant (CASSANDRA-10066)
 * (cqlsh) Fix error when starting cqlsh with --debug (CASSANDRA-10282)
 * Scrub, Cleanup and Upgrade do not unmark compacting until all operations
   have completed, regardless of the occurence of exceptions (CASSANDRA-10274)


3.0.0-beta2
 * Fix columns returned by AbstractBtreePartitions (CASSANDRA-10220)
 * Fix backward compatibility issue due to AbstractBounds serialization bug (CASSANDRA-9857)
 * Fix startup error when upgrading nodes (CASSANDRA-10136)
 * Base table PRIMARY KEY can be assumed to be NOT NULL in MV creation (CASSANDRA-10147)
 * Improve batchlog write patch (CASSANDRA-9673)
 * Re-apply MaterializedView updates on commitlog replay (CASSANDRA-10164)
 * Require AbstractType.isByteOrderComparable declaration in constructor (CASSANDRA-9901)
 * Avoid digest mismatch on upgrade to 3.0 (CASSANDRA-9554)
 * Fix Materialized View builder when adding multiple MVs (CASSANDRA-10156)
 * Choose better poolingOptions for protocol v4 in cassandra-stress (CASSANDRA-10182)
 * Fix LWW bug affecting Materialized Views (CASSANDRA-10197)
 * Ensures frozen sets and maps are always sorted (CASSANDRA-10162)
 * Don't deadlock when flushing CFS backed custom indexes (CASSANDRA-10181)
 * Fix double flushing of secondary index tables (CASSANDRA-10180)
 * Fix incorrect handling of range tombstones in thrift (CASSANDRA-10046)
 * Only use batchlog when paired materialized view replica is remote (CASSANDRA-10061)
 * Reuse TemporalRow when updating multiple MaterializedViews (CASSANDRA-10060)
 * Validate gc_grace_seconds for batchlog writes and MVs (CASSANDRA-9917)
 * Fix sstablerepairedset (CASSANDRA-10132)
Merged from 2.2:
 * Cancel transaction for sstables we wont redistribute index summary
   for (CASSANDRA-10270)
 * Retry snapshot deletion after compaction and gc on Windows (CASSANDRA-10222)
 * Fix failure to start with space in directory path on Windows (CASSANDRA-10239)
 * Fix repair hang when snapshot failed (CASSANDRA-10057)
 * Fall back to 1/4 commitlog volume for commitlog_total_space on small disks
   (CASSANDRA-10199)
Merged from 2.1:
 * Added configurable warning threshold for GC duration (CASSANDRA-8907)
 * Fix handling of streaming EOF (CASSANDRA-10206)
 * Only check KeyCache when it is enabled
 * Change streaming_socket_timeout_in_ms default to 1 hour (CASSANDRA-8611)
 * (cqlsh) update list of CQL keywords (CASSANDRA-9232)
 * Add nodetool gettraceprobability command (CASSANDRA-10234)
Merged from 2.0:
 * Fix rare race where older gossip states can be shadowed (CASSANDRA-10366)
 * Fix consolidating racks violating the RF contract (CASSANDRA-10238)
 * Disallow decommission when node is in drained state (CASSANDRA-8741)


2.2.1
 * Fix race during construction of commit log (CASSANDRA-10049)
 * Fix LeveledCompactionStrategyTest (CASSANDRA-9757)
 * Fix broken UnbufferedDataOutputStreamPlus.writeUTF (CASSANDRA-10203)
 * (cqlsh) default load-from-file encoding to utf-8 (CASSANDRA-9898)
 * Avoid returning Permission.NONE when failing to query users table (CASSANDRA-10168)
 * (cqlsh) add CLEAR command (CASSANDRA-10086)
 * Support string literals as Role names for compatibility (CASSANDRA-10135)
Merged from 2.1:
 * Only check KeyCache when it is enabled
 * Change streaming_socket_timeout_in_ms default to 1 hour (CASSANDRA-8611)
 * (cqlsh) update list of CQL keywords (CASSANDRA-9232)


3.0.0-beta1
 * Redesign secondary index API (CASSANDRA-9459, 7771, 9041)
 * Fix throwing ReadFailure instead of ReadTimeout on range queries (CASSANDRA-10125)
 * Rewrite hinted handoff (CASSANDRA-6230)
 * Fix query on static compact tables (CASSANDRA-10093)
 * Fix race during construction of commit log (CASSANDRA-10049)
 * Add option to only purge repaired tombstones (CASSANDRA-6434)
 * Change authorization handling for MVs (CASSANDRA-9927)
 * Add custom JMX enabled executor for UDF sandbox (CASSANDRA-10026)
 * Fix row deletion bug for Materialized Views (CASSANDRA-10014)
 * Support mixed-version clusters with Cassandra 2.1 and 2.2 (CASSANDRA-9704)
 * Fix multiple slices on RowSearchers (CASSANDRA-10002)
 * Fix bug in merging of collections (CASSANDRA-10001)
 * Optimize batchlog replay to avoid full scans (CASSANDRA-7237)
 * Repair improvements when using vnodes (CASSANDRA-5220)
 * Disable scripted UDFs by default (CASSANDRA-9889)
 * Bytecode inspection for Java-UDFs (CASSANDRA-9890)
 * Use byte to serialize MT hash length (CASSANDRA-9792)
 * Replace usage of Adler32 with CRC32 (CASSANDRA-8684)
 * Fix migration to new format from 2.1 SSTable (CASSANDRA-10006)
 * SequentialWriter should extend BufferedDataOutputStreamPlus (CASSANDRA-9500)
 * Use the same repairedAt timestamp within incremental repair session (CASSANDRA-9111)
Merged from 2.2:
 * Allow count(*) and count(1) to be use as normal aggregation (CASSANDRA-10114)
 * An NPE is thrown if the column name is unknown for an IN relation (CASSANDRA-10043)
 * Apply commit_failure_policy to more errors on startup (CASSANDRA-9749)
 * Fix histogram overflow exception (CASSANDRA-9973)
 * Route gossip messages over dedicated socket (CASSANDRA-9237)
 * Add checksum to saved cache files (CASSANDRA-9265)
 * Log warning when using an aggregate without partition key (CASSANDRA-9737)
Merged from 2.1:
 * (cqlsh) Allow encoding to be set through command line (CASSANDRA-10004)
 * Add new JMX methods to change local compaction strategy (CASSANDRA-9965)
 * Write hints for paxos commits (CASSANDRA-7342)
 * (cqlsh) Fix timestamps before 1970 on Windows, always
   use UTC for timestamp display (CASSANDRA-10000)
 * (cqlsh) Avoid overwriting new config file with old config
   when both exist (CASSANDRA-9777)
 * Release snapshot selfRef when doing snapshot repair (CASSANDRA-9998)
 * Cannot replace token does not exist - DN node removed as Fat Client (CASSANDRA-9871)
Merged from 2.0:
 * Don't cast expected bf size to an int (CASSANDRA-9959)
 * Make getFullyExpiredSSTables less expensive (CASSANDRA-9882)


3.0.0-alpha1
 * Implement proper sandboxing for UDFs (CASSANDRA-9402)
 * Simplify (and unify) cleanup of compaction leftovers (CASSANDRA-7066)
 * Allow extra schema definitions in cassandra-stress yaml (CASSANDRA-9850)
 * Metrics should use up to date nomenclature (CASSANDRA-9448)
 * Change CREATE/ALTER TABLE syntax for compression (CASSANDRA-8384)
 * Cleanup crc and adler code for java 8 (CASSANDRA-9650)
 * Storage engine refactor (CASSANDRA-8099, 9743, 9746, 9759, 9781, 9808, 9825,
   9848, 9705, 9859, 9867, 9874, 9828, 9801)
 * Update Guava to 18.0 (CASSANDRA-9653)
 * Bloom filter false positive ratio is not honoured (CASSANDRA-8413)
 * New option for cassandra-stress to leave a ratio of columns null (CASSANDRA-9522)
 * Change hinted_handoff_enabled yaml setting, JMX (CASSANDRA-9035)
 * Add algorithmic token allocation (CASSANDRA-7032)
 * Add nodetool command to replay batchlog (CASSANDRA-9547)
 * Make file buffer cache independent of paths being read (CASSANDRA-8897)
 * Remove deprecated legacy Hadoop code (CASSANDRA-9353)
 * Decommissioned nodes will not rejoin the cluster (CASSANDRA-8801)
 * Change gossip stabilization to use endpoit size (CASSANDRA-9401)
 * Change default garbage collector to G1 (CASSANDRA-7486)
 * Populate TokenMetadata early during startup (CASSANDRA-9317)
 * Undeprecate cache recentHitRate (CASSANDRA-6591)
 * Add support for selectively varint encoding fields (CASSANDRA-9499, 9865)
 * Materialized Views (CASSANDRA-6477)
Merged from 2.2:
 * Avoid grouping sstables for anticompaction with DTCS (CASSANDRA-9900)
 * UDF / UDA execution time in trace (CASSANDRA-9723)
 * Fix broken internode SSL (CASSANDRA-9884)
Merged from 2.1:
 * Add new JMX methods to change local compaction strategy (CASSANDRA-9965)
 * Fix handling of enable/disable autocompaction (CASSANDRA-9899)
 * Add consistency level to tracing ouput (CASSANDRA-9827)
 * Remove repair snapshot leftover on startup (CASSANDRA-7357)
 * Use random nodes for batch log when only 2 racks (CASSANDRA-8735)
 * Ensure atomicity inside thrift and stream session (CASSANDRA-7757)
 * Fix nodetool info error when the node is not joined (CASSANDRA-9031)
Merged from 2.0:
 * Log when messages are dropped due to cross_node_timeout (CASSANDRA-9793)
 * Don't track hotness when opening from snapshot for validation (CASSANDRA-9382)


2.2.0
 * Allow the selection of columns together with aggregates (CASSANDRA-9767)
 * Fix cqlsh copy methods and other windows specific issues (CASSANDRA-9795)
 * Don't wrap byte arrays in SequentialWriter (CASSANDRA-9797)
 * sum() and avg() functions missing for smallint and tinyint types (CASSANDRA-9671)
 * Revert CASSANDRA-9542 (allow native functions in UDA) (CASSANDRA-9771)
Merged from 2.1:
 * Fix MarshalException when upgrading superColumn family (CASSANDRA-9582)
 * Fix broken logging for "empty" flushes in Memtable (CASSANDRA-9837)
 * Handle corrupt files on startup (CASSANDRA-9686)
 * Fix clientutil jar and tests (CASSANDRA-9760)
 * (cqlsh) Allow the SSL protocol version to be specified through the
    config file or environment variables (CASSANDRA-9544)
Merged from 2.0:
 * Add tool to find why expired sstables are not getting dropped (CASSANDRA-10015)
 * Remove erroneous pending HH tasks from tpstats/jmx (CASSANDRA-9129)
 * Don't cast expected bf size to an int (CASSANDRA-9959)
 * checkForEndpointCollision fails for legitimate collisions (CASSANDRA-9765)
 * Complete CASSANDRA-8448 fix (CASSANDRA-9519)
 * Don't include auth credentials in debug log (CASSANDRA-9682)
 * Can't transition from write survey to normal mode (CASSANDRA-9740)
 * Scrub (recover) sstables even when -Index.db is missing (CASSANDRA-9591)
 * Fix growing pending background compaction (CASSANDRA-9662)


2.2.0-rc2
 * Re-enable memory-mapped I/O on Windows (CASSANDRA-9658)
 * Warn when an extra-large partition is compacted (CASSANDRA-9643)
 * (cqlsh) Allow setting the initial connection timeout (CASSANDRA-9601)
 * BulkLoader has --transport-factory option but does not use it (CASSANDRA-9675)
 * Allow JMX over SSL directly from nodetool (CASSANDRA-9090)
 * Update cqlsh for UDFs (CASSANDRA-7556)
 * Change Windows kernel default timer resolution (CASSANDRA-9634)
 * Deprected sstable2json and json2sstable (CASSANDRA-9618)
 * Allow native functions in user-defined aggregates (CASSANDRA-9542)
 * Don't repair system_distributed by default (CASSANDRA-9621)
 * Fix mixing min, max, and count aggregates for blob type (CASSANRA-9622)
 * Rename class for DATE type in Java driver (CASSANDRA-9563)
 * Duplicate compilation of UDFs on coordinator (CASSANDRA-9475)
 * Fix connection leak in CqlRecordWriter (CASSANDRA-9576)
 * Mlockall before opening system sstables & remove boot_without_jna option (CASSANDRA-9573)
 * Add functions to convert timeuuid to date or time, deprecate dateOf and unixTimestampOf (CASSANDRA-9229)
 * Make sure we cancel non-compacting sstables from LifecycleTransaction (CASSANDRA-9566)
 * Fix deprecated repair JMX API (CASSANDRA-9570)
 * Add logback metrics (CASSANDRA-9378)
 * Update and refactor ant test/test-compression to run the tests in parallel (CASSANDRA-9583)
 * Fix upgrading to new directory for secondary index (CASSANDRA-9687)
Merged from 2.1:
 * (cqlsh) Fix bad check for CQL compatibility when DESCRIBE'ing
   COMPACT STORAGE tables with no clustering columns
 * Eliminate strong self-reference chains in sstable ref tidiers (CASSANDRA-9656)
 * Ensure StreamSession uses canonical sstable reader instances (CASSANDRA-9700) 
 * Ensure memtable book keeping is not corrupted in the event we shrink usage (CASSANDRA-9681)
 * Update internal python driver for cqlsh (CASSANDRA-9064)
 * Fix IndexOutOfBoundsException when inserting tuple with too many
   elements using the string literal notation (CASSANDRA-9559)
 * Enable describe on indices (CASSANDRA-7814)
 * Fix incorrect result for IN queries where column not found (CASSANDRA-9540)
 * ColumnFamilyStore.selectAndReference may block during compaction (CASSANDRA-9637)
 * Fix bug in cardinality check when compacting (CASSANDRA-9580)
 * Fix memory leak in Ref due to ConcurrentLinkedQueue.remove() behaviour (CASSANDRA-9549)
 * Make rebuild only run one at a time (CASSANDRA-9119)
Merged from 2.0:
 * Avoid NPE in AuthSuccess#decode (CASSANDRA-9727)
 * Add listen_address to system.local (CASSANDRA-9603)
 * Bug fixes to resultset metadata construction (CASSANDRA-9636)
 * Fix setting 'durable_writes' in ALTER KEYSPACE (CASSANDRA-9560)
 * Avoids ballot clash in Paxos (CASSANDRA-9649)
 * Improve trace messages for RR (CASSANDRA-9479)
 * Fix suboptimal secondary index selection when restricted
   clustering column is also indexed (CASSANDRA-9631)
 * (cqlsh) Add min_threshold to DTCS option autocomplete (CASSANDRA-9385)
 * Fix error message when attempting to create an index on a column
   in a COMPACT STORAGE table with clustering columns (CASSANDRA-9527)
 * 'WITH WITH' in alter keyspace statements causes NPE (CASSANDRA-9565)
 * Expose some internals of SelectStatement for inspection (CASSANDRA-9532)
 * ArrivalWindow should use primitives (CASSANDRA-9496)
 * Periodically submit background compaction tasks (CASSANDRA-9592)
 * Set HAS_MORE_PAGES flag to false when PagingState is null (CASSANDRA-9571)


2.2.0-rc1
 * Compressed commit log should measure compressed space used (CASSANDRA-9095)
 * Fix comparison bug in CassandraRoleManager#collectRoles (CASSANDRA-9551)
 * Add tinyint,smallint,time,date support for UDFs (CASSANDRA-9400)
 * Deprecates SSTableSimpleWriter and SSTableSimpleUnsortedWriter (CASSANDRA-9546)
 * Empty INITCOND treated as null in aggregate (CASSANDRA-9457)
 * Remove use of Cell in Thrift MapReduce classes (CASSANDRA-8609)
 * Integrate pre-release Java Driver 2.2-rc1, custom build (CASSANDRA-9493)
 * Clean up gossiper logic for old versions (CASSANDRA-9370)
 * Fix custom payload coding/decoding to match the spec (CASSANDRA-9515)
 * ant test-all results incomplete when parsed (CASSANDRA-9463)
 * Disallow frozen<> types in function arguments and return types for
   clarity (CASSANDRA-9411)
 * Static Analysis to warn on unsafe use of Autocloseable instances (CASSANDRA-9431)
 * Update commitlog archiving examples now that commitlog segments are
   not recycled (CASSANDRA-9350)
 * Extend Transactional API to sstable lifecycle management (CASSANDRA-8568)
 * (cqlsh) Add support for native protocol 4 (CASSANDRA-9399)
 * Ensure that UDF and UDAs are keyspace-isolated (CASSANDRA-9409)
 * Revert CASSANDRA-7807 (tracing completion client notifications) (CASSANDRA-9429)
 * Add ability to stop compaction by ID (CASSANDRA-7207)
 * Let CassandraVersion handle SNAPSHOT version (CASSANDRA-9438)
Merged from 2.1:
 * (cqlsh) Fix using COPY through SOURCE or -f (CASSANDRA-9083)
 * Fix occasional lack of `system` keyspace in schema tables (CASSANDRA-8487)
 * Use ProtocolError code instead of ServerError code for native protocol
   error responses to unsupported protocol versions (CASSANDRA-9451)
 * Default commitlog_sync_batch_window_in_ms changed to 2ms (CASSANDRA-9504)
 * Fix empty partition assertion in unsorted sstable writing tools (CASSANDRA-9071)
 * Ensure truncate without snapshot cannot produce corrupt responses (CASSANDRA-9388) 
 * Consistent error message when a table mixes counter and non-counter
   columns (CASSANDRA-9492)
 * Avoid getting unreadable keys during anticompaction (CASSANDRA-9508)
 * (cqlsh) Better float precision by default (CASSANDRA-9224)
 * Improve estimated row count (CASSANDRA-9107)
 * Optimize range tombstone memory footprint (CASSANDRA-8603)
 * Use configured gcgs in anticompaction (CASSANDRA-9397)
Merged from 2.0:
 * Don't accumulate more range than necessary in RangeTombstone.Tracker (CASSANDRA-9486)
 * Add broadcast and rpc addresses to system.local (CASSANDRA-9436)
 * Always mark sstable suspect when corrupted (CASSANDRA-9478)
 * Add database users and permissions to CQL3 documentation (CASSANDRA-7558)
 * Allow JVM_OPTS to be passed to standalone tools (CASSANDRA-5969)
 * Fix bad condition in RangeTombstoneList (CASSANDRA-9485)
 * Fix potential StackOverflow when setting CrcCheckChance over JMX (CASSANDRA-9488)
 * Fix null static columns in pages after the first, paged reversed
   queries (CASSANDRA-8502)
 * Fix counting cache serialization in request metrics (CASSANDRA-9466)
 * Add option not to validate atoms during scrub (CASSANDRA-9406)


2.2.0-beta1
 * Introduce Transactional API for internal state changes (CASSANDRA-8984)
 * Add a flag in cassandra.yaml to enable UDFs (CASSANDRA-9404)
 * Better support of null for UDF (CASSANDRA-8374)
 * Use ecj instead of javassist for UDFs (CASSANDRA-8241)
 * faster async logback configuration for tests (CASSANDRA-9376)
 * Add `smallint` and `tinyint` data types (CASSANDRA-8951)
 * Avoid thrift schema creation when native driver is used in stress tool (CASSANDRA-9374)
 * Make Functions.declared thread-safe
 * Add client warnings to native protocol v4 (CASSANDRA-8930)
 * Allow roles cache to be invalidated (CASSANDRA-8967)
 * Upgrade Snappy (CASSANDRA-9063)
 * Don't start Thrift rpc by default (CASSANDRA-9319)
 * Only stream from unrepaired sstables with incremental repair (CASSANDRA-8267)
 * Aggregate UDFs allow SFUNC return type to differ from STYPE if FFUNC specified (CASSANDRA-9321)
 * Remove Thrift dependencies in bundled tools (CASSANDRA-8358)
 * Disable memory mapping of hsperfdata file for JVM statistics (CASSANDRA-9242)
 * Add pre-startup checks to detect potential incompatibilities (CASSANDRA-8049)
 * Distinguish between null and unset in protocol v4 (CASSANDRA-7304)
 * Add user/role permissions for user-defined functions (CASSANDRA-7557)
 * Allow cassandra config to be updated to restart daemon without unloading classes (CASSANDRA-9046)
 * Don't initialize compaction writer before checking if iter is empty (CASSANDRA-9117)
 * Don't execute any functions at prepare-time (CASSANDRA-9037)
 * Share file handles between all instances of a SegmentedFile (CASSANDRA-8893)
 * Make it possible to major compact LCS (CASSANDRA-7272)
 * Make FunctionExecutionException extend RequestExecutionException
   (CASSANDRA-9055)
 * Add support for SELECT JSON, INSERT JSON syntax and new toJson(), fromJson()
   functions (CASSANDRA-7970)
 * Optimise max purgeable timestamp calculation in compaction (CASSANDRA-8920)
 * Constrain internode message buffer sizes, and improve IO class hierarchy (CASSANDRA-8670) 
 * New tool added to validate all sstables in a node (CASSANDRA-5791)
 * Push notification when tracing completes for an operation (CASSANDRA-7807)
 * Delay "node up" and "node added" notifications until native protocol server is started (CASSANDRA-8236)
 * Compressed Commit Log (CASSANDRA-6809)
 * Optimise IntervalTree (CASSANDRA-8988)
 * Add a key-value payload for third party usage (CASSANDRA-8553, 9212)
 * Bump metrics-reporter-config dependency for metrics 3.0 (CASSANDRA-8149)
 * Partition intra-cluster message streams by size, not type (CASSANDRA-8789)
 * Add WriteFailureException to native protocol, notify coordinator of
   write failures (CASSANDRA-8592)
 * Convert SequentialWriter to nio (CASSANDRA-8709)
 * Add role based access control (CASSANDRA-7653, 8650, 7216, 8760, 8849, 8761, 8850)
 * Record client ip address in tracing sessions (CASSANDRA-8162)
 * Indicate partition key columns in response metadata for prepared
   statements (CASSANDRA-7660)
 * Merge UUIDType and TimeUUIDType parse logic (CASSANDRA-8759)
 * Avoid memory allocation when searching index summary (CASSANDRA-8793)
 * Optimise (Time)?UUIDType Comparisons (CASSANDRA-8730)
 * Make CRC32Ex into a separate maven dependency (CASSANDRA-8836)
 * Use preloaded jemalloc w/ Unsafe (CASSANDRA-8714, 9197)
 * Avoid accessing partitioner through StorageProxy (CASSANDRA-8244, 8268)
 * Upgrade Metrics library and remove depricated metrics (CASSANDRA-5657)
 * Serializing Row cache alternative, fully off heap (CASSANDRA-7438)
 * Duplicate rows returned when in clause has repeated values (CASSANDRA-6707)
 * Make CassandraException unchecked, extend RuntimeException (CASSANDRA-8560)
 * Support direct buffer decompression for reads (CASSANDRA-8464)
 * DirectByteBuffer compatible LZ4 methods (CASSANDRA-7039)
 * Group sstables for anticompaction correctly (CASSANDRA-8578)
 * Add ReadFailureException to native protocol, respond
   immediately when replicas encounter errors while handling
   a read request (CASSANDRA-7886)
 * Switch CommitLogSegment from RandomAccessFile to nio (CASSANDRA-8308)
 * Allow mixing token and partition key restrictions (CASSANDRA-7016)
 * Support index key/value entries on map collections (CASSANDRA-8473)
 * Modernize schema tables (CASSANDRA-8261)
 * Support for user-defined aggregation functions (CASSANDRA-8053)
 * Fix NPE in SelectStatement with empty IN values (CASSANDRA-8419)
 * Refactor SelectStatement, return IN results in natural order instead
   of IN value list order and ignore duplicate values in partition key IN restrictions (CASSANDRA-7981)
 * Support UDTs, tuples, and collections in user-defined
   functions (CASSANDRA-7563)
 * Fix aggregate fn results on empty selection, result column name,
   and cqlsh parsing (CASSANDRA-8229)
 * Mark sstables as repaired after full repair (CASSANDRA-7586)
 * Extend Descriptor to include a format value and refactor reader/writer
   APIs (CASSANDRA-7443)
 * Integrate JMH for microbenchmarks (CASSANDRA-8151)
 * Keep sstable levels when bootstrapping (CASSANDRA-7460)
 * Add Sigar library and perform basic OS settings check on startup (CASSANDRA-7838)
 * Support for aggregation functions (CASSANDRA-4914)
 * Remove cassandra-cli (CASSANDRA-7920)
 * Accept dollar quoted strings in CQL (CASSANDRA-7769)
 * Make assassinate a first class command (CASSANDRA-7935)
 * Support IN clause on any partition key column (CASSANDRA-7855)
 * Support IN clause on any clustering column (CASSANDRA-4762)
 * Improve compaction logging (CASSANDRA-7818)
 * Remove YamlFileNetworkTopologySnitch (CASSANDRA-7917)
 * Do anticompaction in groups (CASSANDRA-6851)
 * Support user-defined functions (CASSANDRA-7395, 7526, 7562, 7740, 7781, 7929,
   7924, 7812, 8063, 7813, 7708)
 * Permit configurable timestamps with cassandra-stress (CASSANDRA-7416)
 * Move sstable RandomAccessReader to nio2, which allows using the
   FILE_SHARE_DELETE flag on Windows (CASSANDRA-4050)
 * Remove CQL2 (CASSANDRA-5918)
 * Optimize fetching multiple cells by name (CASSANDRA-6933)
 * Allow compilation in java 8 (CASSANDRA-7028)
 * Make incremental repair default (CASSANDRA-7250)
 * Enable code coverage thru JaCoCo (CASSANDRA-7226)
 * Switch external naming of 'column families' to 'tables' (CASSANDRA-4369) 
 * Shorten SSTable path (CASSANDRA-6962)
 * Use unsafe mutations for most unit tests (CASSANDRA-6969)
 * Fix race condition during calculation of pending ranges (CASSANDRA-7390)
 * Fail on very large batch sizes (CASSANDRA-8011)
 * Improve concurrency of repair (CASSANDRA-6455, 8208, 9145)
 * Select optimal CRC32 implementation at runtime (CASSANDRA-8614)
 * Evaluate MurmurHash of Token once per query (CASSANDRA-7096)
 * Generalize progress reporting (CASSANDRA-8901)
 * Resumable bootstrap streaming (CASSANDRA-8838, CASSANDRA-8942)
 * Allow scrub for secondary index (CASSANDRA-5174)
 * Save repair data to system table (CASSANDRA-5839)
 * fix nodetool names that reference column families (CASSANDRA-8872)
 Merged from 2.1:
 * Warn on misuse of unlogged batches (CASSANDRA-9282)
 * Failure detector detects and ignores local pauses (CASSANDRA-9183)
 * Add utility class to support for rate limiting a given log statement (CASSANDRA-9029)
 * Add missing consistency levels to cassandra-stess (CASSANDRA-9361)
 * Fix commitlog getCompletedTasks to not increment (CASSANDRA-9339)
 * Fix for harmless exceptions logged as ERROR (CASSANDRA-8564)
 * Delete processed sstables in sstablesplit/sstableupgrade (CASSANDRA-8606)
 * Improve sstable exclusion from partition tombstones (CASSANDRA-9298)
 * Validate the indexed column rather than the cell's contents for 2i (CASSANDRA-9057)
 * Add support for top-k custom 2i queries (CASSANDRA-8717)
 * Fix error when dropping table during compaction (CASSANDRA-9251)
 * cassandra-stress supports validation operations over user profiles (CASSANDRA-8773)
 * Add support for rate limiting log messages (CASSANDRA-9029)
 * Log the partition key with tombstone warnings (CASSANDRA-8561)
 * Reduce runWithCompactionsDisabled poll interval to 1ms (CASSANDRA-9271)
 * Fix PITR commitlog replay (CASSANDRA-9195)
 * GCInspector logs very different times (CASSANDRA-9124)
 * Fix deleting from an empty list (CASSANDRA-9198)
 * Update tuple and collection types that use a user-defined type when that UDT
   is modified (CASSANDRA-9148, CASSANDRA-9192)
 * Use higher timeout for prepair and snapshot in repair (CASSANDRA-9261)
 * Fix anticompaction blocking ANTI_ENTROPY stage (CASSANDRA-9151)
 * Repair waits for anticompaction to finish (CASSANDRA-9097)
 * Fix streaming not holding ref when stream error (CASSANDRA-9295)
 * Fix canonical view returning early opened SSTables (CASSANDRA-9396)
Merged from 2.0:
 * (cqlsh) Add LOGIN command to switch users (CASSANDRA-7212)
 * Clone SliceQueryFilter in AbstractReadCommand implementations (CASSANDRA-8940)
 * Push correct protocol notification for DROP INDEX (CASSANDRA-9310)
 * token-generator - generated tokens too long (CASSANDRA-9300)
 * Fix counting of tombstones for TombstoneOverwhelmingException (CASSANDRA-9299)
 * Fix ReconnectableSnitch reconnecting to peers during upgrade (CASSANDRA-6702)
 * Include keyspace and table name in error log for collections over the size
   limit (CASSANDRA-9286)
 * Avoid potential overlap in LCS with single-partition sstables (CASSANDRA-9322)
 * Log warning message when a table is queried before the schema has fully
   propagated (CASSANDRA-9136)
 * Overload SecondaryIndex#indexes to accept the column definition (CASSANDRA-9314)
 * (cqlsh) Add SERIAL and LOCAL_SERIAL consistency levels (CASSANDRA-8051)
 * Fix index selection during rebuild with certain table layouts (CASSANDRA-9281)
 * Fix partition-level-delete-only workload accounting (CASSANDRA-9194)
 * Allow scrub to handle corrupted compressed chunks (CASSANDRA-9140)
 * Fix assertion error when resetlocalschema is run during repair (CASSANDRA-9249)
 * Disable single sstable tombstone compactions for DTCS by default (CASSANDRA-9234)
 * IncomingTcpConnection thread is not named (CASSANDRA-9262)
 * Close incoming connections when MessagingService is stopped (CASSANDRA-9238)
 * Fix streaming hang when retrying (CASSANDRA-9132)


2.1.5
 * Re-add deprecated cold_reads_to_omit param for backwards compat (CASSANDRA-9203)
 * Make anticompaction visible in compactionstats (CASSANDRA-9098)
 * Improve nodetool getendpoints documentation about the partition
   key parameter (CASSANDRA-6458)
 * Don't check other keyspaces for schema changes when an user-defined
   type is altered (CASSANDRA-9187)
 * Add generate-idea-files target to build.xml (CASSANDRA-9123)
 * Allow takeColumnFamilySnapshot to take a list of tables (CASSANDRA-8348)
 * Limit major sstable operations to their canonical representation (CASSANDRA-8669)
 * cqlsh: Add tests for INSERT and UPDATE tab completion (CASSANDRA-9125)
 * cqlsh: quote column names when needed in COPY FROM inserts (CASSANDRA-9080)
 * Do not load read meter for offline operations (CASSANDRA-9082)
 * cqlsh: Make CompositeType data readable (CASSANDRA-8919)
 * cqlsh: Fix display of triggers (CASSANDRA-9081)
 * Fix NullPointerException when deleting or setting an element by index on
   a null list collection (CASSANDRA-9077)
 * Buffer bloom filter serialization (CASSANDRA-9066)
 * Fix anti-compaction target bloom filter size (CASSANDRA-9060)
 * Make FROZEN and TUPLE unreserved keywords in CQL (CASSANDRA-9047)
 * Prevent AssertionError from SizeEstimatesRecorder (CASSANDRA-9034)
 * Avoid overwriting index summaries for sstables with an older format that
   does not support downsampling; rebuild summaries on startup when this
   is detected (CASSANDRA-8993)
 * Fix potential data loss in CompressedSequentialWriter (CASSANDRA-8949)
 * Make PasswordAuthenticator number of hashing rounds configurable (CASSANDRA-8085)
 * Fix AssertionError when binding nested collections in DELETE (CASSANDRA-8900)
 * Check for overlap with non-early sstables in LCS (CASSANDRA-8739)
 * Only calculate max purgable timestamp if we have to (CASSANDRA-8914)
 * (cqlsh) Greatly improve performance of COPY FROM (CASSANDRA-8225)
 * IndexSummary effectiveIndexInterval is now a guideline, not a rule (CASSANDRA-8993)
 * Use correct bounds for page cache eviction of compressed files (CASSANDRA-8746)
 * SSTableScanner enforces its bounds (CASSANDRA-8946)
 * Cleanup cell equality (CASSANDRA-8947)
 * Introduce intra-cluster message coalescing (CASSANDRA-8692)
 * DatabaseDescriptor throws NPE when rpc_interface is used (CASSANDRA-8839)
 * Don't check if an sstable is live for offline compactions (CASSANDRA-8841)
 * Don't set clientMode in SSTableLoader (CASSANDRA-8238)
 * Fix SSTableRewriter with disabled early open (CASSANDRA-8535)
 * Fix cassandra-stress so it respects the CL passed in user mode (CASSANDRA-8948)
 * Fix rare NPE in ColumnDefinition#hasIndexOption() (CASSANDRA-8786)
 * cassandra-stress reports per-operation statistics, plus misc (CASSANDRA-8769)
 * Add SimpleDate (cql date) and Time (cql time) types (CASSANDRA-7523)
 * Use long for key count in cfstats (CASSANDRA-8913)
 * Make SSTableRewriter.abort() more robust to failure (CASSANDRA-8832)
 * Remove cold_reads_to_omit from STCS (CASSANDRA-8860)
 * Make EstimatedHistogram#percentile() use ceil instead of floor (CASSANDRA-8883)
 * Fix top partitions reporting wrong cardinality (CASSANDRA-8834)
 * Fix rare NPE in KeyCacheSerializer (CASSANDRA-8067)
 * Pick sstables for validation as late as possible inc repairs (CASSANDRA-8366)
 * Fix commitlog getPendingTasks to not increment (CASSANDRA-8862)
 * Fix parallelism adjustment in range and secondary index queries
   when the first fetch does not satisfy the limit (CASSANDRA-8856)
 * Check if the filtered sstables is non-empty in STCS (CASSANDRA-8843)
 * Upgrade java-driver used for cassandra-stress (CASSANDRA-8842)
 * Fix CommitLog.forceRecycleAllSegments() memory access error (CASSANDRA-8812)
 * Improve assertions in Memory (CASSANDRA-8792)
 * Fix SSTableRewriter cleanup (CASSANDRA-8802)
 * Introduce SafeMemory for CompressionMetadata.Writer (CASSANDRA-8758)
 * 'nodetool info' prints exception against older node (CASSANDRA-8796)
 * Ensure SSTableReader.last corresponds exactly with the file end (CASSANDRA-8750)
 * Make SSTableWriter.openEarly more robust and obvious (CASSANDRA-8747)
 * Enforce SSTableReader.first/last (CASSANDRA-8744)
 * Cleanup SegmentedFile API (CASSANDRA-8749)
 * Avoid overlap with early compaction replacement (CASSANDRA-8683)
 * Safer Resource Management++ (CASSANDRA-8707)
 * Write partition size estimates into a system table (CASSANDRA-7688)
 * cqlsh: Fix keys() and full() collection indexes in DESCRIBE output
   (CASSANDRA-8154)
 * Show progress of streaming in nodetool netstats (CASSANDRA-8886)
 * IndexSummaryBuilder utilises offheap memory, and shares data between
   each IndexSummary opened from it (CASSANDRA-8757)
 * markCompacting only succeeds if the exact SSTableReader instances being 
   marked are in the live set (CASSANDRA-8689)
 * cassandra-stress support for varint (CASSANDRA-8882)
 * Fix Adler32 digest for compressed sstables (CASSANDRA-8778)
 * Add nodetool statushandoff/statusbackup (CASSANDRA-8912)
 * Use stdout for progress and stats in sstableloader (CASSANDRA-8982)
 * Correctly identify 2i datadir from older versions (CASSANDRA-9116)
Merged from 2.0:
 * Ignore gossip SYNs after shutdown (CASSANDRA-9238)
 * Avoid overflow when calculating max sstable size in LCS (CASSANDRA-9235)
 * Make sstable blacklisting work with compression (CASSANDRA-9138)
 * Do not attempt to rebuild indexes if no index accepts any column (CASSANDRA-9196)
 * Don't initiate snitch reconnection for dead states (CASSANDRA-7292)
 * Fix ArrayIndexOutOfBoundsException in CQLSSTableWriter (CASSANDRA-8978)
 * Add shutdown gossip state to prevent timeouts during rolling restarts (CASSANDRA-8336)
 * Fix running with java.net.preferIPv6Addresses=true (CASSANDRA-9137)
 * Fix failed bootstrap/replace attempts being persisted in system.peers (CASSANDRA-9180)
 * Flush system.IndexInfo after marking index built (CASSANDRA-9128)
 * Fix updates to min/max_compaction_threshold through cassandra-cli
   (CASSANDRA-8102)
 * Don't include tmp files when doing offline relevel (CASSANDRA-9088)
 * Use the proper CAS WriteType when finishing a previous round during Paxos
   preparation (CASSANDRA-8672)
 * Avoid race in cancelling compactions (CASSANDRA-9070)
 * More aggressive check for expired sstables in DTCS (CASSANDRA-8359)
 * Fix ignored index_interval change in ALTER TABLE statements (CASSANDRA-7976)
 * Do more aggressive compaction in old time windows in DTCS (CASSANDRA-8360)
 * java.lang.AssertionError when reading saved cache (CASSANDRA-8740)
 * "disk full" when running cleanup (CASSANDRA-9036)
 * Lower logging level from ERROR to DEBUG when a scheduled schema pull
   cannot be completed due to a node being down (CASSANDRA-9032)
 * Fix MOVED_NODE client event (CASSANDRA-8516)
 * Allow overriding MAX_OUTSTANDING_REPLAY_COUNT (CASSANDRA-7533)
 * Fix malformed JMX ObjectName containing IPv6 addresses (CASSANDRA-9027)
 * (cqlsh) Allow increasing CSV field size limit through
   cqlshrc config option (CASSANDRA-8934)
 * Stop logging range tombstones when exceeding the threshold
   (CASSANDRA-8559)
 * Fix NullPointerException when nodetool getendpoints is run
   against invalid keyspaces or tables (CASSANDRA-8950)
 * Allow specifying the tmp dir (CASSANDRA-7712)
 * Improve compaction estimated tasks estimation (CASSANDRA-8904)
 * Fix duplicate up/down messages sent to native clients (CASSANDRA-7816)
 * Expose commit log archive status via JMX (CASSANDRA-8734)
 * Provide better exceptions for invalid replication strategy parameters
   (CASSANDRA-8909)
 * Fix regression in mixed single and multi-column relation support for
   SELECT statements (CASSANDRA-8613)
 * Add ability to limit number of native connections (CASSANDRA-8086)
 * Fix CQLSSTableWriter throwing exception and spawning threads
   (CASSANDRA-8808)
 * Fix MT mismatch between empty and GC-able data (CASSANDRA-8979)
 * Fix incorrect validation when snapshotting single table (CASSANDRA-8056)
 * Add offline tool to relevel sstables (CASSANDRA-8301)
 * Preserve stream ID for more protocol errors (CASSANDRA-8848)
 * Fix combining token() function with multi-column relations on
   clustering columns (CASSANDRA-8797)
 * Make CFS.markReferenced() resistant to bad refcounting (CASSANDRA-8829)
 * Fix StreamTransferTask abort/complete bad refcounting (CASSANDRA-8815)
 * Fix AssertionError when querying a DESC clustering ordered
   table with ASC ordering and paging (CASSANDRA-8767)
 * AssertionError: "Memory was freed" when running cleanup (CASSANDRA-8716)
 * Make it possible to set max_sstable_age to fractional days (CASSANDRA-8406)
 * Fix some multi-column relations with indexes on some clustering
   columns (CASSANDRA-8275)
 * Fix memory leak in SSTableSimple*Writer and SSTableReader.validate()
   (CASSANDRA-8748)
 * Throw OOM if allocating memory fails to return a valid pointer (CASSANDRA-8726)
 * Fix SSTableSimpleUnsortedWriter ConcurrentModificationException (CASSANDRA-8619)
 * 'nodetool info' prints exception against older node (CASSANDRA-8796)
 * Ensure SSTableSimpleUnsortedWriter.close() terminates if
   disk writer has crashed (CASSANDRA-8807)


2.1.4
 * Bind JMX to localhost unless explicitly configured otherwise (CASSANDRA-9085)


2.1.3
 * Fix HSHA/offheap_objects corruption (CASSANDRA-8719)
 * Upgrade libthrift to 0.9.2 (CASSANDRA-8685)
 * Don't use the shared ref in sstableloader (CASSANDRA-8704)
 * Purge internal prepared statements if related tables or
   keyspaces are dropped (CASSANDRA-8693)
 * (cqlsh) Handle unicode BOM at start of files (CASSANDRA-8638)
 * Stop compactions before exiting offline tools (CASSANDRA-8623)
 * Update tools/stress/README.txt to match current behaviour (CASSANDRA-7933)
 * Fix schema from Thrift conversion with empty metadata (CASSANDRA-8695)
 * Safer Resource Management (CASSANDRA-7705)
 * Make sure we compact highly overlapping cold sstables with
   STCS (CASSANDRA-8635)
 * rpc_interface and listen_interface generate NPE on startup when specified
   interface doesn't exist (CASSANDRA-8677)
 * Fix ArrayIndexOutOfBoundsException in nodetool cfhistograms (CASSANDRA-8514)
 * Switch from yammer metrics for nodetool cf/proxy histograms (CASSANDRA-8662)
 * Make sure we don't add tmplink files to the compaction
   strategy (CASSANDRA-8580)
 * (cqlsh) Handle maps with blob keys (CASSANDRA-8372)
 * (cqlsh) Handle DynamicCompositeType schemas correctly (CASSANDRA-8563)
 * Duplicate rows returned when in clause has repeated values (CASSANDRA-6706)
 * Add tooling to detect hot partitions (CASSANDRA-7974)
 * Fix cassandra-stress user-mode truncation of partition generation (CASSANDRA-8608)
 * Only stream from unrepaired sstables during inc repair (CASSANDRA-8267)
 * Don't allow starting multiple inc repairs on the same sstables (CASSANDRA-8316)
 * Invalidate prepared BATCH statements when related tables
   or keyspaces are dropped (CASSANDRA-8652)
 * Fix missing results in secondary index queries on collections
   with ALLOW FILTERING (CASSANDRA-8421)
 * Expose EstimatedHistogram metrics for range slices (CASSANDRA-8627)
 * (cqlsh) Escape clqshrc passwords properly (CASSANDRA-8618)
 * Fix NPE when passing wrong argument in ALTER TABLE statement (CASSANDRA-8355)
 * Pig: Refactor and deprecate CqlStorage (CASSANDRA-8599)
 * Don't reuse the same cleanup strategy for all sstables (CASSANDRA-8537)
 * Fix case-sensitivity of index name on CREATE and DROP INDEX
   statements (CASSANDRA-8365)
 * Better detection/logging for corruption in compressed sstables (CASSANDRA-8192)
 * Use the correct repairedAt value when closing writer (CASSANDRA-8570)
 * (cqlsh) Handle a schema mismatch being detected on startup (CASSANDRA-8512)
 * Properly calculate expected write size during compaction (CASSANDRA-8532)
 * Invalidate affected prepared statements when a table's columns
   are altered (CASSANDRA-7910)
 * Stress - user defined writes should populate sequentally (CASSANDRA-8524)
 * Fix regression in SSTableRewriter causing some rows to become unreadable 
   during compaction (CASSANDRA-8429)
 * Run major compactions for repaired/unrepaired in parallel (CASSANDRA-8510)
 * (cqlsh) Fix compression options in DESCRIBE TABLE output when compression
   is disabled (CASSANDRA-8288)
 * (cqlsh) Fix DESCRIBE output after keyspaces are altered (CASSANDRA-7623)
 * Make sure we set lastCompactedKey correctly (CASSANDRA-8463)
 * (cqlsh) Fix output of CONSISTENCY command (CASSANDRA-8507)
 * (cqlsh) Fixed the handling of LIST statements (CASSANDRA-8370)
 * Make sstablescrub check leveled manifest again (CASSANDRA-8432)
 * Check first/last keys in sstable when giving out positions (CASSANDRA-8458)
 * Disable mmap on Windows (CASSANDRA-6993)
 * Add missing ConsistencyLevels to cassandra-stress (CASSANDRA-8253)
 * Add auth support to cassandra-stress (CASSANDRA-7985)
 * Fix ArrayIndexOutOfBoundsException when generating error message
   for some CQL syntax errors (CASSANDRA-8455)
 * Scale memtable slab allocation logarithmically (CASSANDRA-7882)
 * cassandra-stress simultaneous inserts over same seed (CASSANDRA-7964)
 * Reduce cassandra-stress sampling memory requirements (CASSANDRA-7926)
 * Ensure memtable flush cannot expire commit log entries from its future (CASSANDRA-8383)
 * Make read "defrag" async to reclaim memtables (CASSANDRA-8459)
 * Remove tmplink files for offline compactions (CASSANDRA-8321)
 * Reduce maxHintsInProgress (CASSANDRA-8415)
 * BTree updates may call provided update function twice (CASSANDRA-8018)
 * Release sstable references after anticompaction (CASSANDRA-8386)
 * Handle abort() in SSTableRewriter properly (CASSANDRA-8320)
 * Centralize shared executors (CASSANDRA-8055)
 * Fix filtering for CONTAINS (KEY) relations on frozen collection
   clustering columns when the query is restricted to a single
   partition (CASSANDRA-8203)
 * Do more aggressive entire-sstable TTL expiry checks (CASSANDRA-8243)
 * Add more log info if readMeter is null (CASSANDRA-8238)
 * add check of the system wall clock time at startup (CASSANDRA-8305)
 * Support for frozen collections (CASSANDRA-7859)
 * Fix overflow on histogram computation (CASSANDRA-8028)
 * Have paxos reuse the timestamp generation of normal queries (CASSANDRA-7801)
 * Fix incremental repair not remove parent session on remote (CASSANDRA-8291)
 * Improve JBOD disk utilization (CASSANDRA-7386)
 * Log failed host when preparing incremental repair (CASSANDRA-8228)
 * Force config client mode in CQLSSTableWriter (CASSANDRA-8281)
 * Fix sstableupgrade throws exception (CASSANDRA-8688)
 * Fix hang when repairing empty keyspace (CASSANDRA-8694)
Merged from 2.0:
 * Fix IllegalArgumentException in dynamic snitch (CASSANDRA-8448)
 * Add support for UPDATE ... IF EXISTS (CASSANDRA-8610)
 * Fix reversal of list prepends (CASSANDRA-8733)
 * Prevent non-zero default_time_to_live on tables with counters
   (CASSANDRA-8678)
 * Fix SSTableSimpleUnsortedWriter ConcurrentModificationException
   (CASSANDRA-8619)
 * Round up time deltas lower than 1ms in BulkLoader (CASSANDRA-8645)
 * Add batch remove iterator to ABSC (CASSANDRA-8414, 8666)
 * Round up time deltas lower than 1ms in BulkLoader (CASSANDRA-8645)
 * Fix isClientMode check in Keyspace (CASSANDRA-8687)
 * Use more efficient slice size for querying internal secondary
   index tables (CASSANDRA-8550)
 * Fix potentially returning deleted rows with range tombstone (CASSANDRA-8558)
 * Check for available disk space before starting a compaction (CASSANDRA-8562)
 * Fix DISTINCT queries with LIMITs or paging when some partitions
   contain only tombstones (CASSANDRA-8490)
 * Introduce background cache refreshing to permissions cache
   (CASSANDRA-8194)
 * Fix race condition in StreamTransferTask that could lead to
   infinite loops and premature sstable deletion (CASSANDRA-7704)
 * Add an extra version check to MigrationTask (CASSANDRA-8462)
 * Ensure SSTableWriter cleans up properly after failure (CASSANDRA-8499)
 * Increase bf true positive count on key cache hit (CASSANDRA-8525)
 * Move MeteredFlusher to its own thread (CASSANDRA-8485)
 * Fix non-distinct results in DISTNCT queries on static columns when
   paging is enabled (CASSANDRA-8087)
 * Move all hints related tasks to hints internal executor (CASSANDRA-8285)
 * Fix paging for multi-partition IN queries (CASSANDRA-8408)
 * Fix MOVED_NODE topology event never being emitted when a node
   moves its token (CASSANDRA-8373)
 * Fix validation of indexes in COMPACT tables (CASSANDRA-8156)
 * Avoid StackOverflowError when a large list of IN values
   is used for a clustering column (CASSANDRA-8410)
 * Fix NPE when writetime() or ttl() calls are wrapped by
   another function call (CASSANDRA-8451)
 * Fix NPE after dropping a keyspace (CASSANDRA-8332)
 * Fix error message on read repair timeouts (CASSANDRA-7947)
 * Default DTCS base_time_seconds changed to 60 (CASSANDRA-8417)
 * Refuse Paxos operation with more than one pending endpoint (CASSANDRA-8346, 8640)
 * Throw correct exception when trying to bind a keyspace or table
   name (CASSANDRA-6952)
 * Make HHOM.compact synchronized (CASSANDRA-8416)
 * cancel latency-sampling task when CF is dropped (CASSANDRA-8401)
 * don't block SocketThread for MessagingService (CASSANDRA-8188)
 * Increase quarantine delay on replacement (CASSANDRA-8260)
 * Expose off-heap memory usage stats (CASSANDRA-7897)
 * Ignore Paxos commits for truncated tables (CASSANDRA-7538)
 * Validate size of indexed column values (CASSANDRA-8280)
 * Make LCS split compaction results over all data directories (CASSANDRA-8329)
 * Fix some failing queries that use multi-column relations
   on COMPACT STORAGE tables (CASSANDRA-8264)
 * Fix InvalidRequestException with ORDER BY (CASSANDRA-8286)
 * Disable SSLv3 for POODLE (CASSANDRA-8265)
 * Fix millisecond timestamps in Tracing (CASSANDRA-8297)
 * Include keyspace name in error message when there are insufficient
   live nodes to stream from (CASSANDRA-8221)
 * Avoid overlap in L1 when L0 contains many nonoverlapping
   sstables (CASSANDRA-8211)
 * Improve PropertyFileSnitch logging (CASSANDRA-8183)
 * Add DC-aware sequential repair (CASSANDRA-8193)
 * Use live sstables in snapshot repair if possible (CASSANDRA-8312)
 * Fix hints serialized size calculation (CASSANDRA-8587)


2.1.2
 * (cqlsh) parse_for_table_meta errors out on queries with undefined
   grammars (CASSANDRA-8262)
 * (cqlsh) Fix SELECT ... TOKEN() function broken in C* 2.1.1 (CASSANDRA-8258)
 * Fix Cassandra crash when running on JDK8 update 40 (CASSANDRA-8209)
 * Optimize partitioner tokens (CASSANDRA-8230)
 * Improve compaction of repaired/unrepaired sstables (CASSANDRA-8004)
 * Make cache serializers pluggable (CASSANDRA-8096)
 * Fix issues with CONTAINS (KEY) queries on secondary indexes
   (CASSANDRA-8147)
 * Fix read-rate tracking of sstables for some queries (CASSANDRA-8239)
 * Fix default timestamp in QueryOptions (CASSANDRA-8246)
 * Set socket timeout when reading remote version (CASSANDRA-8188)
 * Refactor how we track live size (CASSANDRA-7852)
 * Make sure unfinished compaction files are removed (CASSANDRA-8124)
 * Fix shutdown when run as Windows service (CASSANDRA-8136)
 * Fix DESCRIBE TABLE with custom indexes (CASSANDRA-8031)
 * Fix race in RecoveryManagerTest (CASSANDRA-8176)
 * Avoid IllegalArgumentException while sorting sstables in
   IndexSummaryManager (CASSANDRA-8182)
 * Shutdown JVM on file descriptor exhaustion (CASSANDRA-7579)
 * Add 'die' policy for commit log and disk failure (CASSANDRA-7927)
 * Fix installing as service on Windows (CASSANDRA-8115)
 * Fix CREATE TABLE for CQL2 (CASSANDRA-8144)
 * Avoid boxing in ColumnStats min/max trackers (CASSANDRA-8109)
Merged from 2.0:
 * Correctly handle non-text column names in cql3 (CASSANDRA-8178)
 * Fix deletion for indexes on primary key columns (CASSANDRA-8206)
 * Add 'nodetool statusgossip' (CASSANDRA-8125)
 * Improve client notification that nodes are ready for requests (CASSANDRA-7510)
 * Handle negative timestamp in writetime method (CASSANDRA-8139)
 * Pig: Remove errant LIMIT clause in CqlNativeStorage (CASSANDRA-8166)
 * Throw ConfigurationException when hsha is used with the default
   rpc_max_threads setting of 'unlimited' (CASSANDRA-8116)
 * Allow concurrent writing of the same table in the same JVM using
   CQLSSTableWriter (CASSANDRA-7463)
 * Fix totalDiskSpaceUsed calculation (CASSANDRA-8205)


2.1.1
 * Fix spin loop in AtomicSortedColumns (CASSANDRA-7546)
 * Dont notify when replacing tmplink files (CASSANDRA-8157)
 * Fix validation with multiple CONTAINS clause (CASSANDRA-8131)
 * Fix validation of collections in TriggerExecutor (CASSANDRA-8146)
 * Fix IllegalArgumentException when a list of IN values containing tuples
   is passed as a single arg to a prepared statement with the v1 or v2
   protocol (CASSANDRA-8062)
 * Fix ClassCastException in DISTINCT query on static columns with
   query paging (CASSANDRA-8108)
 * Fix NPE on null nested UDT inside a set (CASSANDRA-8105)
 * Fix exception when querying secondary index on set items or map keys
   when some clustering columns are specified (CASSANDRA-8073)
 * Send proper error response when there is an error during native
   protocol message decode (CASSANDRA-8118)
 * Gossip should ignore generation numbers too far in the future (CASSANDRA-8113)
 * Fix NPE when creating a table with frozen sets, lists (CASSANDRA-8104)
 * Fix high memory use due to tracking reads on incrementally opened sstable
   readers (CASSANDRA-8066)
 * Fix EXECUTE request with skipMetadata=false returning no metadata
   (CASSANDRA-8054)
 * Allow concurrent use of CQLBulkOutputFormat (CASSANDRA-7776)
 * Shutdown JVM on OOM (CASSANDRA-7507)
 * Upgrade netty version and enable epoll event loop (CASSANDRA-7761)
 * Don't duplicate sstables smaller than split size when using
   the sstablesplitter tool (CASSANDRA-7616)
 * Avoid re-parsing already prepared statements (CASSANDRA-7923)
 * Fix some Thrift slice deletions and updates of COMPACT STORAGE
   tables with some clustering columns omitted (CASSANDRA-7990)
 * Fix filtering for CONTAINS on sets (CASSANDRA-8033)
 * Properly track added size (CASSANDRA-7239)
 * Allow compilation in java 8 (CASSANDRA-7208)
 * Fix Assertion error on RangeTombstoneList diff (CASSANDRA-8013)
 * Release references to overlapping sstables during compaction (CASSANDRA-7819)
 * Send notification when opening compaction results early (CASSANDRA-8034)
 * Make native server start block until properly bound (CASSANDRA-7885)
 * (cqlsh) Fix IPv6 support (CASSANDRA-7988)
 * Ignore fat clients when checking for endpoint collision (CASSANDRA-7939)
 * Make sstablerepairedset take a list of files (CASSANDRA-7995)
 * (cqlsh) Tab completeion for indexes on map keys (CASSANDRA-7972)
 * (cqlsh) Fix UDT field selection in select clause (CASSANDRA-7891)
 * Fix resource leak in event of corrupt sstable
 * (cqlsh) Add command line option for cqlshrc file path (CASSANDRA-7131)
 * Provide visibility into prepared statements churn (CASSANDRA-7921, CASSANDRA-7930)
 * Invalidate prepared statements when their keyspace or table is
   dropped (CASSANDRA-7566)
 * cassandra-stress: fix support for NetworkTopologyStrategy (CASSANDRA-7945)
 * Fix saving caches when a table is dropped (CASSANDRA-7784)
 * Add better error checking of new stress profile (CASSANDRA-7716)
 * Use ThreadLocalRandom and remove FBUtilities.threadLocalRandom (CASSANDRA-7934)
 * Prevent operator mistakes due to simultaneous bootstrap (CASSANDRA-7069)
 * cassandra-stress supports whitelist mode for node config (CASSANDRA-7658)
 * GCInspector more closely tracks GC; cassandra-stress and nodetool report it (CASSANDRA-7916)
 * nodetool won't output bogus ownership info without a keyspace (CASSANDRA-7173)
 * Add human readable option to nodetool commands (CASSANDRA-5433)
 * Don't try to set repairedAt on old sstables (CASSANDRA-7913)
 * Add metrics for tracking PreparedStatement use (CASSANDRA-7719)
 * (cqlsh) tab-completion for triggers (CASSANDRA-7824)
 * (cqlsh) Support for query paging (CASSANDRA-7514)
 * (cqlsh) Show progress of COPY operations (CASSANDRA-7789)
 * Add syntax to remove multiple elements from a map (CASSANDRA-6599)
 * Support non-equals conditions in lightweight transactions (CASSANDRA-6839)
 * Add IF [NOT] EXISTS to create/drop triggers (CASSANDRA-7606)
 * (cqlsh) Display the current logged-in user (CASSANDRA-7785)
 * (cqlsh) Don't ignore CTRL-C during COPY FROM execution (CASSANDRA-7815)
 * (cqlsh) Order UDTs according to cross-type dependencies in DESCRIBE
   output (CASSANDRA-7659)
 * (cqlsh) Fix handling of CAS statement results (CASSANDRA-7671)
 * (cqlsh) COPY TO/FROM improvements (CASSANDRA-7405)
 * Support list index operations with conditions (CASSANDRA-7499)
 * Add max live/tombstoned cells to nodetool cfstats output (CASSANDRA-7731)
 * Validate IPv6 wildcard addresses properly (CASSANDRA-7680)
 * (cqlsh) Error when tracing query (CASSANDRA-7613)
 * Avoid IOOBE when building SyntaxError message snippet (CASSANDRA-7569)
 * SSTableExport uses correct validator to create string representation of partition
   keys (CASSANDRA-7498)
 * Avoid NPEs when receiving type changes for an unknown keyspace (CASSANDRA-7689)
 * Add support for custom 2i validation (CASSANDRA-7575)
 * Pig support for hadoop CqlInputFormat (CASSANDRA-6454)
 * Add duration mode to cassandra-stress (CASSANDRA-7468)
 * Add listen_interface and rpc_interface options (CASSANDRA-7417)
 * Improve schema merge performance (CASSANDRA-7444)
 * Adjust MT depth based on # of partition validating (CASSANDRA-5263)
 * Optimise NativeCell comparisons (CASSANDRA-6755)
 * Configurable client timeout for cqlsh (CASSANDRA-7516)
 * Include snippet of CQL query near syntax error in messages (CASSANDRA-7111)
 * Make repair -pr work with -local (CASSANDRA-7450)
 * Fix error in sstableloader with -cph > 1 (CASSANDRA-8007)
 * Fix snapshot repair error on indexed tables (CASSANDRA-8020)
 * Do not exit nodetool repair when receiving JMX NOTIF_LOST (CASSANDRA-7909)
 * Stream to private IP when available (CASSANDRA-8084)
Merged from 2.0:
 * Reject conditions on DELETE unless full PK is given (CASSANDRA-6430)
 * Properly reject the token function DELETE (CASSANDRA-7747)
 * Force batchlog replay before decommissioning a node (CASSANDRA-7446)
 * Fix hint replay with many accumulated expired hints (CASSANDRA-6998)
 * Fix duplicate results in DISTINCT queries on static columns with query
   paging (CASSANDRA-8108)
 * Add DateTieredCompactionStrategy (CASSANDRA-6602)
 * Properly validate ascii and utf8 string literals in CQL queries (CASSANDRA-8101)
 * (cqlsh) Fix autocompletion for alter keyspace (CASSANDRA-8021)
 * Create backup directories for commitlog archiving during startup (CASSANDRA-8111)
 * Reduce totalBlockFor() for LOCAL_* consistency levels (CASSANDRA-8058)
 * Fix merging schemas with re-dropped keyspaces (CASSANDRA-7256)
 * Fix counters in supercolumns during live upgrades from 1.2 (CASSANDRA-7188)
 * Notify DT subscribers when a column family is truncated (CASSANDRA-8088)
 * Add sanity check of $JAVA on startup (CASSANDRA-7676)
 * Schedule fat client schema pull on join (CASSANDRA-7993)
 * Don't reset nodes' versions when closing IncomingTcpConnections
   (CASSANDRA-7734)
 * Record the real messaging version in all cases in OutboundTcpConnection
   (CASSANDRA-8057)
 * SSL does not work in cassandra-cli (CASSANDRA-7899)
 * Fix potential exception when using ReversedType in DynamicCompositeType
   (CASSANDRA-7898)
 * Better validation of collection values (CASSANDRA-7833)
 * Track min/max timestamps correctly (CASSANDRA-7969)
 * Fix possible overflow while sorting CL segments for replay (CASSANDRA-7992)
 * Increase nodetool Xmx (CASSANDRA-7956)
 * Archive any commitlog segments present at startup (CASSANDRA-6904)
 * CrcCheckChance should adjust based on live CFMetadata not 
   sstable metadata (CASSANDRA-7978)
 * token() should only accept columns in the partitioning
   key order (CASSANDRA-6075)
 * Add method to invalidate permission cache via JMX (CASSANDRA-7977)
 * Allow propagating multiple gossip states atomically (CASSANDRA-6125)
 * Log exceptions related to unclean native protocol client disconnects
   at DEBUG or INFO (CASSANDRA-7849)
 * Allow permissions cache to be set via JMX (CASSANDRA-7698)
 * Include schema_triggers CF in readable system resources (CASSANDRA-7967)
 * Fix RowIndexEntry to report correct serializedSize (CASSANDRA-7948)
 * Make CQLSSTableWriter sync within partitions (CASSANDRA-7360)
 * Potentially use non-local replicas in CqlConfigHelper (CASSANDRA-7906)
 * Explicitly disallow mixing multi-column and single-column
   relations on clustering columns (CASSANDRA-7711)
 * Better error message when condition is set on PK column (CASSANDRA-7804)
 * Don't send schema change responses and events for no-op DDL
   statements (CASSANDRA-7600)
 * (Hadoop) fix cluster initialisation for a split fetching (CASSANDRA-7774)
 * Throw InvalidRequestException when queries contain relations on entire
   collection columns (CASSANDRA-7506)
 * (cqlsh) enable CTRL-R history search with libedit (CASSANDRA-7577)
 * (Hadoop) allow ACFRW to limit nodes to local DC (CASSANDRA-7252)
 * (cqlsh) cqlsh should automatically disable tracing when selecting
   from system_traces (CASSANDRA-7641)
 * (Hadoop) Add CqlOutputFormat (CASSANDRA-6927)
 * Don't depend on cassandra config for nodetool ring (CASSANDRA-7508)
 * (cqlsh) Fix failing cqlsh formatting tests (CASSANDRA-7703)
 * Fix IncompatibleClassChangeError from hadoop2 (CASSANDRA-7229)
 * Add 'nodetool sethintedhandoffthrottlekb' (CASSANDRA-7635)
 * (cqlsh) Add tab-completion for CREATE/DROP USER IF [NOT] EXISTS (CASSANDRA-7611)
 * Catch errors when the JVM pulls the rug out from GCInspector (CASSANDRA-5345)
 * cqlsh fails when version number parts are not int (CASSANDRA-7524)
 * Fix NPE when table dropped during streaming (CASSANDRA-7946)
 * Fix wrong progress when streaming uncompressed (CASSANDRA-7878)
 * Fix possible infinite loop in creating repair range (CASSANDRA-7983)
 * Fix unit in nodetool for streaming throughput (CASSANDRA-7375)
Merged from 1.2:
 * Don't index tombstones (CASSANDRA-7828)
 * Improve PasswordAuthenticator default super user setup (CASSANDRA-7788)


2.1.0
 * (cqlsh) Removed "ALTER TYPE <name> RENAME TO <name>" from tab-completion
   (CASSANDRA-7895)
 * Fixed IllegalStateException in anticompaction (CASSANDRA-7892)
 * cqlsh: DESCRIBE support for frozen UDTs, tuples (CASSANDRA-7863)
 * Avoid exposing internal classes over JMX (CASSANDRA-7879)
 * Add null check for keys when freezing collection (CASSANDRA-7869)
 * Improve stress workload realism (CASSANDRA-7519)
Merged from 2.0:
 * Configure system.paxos with LeveledCompactionStrategy (CASSANDRA-7753)
 * Fix ALTER clustering column type from DateType to TimestampType when
   using DESC clustering order (CASSANRDA-7797)
 * Throw EOFException if we run out of chunks in compressed datafile
   (CASSANDRA-7664)
 * Fix PRSI handling of CQL3 row markers for row cleanup (CASSANDRA-7787)
 * Fix dropping collection when it's the last regular column (CASSANDRA-7744)
 * Make StreamReceiveTask thread safe and gc friendly (CASSANDRA-7795)
 * Validate empty cell names from counter updates (CASSANDRA-7798)
Merged from 1.2:
 * Don't allow compacted sstables to be marked as compacting (CASSANDRA-7145)
 * Track expired tombstones (CASSANDRA-7810)


2.1.0-rc7
 * Add frozen keyword and require UDT to be frozen (CASSANDRA-7857)
 * Track added sstable size correctly (CASSANDRA-7239)
 * (cqlsh) Fix case insensitivity (CASSANDRA-7834)
 * Fix failure to stream ranges when moving (CASSANDRA-7836)
 * Correctly remove tmplink files (CASSANDRA-7803)
 * (cqlsh) Fix column name formatting for functions, CAS operations,
   and UDT field selections (CASSANDRA-7806)
 * (cqlsh) Fix COPY FROM handling of null/empty primary key
   values (CASSANDRA-7792)
 * Fix ordering of static cells (CASSANDRA-7763)
Merged from 2.0:
 * Forbid re-adding dropped counter columns (CASSANDRA-7831)
 * Fix CFMetaData#isThriftCompatible() for PK-only tables (CASSANDRA-7832)
 * Always reject inequality on the partition key without token()
   (CASSANDRA-7722)
 * Always send Paxos commit to all replicas (CASSANDRA-7479)
 * Make disruptor_thrift_server invocation pool configurable (CASSANDRA-7594)
 * Make repair no-op when RF=1 (CASSANDRA-7864)


2.1.0-rc6
 * Fix OOM issue from netty caching over time (CASSANDRA-7743)
 * json2sstable couldn't import JSON for CQL table (CASSANDRA-7477)
 * Invalidate all caches on table drop (CASSANDRA-7561)
 * Skip strict endpoint selection for ranges if RF == nodes (CASSANRA-7765)
 * Fix Thrift range filtering without 2ary index lookups (CASSANDRA-7741)
 * Add tracing entries about concurrent range requests (CASSANDRA-7599)
 * (cqlsh) Fix DESCRIBE for NTS keyspaces (CASSANDRA-7729)
 * Remove netty buffer ref-counting (CASSANDRA-7735)
 * Pass mutated cf to index updater for use by PRSI (CASSANDRA-7742)
 * Include stress yaml example in release and deb (CASSANDRA-7717)
 * workaround for netty issue causing corrupted data off the wire (CASSANDRA-7695)
 * cqlsh DESC CLUSTER fails retrieving ring information (CASSANDRA-7687)
 * Fix binding null values inside UDT (CASSANDRA-7685)
 * Fix UDT field selection with empty fields (CASSANDRA-7670)
 * Bogus deserialization of static cells from sstable (CASSANDRA-7684)
 * Fix NPE on compaction leftover cleanup for dropped table (CASSANDRA-7770)
Merged from 2.0:
 * Fix race condition in StreamTransferTask that could lead to
   infinite loops and premature sstable deletion (CASSANDRA-7704)
 * (cqlsh) Wait up to 10 sec for a tracing session (CASSANDRA-7222)
 * Fix NPE in FileCacheService.sizeInBytes (CASSANDRA-7756)
 * Remove duplicates from StorageService.getJoiningNodes (CASSANDRA-7478)
 * Clone token map outside of hot gossip loops (CASSANDRA-7758)
 * Fix MS expiring map timeout for Paxos messages (CASSANDRA-7752)
 * Do not flush on truncate if durable_writes is false (CASSANDRA-7750)
 * Give CRR a default input_cql Statement (CASSANDRA-7226)
 * Better error message when adding a collection with the same name
   than a previously dropped one (CASSANDRA-6276)
 * Fix validation when adding static columns (CASSANDRA-7730)
 * (Thrift) fix range deletion of supercolumns (CASSANDRA-7733)
 * Fix potential AssertionError in RangeTombstoneList (CASSANDRA-7700)
 * Validate arguments of blobAs* functions (CASSANDRA-7707)
 * Fix potential AssertionError with 2ndary indexes (CASSANDRA-6612)
 * Avoid logging CompactionInterrupted at ERROR (CASSANDRA-7694)
 * Minor leak in sstable2jon (CASSANDRA-7709)
 * Add cassandra.auto_bootstrap system property (CASSANDRA-7650)
 * Update java driver (for hadoop) (CASSANDRA-7618)
 * Remove CqlPagingRecordReader/CqlPagingInputFormat (CASSANDRA-7570)
 * Support connecting to ipv6 jmx with nodetool (CASSANDRA-7669)


2.1.0-rc5
 * Reject counters inside user types (CASSANDRA-7672)
 * Switch to notification-based GCInspector (CASSANDRA-7638)
 * (cqlsh) Handle nulls in UDTs and tuples correctly (CASSANDRA-7656)
 * Don't use strict consistency when replacing (CASSANDRA-7568)
 * Fix min/max cell name collection on 2.0 SSTables with range
   tombstones (CASSANDRA-7593)
 * Tolerate min/max cell names of different lengths (CASSANDRA-7651)
 * Filter cached results correctly (CASSANDRA-7636)
 * Fix tracing on the new SEPExecutor (CASSANDRA-7644)
 * Remove shuffle and taketoken (CASSANDRA-7601)
 * Clean up Windows batch scripts (CASSANDRA-7619)
 * Fix native protocol drop user type notification (CASSANDRA-7571)
 * Give read access to system.schema_usertypes to all authenticated users
   (CASSANDRA-7578)
 * (cqlsh) Fix cqlsh display when zero rows are returned (CASSANDRA-7580)
 * Get java version correctly when JAVA_TOOL_OPTIONS is set (CASSANDRA-7572)
 * Fix NPE when dropping index from non-existent keyspace, AssertionError when
   dropping non-existent index with IF EXISTS (CASSANDRA-7590)
 * Fix sstablelevelresetter hang (CASSANDRA-7614)
 * (cqlsh) Fix deserialization of blobs (CASSANDRA-7603)
 * Use "keyspace updated" schema change message for UDT changes in v1 and
   v2 protocols (CASSANDRA-7617)
 * Fix tracing of range slices and secondary index lookups that are local
   to the coordinator (CASSANDRA-7599)
 * Set -Dcassandra.storagedir for all tool shell scripts (CASSANDRA-7587)
 * Don't swap max/min col names when mutating sstable metadata (CASSANDRA-7596)
 * (cqlsh) Correctly handle paged result sets (CASSANDRA-7625)
 * (cqlsh) Improve waiting for a trace to complete (CASSANDRA-7626)
 * Fix tracing of concurrent range slices and 2ary index queries (CASSANDRA-7626)
 * Fix scrub against collection type (CASSANDRA-7665)
Merged from 2.0:
 * Set gc_grace_seconds to seven days for system schema tables (CASSANDRA-7668)
 * SimpleSeedProvider no longer caches seeds forever (CASSANDRA-7663)
 * Always flush on truncate (CASSANDRA-7511)
 * Fix ReversedType(DateType) mapping to native protocol (CASSANDRA-7576)
 * Always merge ranges owned by a single node (CASSANDRA-6930)
 * Track max/min timestamps for range tombstones (CASSANDRA-7647)
 * Fix NPE when listing saved caches dir (CASSANDRA-7632)


2.1.0-rc4
 * Fix word count hadoop example (CASSANDRA-7200)
 * Updated memtable_cleanup_threshold and memtable_flush_writers defaults 
   (CASSANDRA-7551)
 * (Windows) fix startup when WMI memory query fails (CASSANDRA-7505)
 * Anti-compaction proceeds if any part of the repair failed (CASSANDRA-7521)
 * Add missing table name to DROP INDEX responses and notifications (CASSANDRA-7539)
 * Bump CQL version to 3.2.0 and update CQL documentation (CASSANDRA-7527)
 * Fix configuration error message when running nodetool ring (CASSANDRA-7508)
 * Support conditional updates, tuple type, and the v3 protocol in cqlsh (CASSANDRA-7509)
 * Handle queries on multiple secondary index types (CASSANDRA-7525)
 * Fix cqlsh authentication with v3 native protocol (CASSANDRA-7564)
 * Fix NPE when unknown prepared statement ID is used (CASSANDRA-7454)
Merged from 2.0:
 * (Windows) force range-based repair to non-sequential mode (CASSANDRA-7541)
 * Fix range merging when DES scores are zero (CASSANDRA-7535)
 * Warn when SSL certificates have expired (CASSANDRA-7528)
 * Fix error when doing reversed queries with static columns (CASSANDRA-7490)
Merged from 1.2:
 * Set correct stream ID on responses when non-Exception Throwables
   are thrown while handling native protocol messages (CASSANDRA-7470)


2.1.0-rc3
 * Consider expiry when reconciling otherwise equal cells (CASSANDRA-7403)
 * Introduce CQL support for stress tool (CASSANDRA-6146)
 * Fix ClassCastException processing expired messages (CASSANDRA-7496)
 * Fix prepared marker for collections inside UDT (CASSANDRA-7472)
 * Remove left-over populate_io_cache_on_flush and replicate_on_write
   uses (CASSANDRA-7493)
 * (Windows) handle spaces in path names (CASSANDRA-7451)
 * Ensure writes have completed after dropping a table, before recycling
   commit log segments (CASSANDRA-7437)
 * Remove left-over rows_per_partition_to_cache (CASSANDRA-7493)
 * Fix error when CONTAINS is used with a bind marker (CASSANDRA-7502)
 * Properly reject unknown UDT field (CASSANDRA-7484)
Merged from 2.0:
 * Fix CC#collectTimeOrderedData() tombstone optimisations (CASSANDRA-7394)
 * Support DISTINCT for static columns and fix behaviour when DISTINC is
   not use (CASSANDRA-7305).
 * Workaround JVM NPE on JMX bind failure (CASSANDRA-7254)
 * Fix race in FileCacheService RemovalListener (CASSANDRA-7278)
 * Fix inconsistent use of consistencyForCommit that allowed LOCAL_QUORUM
   operations to incorrect become full QUORUM (CASSANDRA-7345)
 * Properly handle unrecognized opcodes and flags (CASSANDRA-7440)
 * (Hadoop) close CqlRecordWriter clients when finished (CASSANDRA-7459)
 * Commit disk failure policy (CASSANDRA-7429)
 * Make sure high level sstables get compacted (CASSANDRA-7414)
 * Fix AssertionError when using empty clustering columns and static columns
   (CASSANDRA-7455)
 * Add option to disable STCS in L0 (CASSANDRA-6621)
 * Upgrade to snappy-java 1.0.5.2 (CASSANDRA-7476)


2.1.0-rc2
 * Fix heap size calculation for CompoundSparseCellName and 
   CompoundSparseCellName.WithCollection (CASSANDRA-7421)
 * Allow counter mutations in UNLOGGED batches (CASSANDRA-7351)
 * Modify reconcile logic to always pick a tombstone over a counter cell
   (CASSANDRA-7346)
 * Avoid incremental compaction on Windows (CASSANDRA-7365)
 * Fix exception when querying a composite-keyed table with a collection index
   (CASSANDRA-7372)
 * Use node's host id in place of counter ids (CASSANDRA-7366)
 * Fix error when doing reversed queries with static columns (CASSANDRA-7490)
 * Backport CASSANDRA-6747 (CASSANDRA-7560)
 * Track max/min timestamps for range tombstones (CASSANDRA-7647)
 * Fix NPE when listing saved caches dir (CASSANDRA-7632)
 * Fix sstableloader unable to connect encrypted node (CASSANDRA-7585)
Merged from 1.2:
 * Clone token map outside of hot gossip loops (CASSANDRA-7758)
 * Add stop method to EmbeddedCassandraService (CASSANDRA-7595)
 * Support connecting to ipv6 jmx with nodetool (CASSANDRA-7669)
 * Set gc_grace_seconds to seven days for system schema tables (CASSANDRA-7668)
 * SimpleSeedProvider no longer caches seeds forever (CASSANDRA-7663)
 * Set correct stream ID on responses when non-Exception Throwables
   are thrown while handling native protocol messages (CASSANDRA-7470)
 * Fix row size miscalculation in LazilyCompactedRow (CASSANDRA-7543)
 * Fix race in background compaction check (CASSANDRA-7745)
 * Don't clear out range tombstones during compaction (CASSANDRA-7808)


2.1.0-rc1
 * Revert flush directory (CASSANDRA-6357)
 * More efficient executor service for fast operations (CASSANDRA-4718)
 * Move less common tools into a new cassandra-tools package (CASSANDRA-7160)
 * Support more concurrent requests in native protocol (CASSANDRA-7231)
 * Add tab-completion to debian nodetool packaging (CASSANDRA-6421)
 * Change concurrent_compactors defaults (CASSANDRA-7139)
 * Add PowerShell Windows launch scripts (CASSANDRA-7001)
 * Make commitlog archive+restore more robust (CASSANDRA-6974)
 * Fix marking commitlogsegments clean (CASSANDRA-6959)
 * Add snapshot "manifest" describing files included (CASSANDRA-6326)
 * Parallel streaming for sstableloader (CASSANDRA-3668)
 * Fix bugs in supercolumns handling (CASSANDRA-7138)
 * Fix ClassClassException on composite dense tables (CASSANDRA-7112)
 * Cleanup and optimize collation and slice iterators (CASSANDRA-7107)
 * Upgrade NBHM lib (CASSANDRA-7128)
 * Optimize netty server (CASSANDRA-6861)
 * Fix repair hang when given CF does not exist (CASSANDRA-7189)
 * Allow c* to be shutdown in an embedded mode (CASSANDRA-5635)
 * Add server side batching to native transport (CASSANDRA-5663)
 * Make batchlog replay asynchronous (CASSANDRA-6134)
 * remove unused classes (CASSANDRA-7197)
 * Limit user types to the keyspace they are defined in (CASSANDRA-6643)
 * Add validate method to CollectionType (CASSANDRA-7208)
 * New serialization format for UDT values (CASSANDRA-7209, CASSANDRA-7261)
 * Fix nodetool netstats (CASSANDRA-7270)
 * Fix potential ClassCastException in HintedHandoffManager (CASSANDRA-7284)
 * Use prepared statements internally (CASSANDRA-6975)
 * Fix broken paging state with prepared statement (CASSANDRA-7120)
 * Fix IllegalArgumentException in CqlStorage (CASSANDRA-7287)
 * Allow nulls/non-existant fields in UDT (CASSANDRA-7206)
 * Add Thrift MultiSliceRequest (CASSANDRA-6757, CASSANDRA-7027)
 * Handle overlapping MultiSlices (CASSANDRA-7279)
 * Fix DataOutputTest on Windows (CASSANDRA-7265)
 * Embedded sets in user defined data-types are not updating (CASSANDRA-7267)
 * Add tuple type to CQL/native protocol (CASSANDRA-7248)
 * Fix CqlPagingRecordReader on tables with few rows (CASSANDRA-7322)
Merged from 2.0:
 * Copy compaction options to make sure they are reloaded (CASSANDRA-7290)
 * Add option to do more aggressive tombstone compactions (CASSANDRA-6563)
 * Don't try to compact already-compacting files in HHOM (CASSANDRA-7288)
 * Always reallocate buffers in HSHA (CASSANDRA-6285)
 * (Hadoop) support authentication in CqlRecordReader (CASSANDRA-7221)
 * (Hadoop) Close java driver Cluster in CQLRR.close (CASSANDRA-7228)
 * Warn when 'USING TIMESTAMP' is used on a CAS BATCH (CASSANDRA-7067)
 * return all cpu values from BackgroundActivityMonitor.readAndCompute (CASSANDRA-7183)
 * Correctly delete scheduled range xfers (CASSANDRA-7143)
 * return all cpu values from BackgroundActivityMonitor.readAndCompute (CASSANDRA-7183)  
 * reduce garbage creation in calculatePendingRanges (CASSANDRA-7191)
 * fix c* launch issues on Russian os's due to output of linux 'free' cmd (CASSANDRA-6162)
 * Fix disabling autocompaction (CASSANDRA-7187)
 * Fix potential NumberFormatException when deserializing IntegerType (CASSANDRA-7088)
 * cqlsh can't tab-complete disabling compaction (CASSANDRA-7185)
 * cqlsh: Accept and execute CQL statement(s) from command-line parameter (CASSANDRA-7172)
 * Fix IllegalStateException in CqlPagingRecordReader (CASSANDRA-7198)
 * Fix the InvertedIndex trigger example (CASSANDRA-7211)
 * Add --resolve-ip option to 'nodetool ring' (CASSANDRA-7210)
 * reduce garbage on codec flag deserialization (CASSANDRA-7244) 
 * Fix duplicated error messages on directory creation error at startup (CASSANDRA-5818)
 * Proper null handle for IF with map element access (CASSANDRA-7155)
 * Improve compaction visibility (CASSANDRA-7242)
 * Correctly delete scheduled range xfers (CASSANDRA-7143)
 * Make batchlog replica selection rack-aware (CASSANDRA-6551)
 * Fix CFMetaData#getColumnDefinitionFromColumnName() (CASSANDRA-7074)
 * Fix writetime/ttl functions for static columns (CASSANDRA-7081)
 * Suggest CTRL-C or semicolon after three blank lines in cqlsh (CASSANDRA-7142)
 * Fix 2ndary index queries with DESC clustering order (CASSANDRA-6950)
 * Invalid key cache entries on DROP (CASSANDRA-6525)
 * Fix flapping RecoveryManagerTest (CASSANDRA-7084)
 * Add missing iso8601 patterns for date strings (CASSANDRA-6973)
 * Support selecting multiple rows in a partition using IN (CASSANDRA-6875)
 * Add authentication support to shuffle (CASSANDRA-6484)
 * Swap local and global default read repair chances (CASSANDRA-7320)
 * Add conditional CREATE/DROP USER support (CASSANDRA-7264)
 * Cqlsh counts non-empty lines for "Blank lines" warning (CASSANDRA-7325)
Merged from 1.2:
 * Add Cloudstack snitch (CASSANDRA-7147)
 * Update system.peers correctly when relocating tokens (CASSANDRA-7126)
 * Add Google Compute Engine snitch (CASSANDRA-7132)
 * remove duplicate query for local tokens (CASSANDRA-7182)
 * exit CQLSH with error status code if script fails (CASSANDRA-6344)
 * Fix bug with some IN queries missig results (CASSANDRA-7105)
 * Fix availability validation for LOCAL_ONE CL (CASSANDRA-7319)
 * Hint streaming can cause decommission to fail (CASSANDRA-7219)


2.1.0-beta2
 * Increase default CL space to 8GB (CASSANDRA-7031)
 * Add range tombstones to read repair digests (CASSANDRA-6863)
 * Fix BTree.clear for large updates (CASSANDRA-6943)
 * Fail write instead of logging a warning when unable to append to CL
   (CASSANDRA-6764)
 * Eliminate possibility of CL segment appearing twice in active list 
   (CASSANDRA-6557)
 * Apply DONTNEED fadvise to commitlog segments (CASSANDRA-6759)
 * Switch CRC component to Adler and include it for compressed sstables 
   (CASSANDRA-4165)
 * Allow cassandra-stress to set compaction strategy options (CASSANDRA-6451)
 * Add broadcast_rpc_address option to cassandra.yaml (CASSANDRA-5899)
 * Auto reload GossipingPropertyFileSnitch config (CASSANDRA-5897)
 * Fix overflow of memtable_total_space_in_mb (CASSANDRA-6573)
 * Fix ABTC NPE and apply update function correctly (CASSANDRA-6692)
 * Allow nodetool to use a file or prompt for password (CASSANDRA-6660)
 * Fix AIOOBE when concurrently accessing ABSC (CASSANDRA-6742)
 * Fix assertion error in ALTER TYPE RENAME (CASSANDRA-6705)
 * Scrub should not always clear out repaired status (CASSANDRA-5351)
 * Improve handling of range tombstone for wide partitions (CASSANDRA-6446)
 * Fix ClassCastException for compact table with composites (CASSANDRA-6738)
 * Fix potentially repairing with wrong nodes (CASSANDRA-6808)
 * Change caching option syntax (CASSANDRA-6745)
 * Fix stress to do proper counter reads (CASSANDRA-6835)
 * Fix help message for stress counter_write (CASSANDRA-6824)
 * Fix stress smart Thrift client to pick servers correctly (CASSANDRA-6848)
 * Add logging levels (minimal, normal or verbose) to stress tool (CASSANDRA-6849)
 * Fix race condition in Batch CLE (CASSANDRA-6860)
 * Improve cleanup/scrub/upgradesstables failure handling (CASSANDRA-6774)
 * ByteBuffer write() methods for serializing sstables (CASSANDRA-6781)
 * Proper compare function for CollectionType (CASSANDRA-6783)
 * Update native server to Netty 4 (CASSANDRA-6236)
 * Fix off-by-one error in stress (CASSANDRA-6883)
 * Make OpOrder AutoCloseable (CASSANDRA-6901)
 * Remove sync repair JMX interface (CASSANDRA-6900)
 * Add multiple memory allocation options for memtables (CASSANDRA-6689, 6694)
 * Remove adjusted op rate from stress output (CASSANDRA-6921)
 * Add optimized CF.hasColumns() implementations (CASSANDRA-6941)
 * Serialize batchlog mutations with the version of the target node
   (CASSANDRA-6931)
 * Optimize CounterColumn#reconcile() (CASSANDRA-6953)
 * Properly remove 1.2 sstable support in 2.1 (CASSANDRA-6869)
 * Lock counter cells, not partitions (CASSANDRA-6880)
 * Track presence of legacy counter shards in sstables (CASSANDRA-6888)
 * Ensure safe resource cleanup when replacing sstables (CASSANDRA-6912)
 * Add failure handler to async callback (CASSANDRA-6747)
 * Fix AE when closing SSTable without releasing reference (CASSANDRA-7000)
 * Clean up IndexInfo on keyspace/table drops (CASSANDRA-6924)
 * Only snapshot relative SSTables when sequential repair (CASSANDRA-7024)
 * Require nodetool rebuild_index to specify index names (CASSANDRA-7038)
 * fix cassandra stress errors on reads with native protocol (CASSANDRA-7033)
 * Use OpOrder to guard sstable references for reads (CASSANDRA-6919)
 * Preemptive opening of compaction result (CASSANDRA-6916)
 * Multi-threaded scrub/cleanup/upgradesstables (CASSANDRA-5547)
 * Optimize cellname comparison (CASSANDRA-6934)
 * Native protocol v3 (CASSANDRA-6855)
 * Optimize Cell liveness checks and clean up Cell (CASSANDRA-7119)
 * Support consistent range movements (CASSANDRA-2434)
 * Display min timestamp in sstablemetadata viewer (CASSANDRA-6767)
Merged from 2.0:
 * Avoid race-prone second "scrub" of system keyspace (CASSANDRA-6797)
 * Pool CqlRecordWriter clients by inetaddress rather than Range
   (CASSANDRA-6665)
 * Fix compaction_history timestamps (CASSANDRA-6784)
 * Compare scores of full replica ordering in DES (CASSANDRA-6683)
 * fix CME in SessionInfo updateProgress affecting netstats (CASSANDRA-6577)
 * Allow repairing between specific replicas (CASSANDRA-6440)
 * Allow per-dc enabling of hints (CASSANDRA-6157)
 * Add compatibility for Hadoop 0.2.x (CASSANDRA-5201)
 * Fix EstimatedHistogram races (CASSANDRA-6682)
 * Failure detector correctly converts initial value to nanos (CASSANDRA-6658)
 * Add nodetool taketoken to relocate vnodes (CASSANDRA-4445)
 * Expose bulk loading progress over JMX (CASSANDRA-4757)
 * Correctly handle null with IF conditions and TTL (CASSANDRA-6623)
 * Account for range/row tombstones in tombstone drop
   time histogram (CASSANDRA-6522)
 * Stop CommitLogSegment.close() from calling sync() (CASSANDRA-6652)
 * Make commitlog failure handling configurable (CASSANDRA-6364)
 * Avoid overlaps in LCS (CASSANDRA-6688)
 * Improve support for paginating over composites (CASSANDRA-4851)
 * Fix count(*) queries in a mixed cluster (CASSANDRA-6707)
 * Improve repair tasks(snapshot, differencing) concurrency (CASSANDRA-6566)
 * Fix replaying pre-2.0 commit logs (CASSANDRA-6714)
 * Add static columns to CQL3 (CASSANDRA-6561)
 * Optimize single partition batch statements (CASSANDRA-6737)
 * Disallow post-query re-ordering when paging (CASSANDRA-6722)
 * Fix potential paging bug with deleted columns (CASSANDRA-6748)
 * Fix NPE on BulkLoader caused by losing StreamEvent (CASSANDRA-6636)
 * Fix truncating compression metadata (CASSANDRA-6791)
 * Add CMSClassUnloadingEnabled JVM option (CASSANDRA-6541)
 * Catch memtable flush exceptions during shutdown (CASSANDRA-6735)
 * Fix upgradesstables NPE for non-CF-based indexes (CASSANDRA-6645)
 * Fix UPDATE updating PRIMARY KEY columns implicitly (CASSANDRA-6782)
 * Fix IllegalArgumentException when updating from 1.2 with SuperColumns
   (CASSANDRA-6733)
 * FBUtilities.singleton() should use the CF comparator (CASSANDRA-6778)
 * Fix CQLSStableWriter.addRow(Map<String, Object>) (CASSANDRA-6526)
 * Fix HSHA server introducing corrupt data (CASSANDRA-6285)
 * Fix CAS conditions for COMPACT STORAGE tables (CASSANDRA-6813)
 * Starting threads in OutboundTcpConnectionPool constructor causes race conditions (CASSANDRA-7177)
 * Allow overriding cassandra-rackdc.properties file (CASSANDRA-7072)
 * Set JMX RMI port to 7199 (CASSANDRA-7087)
 * Use LOCAL_QUORUM for data reads at LOCAL_SERIAL (CASSANDRA-6939)
 * Log a warning for large batches (CASSANDRA-6487)
 * Put nodes in hibernate when join_ring is false (CASSANDRA-6961)
 * Avoid early loading of non-system keyspaces before compaction-leftovers 
   cleanup at startup (CASSANDRA-6913)
 * Restrict Windows to parallel repairs (CASSANDRA-6907)
 * (Hadoop) Allow manually specifying start/end tokens in CFIF (CASSANDRA-6436)
 * Fix NPE in MeteredFlusher (CASSANDRA-6820)
 * Fix race processing range scan responses (CASSANDRA-6820)
 * Allow deleting snapshots from dropped keyspaces (CASSANDRA-6821)
 * Add uuid() function (CASSANDRA-6473)
 * Omit tombstones from schema digests (CASSANDRA-6862)
 * Include correct consistencyLevel in LWT timeout (CASSANDRA-6884)
 * Lower chances for losing new SSTables during nodetool refresh and
   ColumnFamilyStore.loadNewSSTables (CASSANDRA-6514)
 * Add support for DELETE ... IF EXISTS to CQL3 (CASSANDRA-5708)
 * Update hadoop_cql3_word_count example (CASSANDRA-6793)
 * Fix handling of RejectedExecution in sync Thrift server (CASSANDRA-6788)
 * Log more information when exceeding tombstone_warn_threshold (CASSANDRA-6865)
 * Fix truncate to not abort due to unreachable fat clients (CASSANDRA-6864)
 * Fix schema concurrency exceptions (CASSANDRA-6841)
 * Fix leaking validator FH in StreamWriter (CASSANDRA-6832)
 * Fix saving triggers to schema (CASSANDRA-6789)
 * Fix trigger mutations when base mutation list is immutable (CASSANDRA-6790)
 * Fix accounting in FileCacheService to allow re-using RAR (CASSANDRA-6838)
 * Fix static counter columns (CASSANDRA-6827)
 * Restore expiring->deleted (cell) compaction optimization (CASSANDRA-6844)
 * Fix CompactionManager.needsCleanup (CASSANDRA-6845)
 * Correctly compare BooleanType values other than 0 and 1 (CASSANDRA-6779)
 * Read message id as string from earlier versions (CASSANDRA-6840)
 * Properly use the Paxos consistency for (non-protocol) batch (CASSANDRA-6837)
 * Add paranoid disk failure option (CASSANDRA-6646)
 * Improve PerRowSecondaryIndex performance (CASSANDRA-6876)
 * Extend triggers to support CAS updates (CASSANDRA-6882)
 * Static columns with IF NOT EXISTS don't always work as expected (CASSANDRA-6873)
 * Fix paging with SELECT DISTINCT (CASSANDRA-6857)
 * Fix UnsupportedOperationException on CAS timeout (CASSANDRA-6923)
 * Improve MeteredFlusher handling of MF-unaffected column families
   (CASSANDRA-6867)
 * Add CqlRecordReader using native pagination (CASSANDRA-6311)
 * Add QueryHandler interface (CASSANDRA-6659)
 * Track liveRatio per-memtable, not per-CF (CASSANDRA-6945)
 * Make sure upgradesstables keeps sstable level (CASSANDRA-6958)
 * Fix LIMIT with static columns (CASSANDRA-6956)
 * Fix clash with CQL column name in thrift validation (CASSANDRA-6892)
 * Fix error with super columns in mixed 1.2-2.0 clusters (CASSANDRA-6966)
 * Fix bad skip of sstables on slice query with composite start/finish (CASSANDRA-6825)
 * Fix unintended update with conditional statement (CASSANDRA-6893)
 * Fix map element access in IF (CASSANDRA-6914)
 * Avoid costly range calculations for range queries on system keyspaces
   (CASSANDRA-6906)
 * Fix SSTable not released if stream session fails (CASSANDRA-6818)
 * Avoid build failure due to ANTLR timeout (CASSANDRA-6991)
 * Queries on compact tables can return more rows that requested (CASSANDRA-7052)
 * USING TIMESTAMP for batches does not work (CASSANDRA-7053)
 * Fix performance regression from CASSANDRA-5614 (CASSANDRA-6949)
 * Ensure that batchlog and hint timeouts do not produce hints (CASSANDRA-7058)
 * Merge groupable mutations in TriggerExecutor#execute() (CASSANDRA-7047)
 * Plug holes in resource release when wiring up StreamSession (CASSANDRA-7073)
 * Re-add parameter columns to tracing session (CASSANDRA-6942)
 * Preserves CQL metadata when updating table from thrift (CASSANDRA-6831)
Merged from 1.2:
 * Fix nodetool display with vnodes (CASSANDRA-7082)
 * Add UNLOGGED, COUNTER options to BATCH documentation (CASSANDRA-6816)
 * add extra SSL cipher suites (CASSANDRA-6613)
 * fix nodetool getsstables for blob PK (CASSANDRA-6803)
 * Fix BatchlogManager#deleteBatch() use of millisecond timestamps
   (CASSANDRA-6822)
 * Continue assassinating even if the endpoint vanishes (CASSANDRA-6787)
 * Schedule schema pulls on change (CASSANDRA-6971)
 * Non-droppable verbs shouldn't be dropped from OTC (CASSANDRA-6980)
 * Shutdown batchlog executor in SS#drain() (CASSANDRA-7025)
 * Fix batchlog to account for CF truncation records (CASSANDRA-6999)
 * Fix CQLSH parsing of functions and BLOB literals (CASSANDRA-7018)
 * Properly load trustore in the native protocol (CASSANDRA-6847)
 * Always clean up references in SerializingCache (CASSANDRA-6994)
 * Don't shut MessagingService down when replacing a node (CASSANDRA-6476)
 * fix npe when doing -Dcassandra.fd_initial_value_ms (CASSANDRA-6751)


2.1.0-beta1
 * Add flush directory distinct from compaction directories (CASSANDRA-6357)
 * Require JNA by default (CASSANDRA-6575)
 * add listsnapshots command to nodetool (CASSANDRA-5742)
 * Introduce AtomicBTreeColumns (CASSANDRA-6271, 6692)
 * Multithreaded commitlog (CASSANDRA-3578)
 * allocate fixed index summary memory pool and resample cold index summaries 
   to use less memory (CASSANDRA-5519)
 * Removed multithreaded compaction (CASSANDRA-6142)
 * Parallelize fetching rows for low-cardinality indexes (CASSANDRA-1337)
 * change logging from log4j to logback (CASSANDRA-5883)
 * switch to LZ4 compression for internode communication (CASSANDRA-5887)
 * Stop using Thrift-generated Index* classes internally (CASSANDRA-5971)
 * Remove 1.2 network compatibility code (CASSANDRA-5960)
 * Remove leveled json manifest migration code (CASSANDRA-5996)
 * Remove CFDefinition (CASSANDRA-6253)
 * Use AtomicIntegerFieldUpdater in RefCountedMemory (CASSANDRA-6278)
 * User-defined types for CQL3 (CASSANDRA-5590)
 * Use of o.a.c.metrics in nodetool (CASSANDRA-5871, 6406)
 * Batch read from OTC's queue and cleanup (CASSANDRA-1632)
 * Secondary index support for collections (CASSANDRA-4511, 6383)
 * SSTable metadata(Stats.db) format change (CASSANDRA-6356)
 * Push composites support in the storage engine
   (CASSANDRA-5417, CASSANDRA-6520)
 * Add snapshot space used to cfstats (CASSANDRA-6231)
 * Add cardinality estimator for key count estimation (CASSANDRA-5906)
 * CF id is changed to be non-deterministic. Data dir/key cache are created
   uniquely for CF id (CASSANDRA-5202)
 * New counters implementation (CASSANDRA-6504)
 * Replace UnsortedColumns, EmptyColumns, TreeMapBackedSortedColumns with new
   ArrayBackedSortedColumns (CASSANDRA-6630, CASSANDRA-6662, CASSANDRA-6690)
 * Add option to use row cache with a given amount of rows (CASSANDRA-5357)
 * Avoid repairing already repaired data (CASSANDRA-5351)
 * Reject counter updates with USING TTL/TIMESTAMP (CASSANDRA-6649)
 * Replace index_interval with min/max_index_interval (CASSANDRA-6379)
 * Lift limitation that order by columns must be selected for IN queries (CASSANDRA-4911)


2.0.5
 * Reduce garbage generated by bloom filter lookups (CASSANDRA-6609)
 * Add ks.cf names to tombstone logging (CASSANDRA-6597)
 * Use LOCAL_QUORUM for LWT operations at LOCAL_SERIAL (CASSANDRA-6495)
 * Wait for gossip to settle before accepting client connections (CASSANDRA-4288)
 * Delete unfinished compaction incrementally (CASSANDRA-6086)
 * Allow specifying custom secondary index options in CQL3 (CASSANDRA-6480)
 * Improve replica pinning for cache efficiency in DES (CASSANDRA-6485)
 * Fix LOCAL_SERIAL from thrift (CASSANDRA-6584)
 * Don't special case received counts in CAS timeout exceptions (CASSANDRA-6595)
 * Add support for 2.1 global counter shards (CASSANDRA-6505)
 * Fix NPE when streaming connection is not yet established (CASSANDRA-6210)
 * Avoid rare duplicate read repair triggering (CASSANDRA-6606)
 * Fix paging discardFirst (CASSANDRA-6555)
 * Fix ArrayIndexOutOfBoundsException in 2ndary index query (CASSANDRA-6470)
 * Release sstables upon rebuilding 2i (CASSANDRA-6635)
 * Add AbstractCompactionStrategy.startup() method (CASSANDRA-6637)
 * SSTableScanner may skip rows during cleanup (CASSANDRA-6638)
 * sstables from stalled repair sessions can resurrect deleted data (CASSANDRA-6503)
 * Switch stress to use ITransportFactory (CASSANDRA-6641)
 * Fix IllegalArgumentException during prepare (CASSANDRA-6592)
 * Fix possible loss of 2ndary index entries during compaction (CASSANDRA-6517)
 * Fix direct Memory on architectures that do not support unaligned long access
   (CASSANDRA-6628)
 * Let scrub optionally skip broken counter partitions (CASSANDRA-5930)
Merged from 1.2:
 * fsync compression metadata (CASSANDRA-6531)
 * Validate CF existence on execution for prepared statement (CASSANDRA-6535)
 * Add ability to throttle batchlog replay (CASSANDRA-6550)
 * Fix executing LOCAL_QUORUM with SimpleStrategy (CASSANDRA-6545)
 * Avoid StackOverflow when using large IN queries (CASSANDRA-6567)
 * Nodetool upgradesstables includes secondary indexes (CASSANDRA-6598)
 * Paginate batchlog replay (CASSANDRA-6569)
 * skip blocking on streaming during drain (CASSANDRA-6603)
 * Improve error message when schema doesn't match loaded sstable (CASSANDRA-6262)
 * Add properties to adjust FD initial value and max interval (CASSANDRA-4375)
 * Fix preparing with batch and delete from collection (CASSANDRA-6607)
 * Fix ABSC reverse iterator's remove() method (CASSANDRA-6629)
 * Handle host ID conflicts properly (CASSANDRA-6615)
 * Move handling of migration event source to solve bootstrap race. (CASSANDRA-6648)
 * Make sure compaction throughput value doesn't overflow with int math (CASSANDRA-6647)


2.0.4
 * Allow removing snapshots of no-longer-existing CFs (CASSANDRA-6418)
 * add StorageService.stopDaemon() (CASSANDRA-4268)
 * add IRE for invalid CF supplied to get_count (CASSANDRA-5701)
 * add client encryption support to sstableloader (CASSANDRA-6378)
 * Fix accept() loop for SSL sockets post-shutdown (CASSANDRA-6468)
 * Fix size-tiered compaction in LCS L0 (CASSANDRA-6496)
 * Fix assertion failure in filterColdSSTables (CASSANDRA-6483)
 * Fix row tombstones in larger-than-memory compactions (CASSANDRA-6008)
 * Fix cleanup ClassCastException (CASSANDRA-6462)
 * Reduce gossip memory use by interning VersionedValue strings (CASSANDRA-6410)
 * Allow specifying datacenters to participate in a repair (CASSANDRA-6218)
 * Fix divide-by-zero in PCI (CASSANDRA-6403)
 * Fix setting last compacted key in the wrong level for LCS (CASSANDRA-6284)
 * Add millisecond precision formats to the timestamp parser (CASSANDRA-6395)
 * Expose a total memtable size metric for a CF (CASSANDRA-6391)
 * cqlsh: handle symlinks properly (CASSANDRA-6425)
 * Fix potential infinite loop when paging query with IN (CASSANDRA-6464)
 * Fix assertion error in AbstractQueryPager.discardFirst (CASSANDRA-6447)
 * Fix streaming older SSTable yields unnecessary tombstones (CASSANDRA-6527)
Merged from 1.2:
 * Improved error message on bad properties in DDL queries (CASSANDRA-6453)
 * Randomize batchlog candidates selection (CASSANDRA-6481)
 * Fix thundering herd on endpoint cache invalidation (CASSANDRA-6345, 6485)
 * Improve batchlog write performance with vnodes (CASSANDRA-6488)
 * cqlsh: quote single quotes in strings inside collections (CASSANDRA-6172)
 * Improve gossip performance for typical messages (CASSANDRA-6409)
 * Throw IRE if a prepared statement has more markers than supported 
   (CASSANDRA-5598)
 * Expose Thread metrics for the native protocol server (CASSANDRA-6234)
 * Change snapshot response message verb to INTERNAL to avoid dropping it 
   (CASSANDRA-6415)
 * Warn when collection read has > 65K elements (CASSANDRA-5428)
 * Fix cache persistence when both row and key cache are enabled 
   (CASSANDRA-6413)
 * (Hadoop) add describe_local_ring (CASSANDRA-6268)
 * Fix handling of concurrent directory creation failure (CASSANDRA-6459)
 * Allow executing CREATE statements multiple times (CASSANDRA-6471)
 * Don't send confusing info with timeouts (CASSANDRA-6491)
 * Don't resubmit counter mutation runnables internally (CASSANDRA-6427)
 * Don't drop local mutations without a hint (CASSANDRA-6510)
 * Don't allow null max_hint_window_in_ms (CASSANDRA-6419)
 * Validate SliceRange start and finish lengths (CASSANDRA-6521)


2.0.3
 * Fix FD leak on slice read path (CASSANDRA-6275)
 * Cancel read meter task when closing SSTR (CASSANDRA-6358)
 * free off-heap IndexSummary during bulk (CASSANDRA-6359)
 * Recover from IOException in accept() thread (CASSANDRA-6349)
 * Improve Gossip tolerance of abnormally slow tasks (CASSANDRA-6338)
 * Fix trying to hint timed out counter writes (CASSANDRA-6322)
 * Allow restoring specific columnfamilies from archived CL (CASSANDRA-4809)
 * Avoid flushing compaction_history after each operation (CASSANDRA-6287)
 * Fix repair assertion error when tombstones expire (CASSANDRA-6277)
 * Skip loading corrupt key cache (CASSANDRA-6260)
 * Fixes for compacting larger-than-memory rows (CASSANDRA-6274)
 * Compact hottest sstables first and optionally omit coldest from
   compaction entirely (CASSANDRA-6109)
 * Fix modifying column_metadata from thrift (CASSANDRA-6182)
 * cqlsh: fix LIST USERS output (CASSANDRA-6242)
 * Add IRequestSink interface (CASSANDRA-6248)
 * Update memtable size while flushing (CASSANDRA-6249)
 * Provide hooks around CQL2/CQL3 statement execution (CASSANDRA-6252)
 * Require Permission.SELECT for CAS updates (CASSANDRA-6247)
 * New CQL-aware SSTableWriter (CASSANDRA-5894)
 * Reject CAS operation when the protocol v1 is used (CASSANDRA-6270)
 * Correctly throw error when frame too large (CASSANDRA-5981)
 * Fix serialization bug in PagedRange with 2ndary indexes (CASSANDRA-6299)
 * Fix CQL3 table validation in Thrift (CASSANDRA-6140)
 * Fix bug missing results with IN clauses (CASSANDRA-6327)
 * Fix paging with reversed slices (CASSANDRA-6343)
 * Set minTimestamp correctly to be able to drop expired sstables (CASSANDRA-6337)
 * Support NaN and Infinity as float literals (CASSANDRA-6003)
 * Remove RF from nodetool ring output (CASSANDRA-6289)
 * Fix attempting to flush empty rows (CASSANDRA-6374)
 * Fix potential out of bounds exception when paging (CASSANDRA-6333)
Merged from 1.2:
 * Optimize FD phi calculation (CASSANDRA-6386)
 * Improve initial FD phi estimate when starting up (CASSANDRA-6385)
 * Don't list CQL3 table in CLI describe even if named explicitely 
   (CASSANDRA-5750)
 * Invalidate row cache when dropping CF (CASSANDRA-6351)
 * add non-jamm path for cached statements (CASSANDRA-6293)
 * add windows bat files for shell commands (CASSANDRA-6145)
 * Require logging in for Thrift CQL2/3 statement preparation (CASSANDRA-6254)
 * restrict max_num_tokens to 1536 (CASSANDRA-6267)
 * Nodetool gets default JMX port from cassandra-env.sh (CASSANDRA-6273)
 * make calculatePendingRanges asynchronous (CASSANDRA-6244)
 * Remove blocking flushes in gossip thread (CASSANDRA-6297)
 * Fix potential socket leak in connectionpool creation (CASSANDRA-6308)
 * Allow LOCAL_ONE/LOCAL_QUORUM to work with SimpleStrategy (CASSANDRA-6238)
 * cqlsh: handle 'null' as session duration (CASSANDRA-6317)
 * Fix json2sstable handling of range tombstones (CASSANDRA-6316)
 * Fix missing one row in reverse query (CASSANDRA-6330)
 * Fix reading expired row value from row cache (CASSANDRA-6325)
 * Fix AssertionError when doing set element deletion (CASSANDRA-6341)
 * Make CL code for the native protocol match the one in C* 2.0
   (CASSANDRA-6347)
 * Disallow altering CQL3 table from thrift (CASSANDRA-6370)
 * Fix size computation of prepared statement (CASSANDRA-6369)


2.0.2
 * Update FailureDetector to use nanontime (CASSANDRA-4925)
 * Fix FileCacheService regressions (CASSANDRA-6149)
 * Never return WriteTimeout for CL.ANY (CASSANDRA-6132)
 * Fix race conditions in bulk loader (CASSANDRA-6129)
 * Add configurable metrics reporting (CASSANDRA-4430)
 * drop queries exceeding a configurable number of tombstones (CASSANDRA-6117)
 * Track and persist sstable read activity (CASSANDRA-5515)
 * Fixes for speculative retry (CASSANDRA-5932, CASSANDRA-6194)
 * Improve memory usage of metadata min/max column names (CASSANDRA-6077)
 * Fix thrift validation refusing row markers on CQL3 tables (CASSANDRA-6081)
 * Fix insertion of collections with CAS (CASSANDRA-6069)
 * Correctly send metadata on SELECT COUNT (CASSANDRA-6080)
 * Track clients' remote addresses in ClientState (CASSANDRA-6070)
 * Create snapshot dir if it does not exist when migrating
   leveled manifest (CASSANDRA-6093)
 * make sequential nodetool repair the default (CASSANDRA-5950)
 * Add more hooks for compaction strategy implementations (CASSANDRA-6111)
 * Fix potential NPE on composite 2ndary indexes (CASSANDRA-6098)
 * Delete can potentially be skipped in batch (CASSANDRA-6115)
 * Allow alter keyspace on system_traces (CASSANDRA-6016)
 * Disallow empty column names in cql (CASSANDRA-6136)
 * Use Java7 file-handling APIs and fix file moving on Windows (CASSANDRA-5383)
 * Save compaction history to system keyspace (CASSANDRA-5078)
 * Fix NPE if StorageService.getOperationMode() is executed before full startup (CASSANDRA-6166)
 * CQL3: support pre-epoch longs for TimestampType (CASSANDRA-6212)
 * Add reloadtriggers command to nodetool (CASSANDRA-4949)
 * cqlsh: ignore empty 'value alias' in DESCRIBE (CASSANDRA-6139)
 * Fix sstable loader (CASSANDRA-6205)
 * Reject bootstrapping if the node already exists in gossip (CASSANDRA-5571)
 * Fix NPE while loading paxos state (CASSANDRA-6211)
 * cqlsh: add SHOW SESSION <tracing-session> command (CASSANDRA-6228)
Merged from 1.2:
 * (Hadoop) Require CFRR batchSize to be at least 2 (CASSANDRA-6114)
 * Add a warning for small LCS sstable size (CASSANDRA-6191)
 * Add ability to list specific KS/CF combinations in nodetool cfstats (CASSANDRA-4191)
 * Mark CF clean if a mutation raced the drop and got it marked dirty (CASSANDRA-5946)
 * Add a LOCAL_ONE consistency level (CASSANDRA-6202)
 * Limit CQL prepared statement cache by size instead of count (CASSANDRA-6107)
 * Tracing should log write failure rather than raw exceptions (CASSANDRA-6133)
 * lock access to TM.endpointToHostIdMap (CASSANDRA-6103)
 * Allow estimated memtable size to exceed slab allocator size (CASSANDRA-6078)
 * Start MeteredFlusher earlier to prevent OOM during CL replay (CASSANDRA-6087)
 * Avoid sending Truncate command to fat clients (CASSANDRA-6088)
 * Allow where clause conditions to be in parenthesis (CASSANDRA-6037)
 * Do not open non-ssl storage port if encryption option is all (CASSANDRA-3916)
 * Move batchlog replay to its own executor (CASSANDRA-6079)
 * Add tombstone debug threshold and histogram (CASSANDRA-6042, 6057)
 * Enable tcp keepalive on incoming connections (CASSANDRA-4053)
 * Fix fat client schema pull NPE (CASSANDRA-6089)
 * Fix memtable flushing for indexed tables (CASSANDRA-6112)
 * Fix skipping columns with multiple slices (CASSANDRA-6119)
 * Expose connected thrift + native client counts (CASSANDRA-5084)
 * Optimize auth setup (CASSANDRA-6122)
 * Trace index selection (CASSANDRA-6001)
 * Update sstablesPerReadHistogram to use biased sampling (CASSANDRA-6164)
 * Log UnknownColumnfamilyException when closing socket (CASSANDRA-5725)
 * Properly error out on CREATE INDEX for counters table (CASSANDRA-6160)
 * Handle JMX notification failure for repair (CASSANDRA-6097)
 * (Hadoop) Fetch no more than 128 splits in parallel (CASSANDRA-6169)
 * stress: add username/password authentication support (CASSANDRA-6068)
 * Fix indexed queries with row cache enabled on parent table (CASSANDRA-5732)
 * Fix compaction race during columnfamily drop (CASSANDRA-5957)
 * Fix validation of empty column names for compact tables (CASSANDRA-6152)
 * Skip replaying mutations that pass CRC but fail to deserialize (CASSANDRA-6183)
 * Rework token replacement to use replace_address (CASSANDRA-5916)
 * Fix altering column types (CASSANDRA-6185)
 * cqlsh: fix CREATE/ALTER WITH completion (CASSANDRA-6196)
 * add windows bat files for shell commands (CASSANDRA-6145)
 * Fix potential stack overflow during range tombstones insertion (CASSANDRA-6181)
 * (Hadoop) Make LOCAL_ONE the default consistency level (CASSANDRA-6214)


2.0.1
 * Fix bug that could allow reading deleted data temporarily (CASSANDRA-6025)
 * Improve memory use defaults (CASSANDRA-6059)
 * Make ThriftServer more easlly extensible (CASSANDRA-6058)
 * Remove Hadoop dependency from ITransportFactory (CASSANDRA-6062)
 * add file_cache_size_in_mb setting (CASSANDRA-5661)
 * Improve error message when yaml contains invalid properties (CASSANDRA-5958)
 * Improve leveled compaction's ability to find non-overlapping L0 compactions
   to work on concurrently (CASSANDRA-5921)
 * Notify indexer of columns shadowed by range tombstones (CASSANDRA-5614)
 * Log Merkle tree stats (CASSANDRA-2698)
 * Switch from crc32 to adler32 for compressed sstable checksums (CASSANDRA-5862)
 * Improve offheap memcpy performance (CASSANDRA-5884)
 * Use a range aware scanner for cleanup (CASSANDRA-2524)
 * Cleanup doesn't need to inspect sstables that contain only local data
   (CASSANDRA-5722)
 * Add ability for CQL3 to list partition keys (CASSANDRA-4536)
 * Improve native protocol serialization (CASSANDRA-5664)
 * Upgrade Thrift to 0.9.1 (CASSANDRA-5923)
 * Require superuser status for adding triggers (CASSANDRA-5963)
 * Make standalone scrubber handle old and new style leveled manifest
   (CASSANDRA-6005)
 * Fix paxos bugs (CASSANDRA-6012, 6013, 6023)
 * Fix paged ranges with multiple replicas (CASSANDRA-6004)
 * Fix potential AssertionError during tracing (CASSANDRA-6041)
 * Fix NPE in sstablesplit (CASSANDRA-6027)
 * Migrate pre-2.0 key/value/column aliases to system.schema_columns
   (CASSANDRA-6009)
 * Paging filter empty rows too agressively (CASSANDRA-6040)
 * Support variadic parameters for IN clauses (CASSANDRA-4210)
 * cqlsh: return the result of CAS writes (CASSANDRA-5796)
 * Fix validation of IN clauses with 2ndary indexes (CASSANDRA-6050)
 * Support named bind variables in CQL (CASSANDRA-6033)
Merged from 1.2:
 * Allow cache-keys-to-save to be set at runtime (CASSANDRA-5980)
 * Avoid second-guessing out-of-space state (CASSANDRA-5605)
 * Tuning knobs for dealing with large blobs and many CFs (CASSANDRA-5982)
 * (Hadoop) Fix CQLRW for thrift tables (CASSANDRA-6002)
 * Fix possible divide-by-zero in HHOM (CASSANDRA-5990)
 * Allow local batchlog writes for CL.ANY (CASSANDRA-5967)
 * Upgrade metrics-core to version 2.2.0 (CASSANDRA-5947)
 * Fix CqlRecordWriter with composite keys (CASSANDRA-5949)
 * Add snitch, schema version, cluster, partitioner to JMX (CASSANDRA-5881)
 * Allow disabling SlabAllocator (CASSANDRA-5935)
 * Make user-defined compaction JMX blocking (CASSANDRA-4952)
 * Fix streaming does not transfer wrapped range (CASSANDRA-5948)
 * Fix loading index summary containing empty key (CASSANDRA-5965)
 * Correctly handle limits in CompositesSearcher (CASSANDRA-5975)
 * Pig: handle CQL collections (CASSANDRA-5867)
 * Pass the updated cf to the PRSI index() method (CASSANDRA-5999)
 * Allow empty CQL3 batches (as no-op) (CASSANDRA-5994)
 * Support null in CQL3 functions (CASSANDRA-5910)
 * Replace the deprecated MapMaker with CacheLoader (CASSANDRA-6007)
 * Add SSTableDeletingNotification to DataTracker (CASSANDRA-6010)
 * Fix snapshots in use get deleted during snapshot repair (CASSANDRA-6011)
 * Move hints and exception count to o.a.c.metrics (CASSANDRA-6017)
 * Fix memory leak in snapshot repair (CASSANDRA-6047)
 * Fix sstable2sjon for CQL3 tables (CASSANDRA-5852)


2.0.0
 * Fix thrift validation when inserting into CQL3 tables (CASSANDRA-5138)
 * Fix periodic memtable flushing behavior with clean memtables (CASSANDRA-5931)
 * Fix dateOf() function for pre-2.0 timestamp columns (CASSANDRA-5928)
 * Fix SSTable unintentionally loads BF when opened for batch (CASSANDRA-5938)
 * Add stream session progress to JMX (CASSANDRA-4757)
 * Fix NPE during CAS operation (CASSANDRA-5925)
Merged from 1.2:
 * Fix getBloomFilterDiskSpaceUsed for AlwaysPresentFilter (CASSANDRA-5900)
 * Don't announce schema version until we've loaded the changes locally
   (CASSANDRA-5904)
 * Fix to support off heap bloom filters size greater than 2 GB (CASSANDRA-5903)
 * Properly handle parsing huge map and set literals (CASSANDRA-5893)


2.0.0-rc2
 * enable vnodes by default (CASSANDRA-5869)
 * fix CAS contention timeout (CASSANDRA-5830)
 * fix HsHa to respect max frame size (CASSANDRA-4573)
 * Fix (some) 2i on composite components omissions (CASSANDRA-5851)
 * cqlsh: add DESCRIBE FULL SCHEMA variant (CASSANDRA-5880)
Merged from 1.2:
 * Correctly validate sparse composite cells in scrub (CASSANDRA-5855)
 * Add KeyCacheHitRate metric to CF metrics (CASSANDRA-5868)
 * cqlsh: add support for multiline comments (CASSANDRA-5798)
 * Handle CQL3 SELECT duplicate IN restrictions on clustering columns
   (CASSANDRA-5856)


2.0.0-rc1
 * improve DecimalSerializer performance (CASSANDRA-5837)
 * fix potential spurious wakeup in AsyncOneResponse (CASSANDRA-5690)
 * fix schema-related trigger issues (CASSANDRA-5774)
 * Better validation when accessing CQL3 table from thrift (CASSANDRA-5138)
 * Fix assertion error during repair (CASSANDRA-5801)
 * Fix range tombstone bug (CASSANDRA-5805)
 * DC-local CAS (CASSANDRA-5797)
 * Add a native_protocol_version column to the system.local table (CASSANRDA-5819)
 * Use index_interval from cassandra.yaml when upgraded (CASSANDRA-5822)
 * Fix buffer underflow on socket close (CASSANDRA-5792)
Merged from 1.2:
 * Fix reading DeletionTime from 1.1-format sstables (CASSANDRA-5814)
 * cqlsh: add collections support to COPY (CASSANDRA-5698)
 * retry important messages for any IOException (CASSANDRA-5804)
 * Allow empty IN relations in SELECT/UPDATE/DELETE statements (CASSANDRA-5626)
 * cqlsh: fix crashing on Windows due to libedit detection (CASSANDRA-5812)
 * fix bulk-loading compressed sstables (CASSANDRA-5820)
 * (Hadoop) fix quoting in CqlPagingRecordReader and CqlRecordWriter 
   (CASSANDRA-5824)
 * update default LCS sstable size to 160MB (CASSANDRA-5727)
 * Allow compacting 2Is via nodetool (CASSANDRA-5670)
 * Hex-encode non-String keys in OPP (CASSANDRA-5793)
 * nodetool history logging (CASSANDRA-5823)
 * (Hadoop) fix support for Thrift tables in CqlPagingRecordReader 
   (CASSANDRA-5752)
 * add "all time blocked" to StatusLogger output (CASSANDRA-5825)
 * Future-proof inter-major-version schema migrations (CASSANDRA-5845)
 * (Hadoop) add CqlPagingRecordReader support for ReversedType in Thrift table
   (CASSANDRA-5718)
 * Add -no-snapshot option to scrub (CASSANDRA-5891)
 * Fix to support off heap bloom filters size greater than 2 GB (CASSANDRA-5903)
 * Properly handle parsing huge map and set literals (CASSANDRA-5893)
 * Fix LCS L0 compaction may overlap in L1 (CASSANDRA-5907)
 * New sstablesplit tool to split large sstables offline (CASSANDRA-4766)
 * Fix potential deadlock in native protocol server (CASSANDRA-5926)
 * Disallow incompatible type change in CQL3 (CASSANDRA-5882)
Merged from 1.1:
 * Correctly validate sparse composite cells in scrub (CASSANDRA-5855)


2.0.0-beta2
 * Replace countPendingHints with Hints Created metric (CASSANDRA-5746)
 * Allow nodetool with no args, and with help to run without a server (CASSANDRA-5734)
 * Cleanup AbstractType/TypeSerializer classes (CASSANDRA-5744)
 * Remove unimplemented cli option schema-mwt (CASSANDRA-5754)
 * Support range tombstones in thrift (CASSANDRA-5435)
 * Normalize table-manipulating CQL3 statements' class names (CASSANDRA-5759)
 * cqlsh: add missing table options to DESCRIBE output (CASSANDRA-5749)
 * Fix assertion error during repair (CASSANDRA-5757)
 * Fix bulkloader (CASSANDRA-5542)
 * Add LZ4 compression to the native protocol (CASSANDRA-5765)
 * Fix bugs in the native protocol v2 (CASSANDRA-5770)
 * CAS on 'primary key only' table (CASSANDRA-5715)
 * Support streaming SSTables of old versions (CASSANDRA-5772)
 * Always respect protocol version in native protocol (CASSANDRA-5778)
 * Fix ConcurrentModificationException during streaming (CASSANDRA-5782)
 * Update deletion timestamp in Commit#updatesWithPaxosTime (CASSANDRA-5787)
 * Thrift cas() method crashes if input columns are not sorted (CASSANDRA-5786)
 * Order columns names correctly when querying for CAS (CASSANDRA-5788)
 * Fix streaming retry (CASSANDRA-5775)
Merged from 1.2:
 * if no seeds can be a reached a node won't start in a ring by itself (CASSANDRA-5768)
 * add cassandra.unsafesystem property (CASSANDRA-5704)
 * (Hadoop) quote identifiers in CqlPagingRecordReader (CASSANDRA-5763)
 * Add replace_node functionality for vnodes (CASSANDRA-5337)
 * Add timeout events to query traces (CASSANDRA-5520)
 * Fix serialization of the LEFT gossip value (CASSANDRA-5696)
 * Pig: support for cql3 tables (CASSANDRA-5234)
 * Fix skipping range tombstones with reverse queries (CASSANDRA-5712)
 * Expire entries out of ThriftSessionManager (CASSANDRA-5719)
 * Don't keep ancestor information in memory (CASSANDRA-5342)
 * Expose native protocol server status in nodetool info (CASSANDRA-5735)
 * Fix pathetic performance of range tombstones (CASSANDRA-5677)
 * Fix querying with an empty (impossible) range (CASSANDRA-5573)
 * cqlsh: handle CUSTOM 2i in DESCRIBE output (CASSANDRA-5760)
 * Fix minor bug in Range.intersects(Bound) (CASSANDRA-5771)
 * cqlsh: handle disabled compression in DESCRIBE output (CASSANDRA-5766)
 * Ensure all UP events are notified on the native protocol (CASSANDRA-5769)
 * Fix formatting of sstable2json with multiple -k arguments (CASSANDRA-5781)
 * Don't rely on row marker for queries in general to hide lost markers
   after TTL expires (CASSANDRA-5762)
 * Sort nodetool help output (CASSANDRA-5776)
 * Fix column expiring during 2 phases compaction (CASSANDRA-5799)
 * now() is being rejected in INSERTs when inside collections (CASSANDRA-5795)


2.0.0-beta1
 * Add support for indexing clustered columns (CASSANDRA-5125)
 * Removed on-heap row cache (CASSANDRA-5348)
 * use nanotime consistently for node-local timeouts (CASSANDRA-5581)
 * Avoid unnecessary second pass on name-based queries (CASSANDRA-5577)
 * Experimental triggers (CASSANDRA-1311)
 * JEMalloc support for off-heap allocation (CASSANDRA-3997)
 * Single-pass compaction (CASSANDRA-4180)
 * Removed token range bisection (CASSANDRA-5518)
 * Removed compatibility with pre-1.2.5 sstables and network messages
   (CASSANDRA-5511)
 * removed PBSPredictor (CASSANDRA-5455)
 * CAS support (CASSANDRA-5062, 5441, 5442, 5443, 5619, 5667)
 * Leveled compaction performs size-tiered compactions in L0 
   (CASSANDRA-5371, 5439)
 * Add yaml network topology snitch for mixed ec2/other envs (CASSANDRA-5339)
 * Log when a node is down longer than the hint window (CASSANDRA-4554)
 * Optimize tombstone creation for ExpiringColumns (CASSANDRA-4917)
 * Improve LeveledScanner work estimation (CASSANDRA-5250, 5407)
 * Replace compaction lock with runWithCompactionsDisabled (CASSANDRA-3430)
 * Change Message IDs to ints (CASSANDRA-5307)
 * Move sstable level information into the Stats component, removing the
   need for a separate Manifest file (CASSANDRA-4872)
 * avoid serializing to byte[] on commitlog append (CASSANDRA-5199)
 * make index_interval configurable per columnfamily (CASSANDRA-3961, CASSANDRA-5650)
 * add default_time_to_live (CASSANDRA-3974)
 * add memtable_flush_period_in_ms (CASSANDRA-4237)
 * replace supercolumns internally by composites (CASSANDRA-3237, 5123)
 * upgrade thrift to 0.9.0 (CASSANDRA-3719)
 * drop unnecessary keyspace parameter from user-defined compaction API 
   (CASSANDRA-5139)
 * more robust solution to incomplete compactions + counters (CASSANDRA-5151)
 * Change order of directory searching for c*.in.sh (CASSANDRA-3983)
 * Add tool to reset SSTable compaction level for LCS (CASSANDRA-5271)
 * Allow custom configuration loader (CASSANDRA-5045)
 * Remove memory emergency pressure valve logic (CASSANDRA-3534)
 * Reduce request latency with eager retry (CASSANDRA-4705)
 * cqlsh: Remove ASSUME command (CASSANDRA-5331)
 * Rebuild BF when loading sstables if bloom_filter_fp_chance
   has changed since compaction (CASSANDRA-5015)
 * remove row-level bloom filters (CASSANDRA-4885)
 * Change Kernel Page Cache skipping into row preheating (disabled by default)
   (CASSANDRA-4937)
 * Improve repair by deciding on a gcBefore before sending
   out TreeRequests (CASSANDRA-4932)
 * Add an official way to disable compactions (CASSANDRA-5074)
 * Reenable ALTER TABLE DROP with new semantics (CASSANDRA-3919)
 * Add binary protocol versioning (CASSANDRA-5436)
 * Swap THshaServer for TThreadedSelectorServer (CASSANDRA-5530)
 * Add alias support to SELECT statement (CASSANDRA-5075)
 * Don't create empty RowMutations in CommitLogReplayer (CASSANDRA-5541)
 * Use range tombstones when dropping cfs/columns from schema (CASSANDRA-5579)
 * cqlsh: drop CQL2/CQL3-beta support (CASSANDRA-5585)
 * Track max/min column names in sstables to be able to optimize slice
   queries (CASSANDRA-5514, CASSANDRA-5595, CASSANDRA-5600)
 * Binary protocol: allow batching already prepared statements (CASSANDRA-4693)
 * Allow preparing timestamp, ttl and limit in CQL3 queries (CASSANDRA-4450)
 * Support native link w/o JNA in Java7 (CASSANDRA-3734)
 * Use SASL authentication in binary protocol v2 (CASSANDRA-5545)
 * Replace Thrift HsHa with LMAX Disruptor based implementation (CASSANDRA-5582)
 * cqlsh: Add row count to SELECT output (CASSANDRA-5636)
 * Include a timestamp with all read commands to determine column expiration
   (CASSANDRA-5149)
 * Streaming 2.0 (CASSANDRA-5286, 5699)
 * Conditional create/drop ks/table/index statements in CQL3 (CASSANDRA-2737)
 * more pre-table creation property validation (CASSANDRA-5693)
 * Redesign repair messages (CASSANDRA-5426)
 * Fix ALTER RENAME post-5125 (CASSANDRA-5702)
 * Disallow renaming a 2ndary indexed column (CASSANDRA-5705)
 * Rename Table to Keyspace (CASSANDRA-5613)
 * Ensure changing column_index_size_in_kb on different nodes don't corrupt the
   sstable (CASSANDRA-5454)
 * Move resultset type information into prepare, not execute (CASSANDRA-5649)
 * Auto paging in binary protocol (CASSANDRA-4415, 5714)
 * Don't tie client side use of AbstractType to JDBC (CASSANDRA-4495)
 * Adds new TimestampType to replace DateType (CASSANDRA-5723, CASSANDRA-5729)
Merged from 1.2:
 * make starting native protocol server idempotent (CASSANDRA-5728)
 * Fix loading key cache when a saved entry is no longer valid (CASSANDRA-5706)
 * Fix serialization of the LEFT gossip value (CASSANDRA-5696)
 * cqlsh: Don't show 'null' in place of empty values (CASSANDRA-5675)
 * Race condition in detecting version on a mixed 1.1/1.2 cluster
   (CASSANDRA-5692)
 * Fix skipping range tombstones with reverse queries (CASSANDRA-5712)
 * Expire entries out of ThriftSessionManager (CASSANRDA-5719)
 * Don't keep ancestor information in memory (CASSANDRA-5342)
 * cqlsh: fix handling of semicolons inside BATCH queries (CASSANDRA-5697)


1.2.6
 * Fix tracing when operation completes before all responses arrive 
   (CASSANDRA-5668)
 * Fix cross-DC mutation forwarding (CASSANDRA-5632)
 * Reduce SSTableLoader memory usage (CASSANDRA-5555)
 * Scale hinted_handoff_throttle_in_kb to cluster size (CASSANDRA-5272)
 * (Hadoop) Add CQL3 input/output formats (CASSANDRA-4421, 5622)
 * (Hadoop) Fix InputKeyRange in CFIF (CASSANDRA-5536)
 * Fix dealing with ridiculously large max sstable sizes in LCS (CASSANDRA-5589)
 * Ignore pre-truncate hints (CASSANDRA-4655)
 * Move System.exit on OOM into a separate thread (CASSANDRA-5273)
 * Write row markers when serializing schema (CASSANDRA-5572)
 * Check only SSTables for the requested range when streaming (CASSANDRA-5569)
 * Improve batchlog replay behavior and hint ttl handling (CASSANDRA-5314)
 * Exclude localTimestamp from validation for tombstones (CASSANDRA-5398)
 * cqlsh: add custom prompt support (CASSANDRA-5539)
 * Reuse prepared statements in hot auth queries (CASSANDRA-5594)
 * cqlsh: add vertical output option (see EXPAND) (CASSANDRA-5597)
 * Add a rate limit option to stress (CASSANDRA-5004)
 * have BulkLoader ignore snapshots directories (CASSANDRA-5587) 
 * fix SnitchProperties logging context (CASSANDRA-5602)
 * Expose whether jna is enabled and memory is locked via JMX (CASSANDRA-5508)
 * cqlsh: fix COPY FROM with ReversedType (CASSANDRA-5610)
 * Allow creating CUSTOM indexes on collections (CASSANDRA-5615)
 * Evaluate now() function at execution time (CASSANDRA-5616)
 * Expose detailed read repair metrics (CASSANDRA-5618)
 * Correct blob literal + ReversedType parsing (CASSANDRA-5629)
 * Allow GPFS to prefer the internal IP like EC2MRS (CASSANDRA-5630)
 * fix help text for -tspw cassandra-cli (CASSANDRA-5643)
 * don't throw away initial causes exceptions for internode encryption issues 
   (CASSANDRA-5644)
 * Fix message spelling errors for cql select statements (CASSANDRA-5647)
 * Suppress custom exceptions thru jmx (CASSANDRA-5652)
 * Update CREATE CUSTOM INDEX syntax (CASSANDRA-5639)
 * Fix PermissionDetails.equals() method (CASSANDRA-5655)
 * Never allow partition key ranges in CQL3 without token() (CASSANDRA-5666)
 * Gossiper incorrectly drops AppState for an upgrading node (CASSANDRA-5660)
 * Connection thrashing during multi-region ec2 during upgrade, due to 
   messaging version (CASSANDRA-5669)
 * Avoid over reconnecting in EC2MRS (CASSANDRA-5678)
 * Fix ReadResponseSerializer.serializedSize() for digest reads (CASSANDRA-5476)
 * allow sstable2json on 2i CFs (CASSANDRA-5694)
Merged from 1.1:
 * Remove buggy thrift max message length option (CASSANDRA-5529)
 * Fix NPE in Pig's widerow mode (CASSANDRA-5488)
 * Add split size parameter to Pig and disable split combination (CASSANDRA-5544)


1.2.5
 * make BytesToken.toString only return hex bytes (CASSANDRA-5566)
 * Ensure that submitBackground enqueues at least one task (CASSANDRA-5554)
 * fix 2i updates with identical values and timestamps (CASSANDRA-5540)
 * fix compaction throttling bursty-ness (CASSANDRA-4316)
 * reduce memory consumption of IndexSummary (CASSANDRA-5506)
 * remove per-row column name bloom filters (CASSANDRA-5492)
 * Include fatal errors in trace events (CASSANDRA-5447)
 * Ensure that PerRowSecondaryIndex is notified of row-level deletes
   (CASSANDRA-5445)
 * Allow empty blob literals in CQL3 (CASSANDRA-5452)
 * Fix streaming RangeTombstones at column index boundary (CASSANDRA-5418)
 * Fix preparing statements when current keyspace is not set (CASSANDRA-5468)
 * Fix SemanticVersion.isSupportedBy minor/patch handling (CASSANDRA-5496)
 * Don't provide oldCfId for post-1.1 system cfs (CASSANDRA-5490)
 * Fix primary range ignores replication strategy (CASSANDRA-5424)
 * Fix shutdown of binary protocol server (CASSANDRA-5507)
 * Fix repair -snapshot not working (CASSANDRA-5512)
 * Set isRunning flag later in binary protocol server (CASSANDRA-5467)
 * Fix use of CQL3 functions with descending clustering order (CASSANDRA-5472)
 * Disallow renaming columns one at a time for thrift table in CQL3
   (CASSANDRA-5531)
 * cqlsh: add CLUSTERING ORDER BY support to DESCRIBE (CASSANDRA-5528)
 * Add custom secondary index support to CQL3 (CASSANDRA-5484)
 * Fix repair hanging silently on unexpected error (CASSANDRA-5229)
 * Fix Ec2Snitch regression introduced by CASSANDRA-5171 (CASSANDRA-5432)
 * Add nodetool enablebackup/disablebackup (CASSANDRA-5556)
 * cqlsh: fix DESCRIBE after case insensitive USE (CASSANDRA-5567)
Merged from 1.1
 * Add retry mechanism to OTC for non-droppable_verbs (CASSANDRA-5393)
 * Use allocator information to improve memtable memory usage estimate
   (CASSANDRA-5497)
 * Fix trying to load deleted row into row cache on startup (CASSANDRA-4463)
 * fsync leveled manifest to avoid corruption (CASSANDRA-5535)
 * Fix Bound intersection computation (CASSANDRA-5551)
 * sstablescrub now respects max memory size in cassandra.in.sh (CASSANDRA-5562)


1.2.4
 * Ensure that PerRowSecondaryIndex updates see the most recent values
   (CASSANDRA-5397)
 * avoid duplicate index entries ind PrecompactedRow and 
   ParallelCompactionIterable (CASSANDRA-5395)
 * remove the index entry on oldColumn when new column is a tombstone 
   (CASSANDRA-5395)
 * Change default stream throughput from 400 to 200 mbps (CASSANDRA-5036)
 * Gossiper logs DOWN for symmetry with UP (CASSANDRA-5187)
 * Fix mixing prepared statements between keyspaces (CASSANDRA-5352)
 * Fix consistency level during bootstrap - strike 3 (CASSANDRA-5354)
 * Fix transposed arguments in AlreadyExistsException (CASSANDRA-5362)
 * Improve asynchronous hint delivery (CASSANDRA-5179)
 * Fix Guava dependency version (12.0 -> 13.0.1) for Maven (CASSANDRA-5364)
 * Validate that provided CQL3 collection value are < 64K (CASSANDRA-5355)
 * Make upgradeSSTable skip current version sstables by default (CASSANDRA-5366)
 * Optimize min/max timestamp collection (CASSANDRA-5373)
 * Invalid streamId in cql binary protocol when using invalid CL 
   (CASSANDRA-5164)
 * Fix validation for IN where clauses with collections (CASSANDRA-5376)
 * Copy resultSet on count query to avoid ConcurrentModificationException 
   (CASSANDRA-5382)
 * Correctly typecheck in CQL3 even with ReversedType (CASSANDRA-5386)
 * Fix streaming compressed files when using encryption (CASSANDRA-5391)
 * cassandra-all 1.2.0 pom missing netty dependency (CASSANDRA-5392)
 * Fix writetime/ttl functions on null values (CASSANDRA-5341)
 * Fix NPE during cql3 select with token() (CASSANDRA-5404)
 * IndexHelper.skipBloomFilters won't skip non-SHA filters (CASSANDRA-5385)
 * cqlsh: Print maps ordered by key, sort sets (CASSANDRA-5413)
 * Add null syntax support in CQL3 for inserts (CASSANDRA-3783)
 * Allow unauthenticated set_keyspace() calls (CASSANDRA-5423)
 * Fix potential incremental backups race (CASSANDRA-5410)
 * Fix prepared BATCH statements with batch-level timestamps (CASSANDRA-5415)
 * Allow overriding superuser setup delay (CASSANDRA-5430)
 * cassandra-shuffle with JMX usernames and passwords (CASSANDRA-5431)
Merged from 1.1:
 * cli: Quote ks and cf names in schema output when needed (CASSANDRA-5052)
 * Fix bad default for min/max timestamp in SSTableMetadata (CASSANDRA-5372)
 * Fix cf name extraction from manifest in Directories.migrateFile() 
   (CASSANDRA-5242)
 * Support pluggable internode authentication (CASSANDRA-5401)


1.2.3
 * add check for sstable overlap within a level on startup (CASSANDRA-5327)
 * replace ipv6 colons in jmx object names (CASSANDRA-5298, 5328)
 * Avoid allocating SSTableBoundedScanner during repair when the range does 
   not intersect the sstable (CASSANDRA-5249)
 * Don't lowercase property map keys (this breaks NTS) (CASSANDRA-5292)
 * Fix composite comparator with super columns (CASSANDRA-5287)
 * Fix insufficient validation of UPDATE queries against counter cfs
   (CASSANDRA-5300)
 * Fix PropertyFileSnitch default DC/Rack behavior (CASSANDRA-5285)
 * Handle null values when executing prepared statement (CASSANDRA-5081)
 * Add netty to pom dependencies (CASSANDRA-5181)
 * Include type arguments in Thrift CQLPreparedResult (CASSANDRA-5311)
 * Fix compaction not removing columns when bf_fp_ratio is 1 (CASSANDRA-5182)
 * cli: Warn about missing CQL3 tables in schema descriptions (CASSANDRA-5309)
 * Re-enable unknown option in replication/compaction strategies option for
   backward compatibility (CASSANDRA-4795)
 * Add binary protocol support to stress (CASSANDRA-4993)
 * cqlsh: Fix COPY FROM value quoting and null handling (CASSANDRA-5305)
 * Fix repair -pr for vnodes (CASSANDRA-5329)
 * Relax CL for auth queries for non-default users (CASSANDRA-5310)
 * Fix AssertionError during repair (CASSANDRA-5245)
 * Don't announce migrations to pre-1.2 nodes (CASSANDRA-5334)
Merged from 1.1:
 * Update offline scrub for 1.0 -> 1.1 directory structure (CASSANDRA-5195)
 * add tmp flag to Descriptor hashcode (CASSANDRA-4021)
 * fix logging of "Found table data in data directories" when only system tables
   are present (CASSANDRA-5289)
 * cli: Add JMX authentication support (CASSANDRA-5080)
 * nodetool: ability to repair specific range (CASSANDRA-5280)
 * Fix possible assertion triggered in SliceFromReadCommand (CASSANDRA-5284)
 * cqlsh: Add inet type support on Windows (ipv4-only) (CASSANDRA-4801)
 * Fix race when initializing ColumnFamilyStore (CASSANDRA-5350)
 * Add UseTLAB JVM flag (CASSANDRA-5361)


1.2.2
 * fix potential for multiple concurrent compactions of the same sstables
   (CASSANDRA-5256)
 * avoid no-op caching of byte[] on commitlog append (CASSANDRA-5199)
 * fix symlinks under data dir not working (CASSANDRA-5185)
 * fix bug in compact storage metadata handling (CASSANDRA-5189)
 * Validate login for USE queries (CASSANDRA-5207)
 * cli: remove default username and password (CASSANDRA-5208)
 * configure populate_io_cache_on_flush per-CF (CASSANDRA-4694)
 * allow configuration of internode socket buffer (CASSANDRA-3378)
 * Make sstable directory picking blacklist-aware again (CASSANDRA-5193)
 * Correctly expire gossip states for edge cases (CASSANDRA-5216)
 * Improve handling of directory creation failures (CASSANDRA-5196)
 * Expose secondary indicies to the rest of nodetool (CASSANDRA-4464)
 * Binary protocol: avoid sending notification for 0.0.0.0 (CASSANDRA-5227)
 * add UseCondCardMark XX jvm settings on jdk 1.7 (CASSANDRA-4366)
 * CQL3 refactor to allow conversion function (CASSANDRA-5226)
 * Fix drop of sstables in some circumstance (CASSANDRA-5232)
 * Implement caching of authorization results (CASSANDRA-4295)
 * Add support for LZ4 compression (CASSANDRA-5038)
 * Fix missing columns in wide rows queries (CASSANDRA-5225)
 * Simplify auth setup and make system_auth ks alterable (CASSANDRA-5112)
 * Stop compactions from hanging during bootstrap (CASSANDRA-5244)
 * fix compressed streaming sending extra chunk (CASSANDRA-5105)
 * Add CQL3-based implementations of IAuthenticator and IAuthorizer
   (CASSANDRA-4898)
 * Fix timestamp-based tomstone removal logic (CASSANDRA-5248)
 * cli: Add JMX authentication support (CASSANDRA-5080)
 * Fix forceFlush behavior (CASSANDRA-5241)
 * cqlsh: Add username autocompletion (CASSANDRA-5231)
 * Fix CQL3 composite partition key error (CASSANDRA-5240)
 * Allow IN clause on last clustering key (CASSANDRA-5230)
Merged from 1.1:
 * fix start key/end token validation for wide row iteration (CASSANDRA-5168)
 * add ConfigHelper support for Thrift frame and max message sizes (CASSANDRA-5188)
 * fix nodetool repair not fail on node down (CASSANDRA-5203)
 * always collect tombstone hints (CASSANDRA-5068)
 * Fix error when sourcing file in cqlsh (CASSANDRA-5235)


1.2.1
 * stream undelivered hints on decommission (CASSANDRA-5128)
 * GossipingPropertyFileSnitch loads saved dc/rack info if needed (CASSANDRA-5133)
 * drain should flush system CFs too (CASSANDRA-4446)
 * add inter_dc_tcp_nodelay setting (CASSANDRA-5148)
 * re-allow wrapping ranges for start_token/end_token range pairitspwng (CASSANDRA-5106)
 * fix validation compaction of empty rows (CASSANDRA-5136)
 * nodetool methods to enable/disable hint storage/delivery (CASSANDRA-4750)
 * disallow bloom filter false positive chance of 0 (CASSANDRA-5013)
 * add threadpool size adjustment methods to JMXEnabledThreadPoolExecutor and 
   CompactionManagerMBean (CASSANDRA-5044)
 * fix hinting for dropped local writes (CASSANDRA-4753)
 * off-heap cache doesn't need mutable column container (CASSANDRA-5057)
 * apply disk_failure_policy to bad disks on initial directory creation 
   (CASSANDRA-4847)
 * Optimize name-based queries to use ArrayBackedSortedColumns (CASSANDRA-5043)
 * Fall back to old manifest if most recent is unparseable (CASSANDRA-5041)
 * pool [Compressed]RandomAccessReader objects on the partitioned read path
   (CASSANDRA-4942)
 * Add debug logging to list filenames processed by Directories.migrateFile 
   method (CASSANDRA-4939)
 * Expose black-listed directories via JMX (CASSANDRA-4848)
 * Log compaction merge counts (CASSANDRA-4894)
 * Minimize byte array allocation by AbstractData{Input,Output} (CASSANDRA-5090)
 * Add SSL support for the binary protocol (CASSANDRA-5031)
 * Allow non-schema system ks modification for shuffle to work (CASSANDRA-5097)
 * cqlsh: Add default limit to SELECT statements (CASSANDRA-4972)
 * cqlsh: fix DESCRIBE for 1.1 cfs in CQL3 (CASSANDRA-5101)
 * Correctly gossip with nodes >= 1.1.7 (CASSANDRA-5102)
 * Ensure CL guarantees on digest mismatch (CASSANDRA-5113)
 * Validate correctly selects on composite partition key (CASSANDRA-5122)
 * Fix exception when adding collection (CASSANDRA-5117)
 * Handle states for non-vnode clusters correctly (CASSANDRA-5127)
 * Refuse unrecognized replication and compaction strategy options (CASSANDRA-4795)
 * Pick the correct value validator in sstable2json for cql3 tables (CASSANDRA-5134)
 * Validate login for describe_keyspace, describe_keyspaces and set_keyspace
   (CASSANDRA-5144)
 * Fix inserting empty maps (CASSANDRA-5141)
 * Don't remove tokens from System table for node we know (CASSANDRA-5121)
 * fix streaming progress report for compresed files (CASSANDRA-5130)
 * Coverage analysis for low-CL queries (CASSANDRA-4858)
 * Stop interpreting dates as valid timeUUID value (CASSANDRA-4936)
 * Adds E notation for floating point numbers (CASSANDRA-4927)
 * Detect (and warn) unintentional use of the cql2 thrift methods when cql3 was
   intended (CASSANDRA-5172)
 * cli: Quote ks and cf names in schema output when needed (CASSANDRA-5052)
 * Fix cf name extraction from manifest in Directories.migrateFile() (CASSANDRA-5242)
 * Replace mistaken usage of commons-logging with slf4j (CASSANDRA-5464)
 * Ensure Jackson dependency matches lib (CASSANDRA-5126)
 * Expose droppable tombstone ratio stats over JMX (CASSANDRA-5159)
Merged from 1.1:
 * Simplify CompressedRandomAccessReader to work around JDK FD bug (CASSANDRA-5088)
 * Improve handling a changing target throttle rate mid-compaction (CASSANDRA-5087)
 * Pig: correctly decode row keys in widerow mode (CASSANDRA-5098)
 * nodetool repair command now prints progress (CASSANDRA-4767)
 * fix user defined compaction to run against 1.1 data directory (CASSANDRA-5118)
 * Fix CQL3 BATCH authorization caching (CASSANDRA-5145)
 * fix get_count returns incorrect value with TTL (CASSANDRA-5099)
 * better handling for mid-compaction failure (CASSANDRA-5137)
 * convert default marshallers list to map for better readability (CASSANDRA-5109)
 * fix ConcurrentModificationException in getBootstrapSource (CASSANDRA-5170)
 * fix sstable maxtimestamp for row deletes and pre-1.1.1 sstables (CASSANDRA-5153)
 * Fix thread growth on node removal (CASSANDRA-5175)
 * Make Ec2Region's datacenter name configurable (CASSANDRA-5155)


1.2.0
 * Disallow counters in collections (CASSANDRA-5082)
 * cqlsh: add unit tests (CASSANDRA-3920)
 * fix default bloom_filter_fp_chance for LeveledCompactionStrategy (CASSANDRA-5093)
Merged from 1.1:
 * add validation for get_range_slices with start_key and end_token (CASSANDRA-5089)


1.2.0-rc2
 * fix nodetool ownership display with vnodes (CASSANDRA-5065)
 * cqlsh: add DESCRIBE KEYSPACES command (CASSANDRA-5060)
 * Fix potential infinite loop when reloading CFS (CASSANDRA-5064)
 * Fix SimpleAuthorizer example (CASSANDRA-5072)
 * cqlsh: force CL.ONE for tracing and system.schema* queries (CASSANDRA-5070)
 * Includes cassandra-shuffle in the debian package (CASSANDRA-5058)
Merged from 1.1:
 * fix multithreaded compaction deadlock (CASSANDRA-4492)
 * fix temporarily missing schema after upgrade from pre-1.1.5 (CASSANDRA-5061)
 * Fix ALTER TABLE overriding compression options with defaults
   (CASSANDRA-4996, 5066)
 * fix specifying and altering crc_check_chance (CASSANDRA-5053)
 * fix Murmur3Partitioner ownership% calculation (CASSANDRA-5076)
 * Don't expire columns sooner than they should in 2ndary indexes (CASSANDRA-5079)


1.2-rc1
 * rename rpc_timeout settings to request_timeout (CASSANDRA-5027)
 * add BF with 0.1 FP to LCS by default (CASSANDRA-5029)
 * Fix preparing insert queries (CASSANDRA-5016)
 * Fix preparing queries with counter increment (CASSANDRA-5022)
 * Fix preparing updates with collections (CASSANDRA-5017)
 * Don't generate UUID based on other node address (CASSANDRA-5002)
 * Fix message when trying to alter a clustering key type (CASSANDRA-5012)
 * Update IAuthenticator to match the new IAuthorizer (CASSANDRA-5003)
 * Fix inserting only a key in CQL3 (CASSANDRA-5040)
 * Fix CQL3 token() function when used with strings (CASSANDRA-5050)
Merged from 1.1:
 * reduce log spam from invalid counter shards (CASSANDRA-5026)
 * Improve schema propagation performance (CASSANDRA-5025)
 * Fix for IndexHelper.IndexFor throws OOB Exception (CASSANDRA-5030)
 * cqlsh: make it possible to describe thrift CFs (CASSANDRA-4827)
 * cqlsh: fix timestamp formatting on some platforms (CASSANDRA-5046)


1.2-beta3
 * make consistency level configurable in cqlsh (CASSANDRA-4829)
 * fix cqlsh rendering of blob fields (CASSANDRA-4970)
 * fix cqlsh DESCRIBE command (CASSANDRA-4913)
 * save truncation position in system table (CASSANDRA-4906)
 * Move CompressionMetadata off-heap (CASSANDRA-4937)
 * allow CLI to GET cql3 columnfamily data (CASSANDRA-4924)
 * Fix rare race condition in getExpireTimeForEndpoint (CASSANDRA-4402)
 * acquire references to overlapping sstables during compaction so bloom filter
   doesn't get free'd prematurely (CASSANDRA-4934)
 * Don't share slice query filter in CQL3 SelectStatement (CASSANDRA-4928)
 * Separate tracing from Log4J (CASSANDRA-4861)
 * Exclude gcable tombstones from merkle-tree computation (CASSANDRA-4905)
 * Better printing of AbstractBounds for tracing (CASSANDRA-4931)
 * Optimize mostRecentTombstone check in CC.collectAllData (CASSANDRA-4883)
 * Change stream session ID to UUID to avoid collision from same node (CASSANDRA-4813)
 * Use Stats.db when bulk loading if present (CASSANDRA-4957)
 * Skip repair on system_trace and keyspaces with RF=1 (CASSANDRA-4956)
 * (cql3) Remove arbitrary SELECT limit (CASSANDRA-4918)
 * Correctly handle prepared operation on collections (CASSANDRA-4945)
 * Fix CQL3 LIMIT (CASSANDRA-4877)
 * Fix Stress for CQL3 (CASSANDRA-4979)
 * Remove cassandra specific exceptions from JMX interface (CASSANDRA-4893)
 * (CQL3) Force using ALLOW FILTERING on potentially inefficient queries (CASSANDRA-4915)
 * (cql3) Fix adding column when the table has collections (CASSANDRA-4982)
 * (cql3) Fix allowing collections with compact storage (CASSANDRA-4990)
 * (cql3) Refuse ttl/writetime function on collections (CASSANDRA-4992)
 * Replace IAuthority with new IAuthorizer (CASSANDRA-4874)
 * clqsh: fix KEY pseudocolumn escaping when describing Thrift tables
   in CQL3 mode (CASSANDRA-4955)
 * add basic authentication support for Pig CassandraStorage (CASSANDRA-3042)
 * fix CQL2 ALTER TABLE compaction_strategy_class altering (CASSANDRA-4965)
Merged from 1.1:
 * Fall back to old describe_splits if d_s_ex is not available (CASSANDRA-4803)
 * Improve error reporting when streaming ranges fail (CASSANDRA-5009)
 * Fix cqlsh timestamp formatting of timezone info (CASSANDRA-4746)
 * Fix assertion failure with leveled compaction (CASSANDRA-4799)
 * Check for null end_token in get_range_slice (CASSANDRA-4804)
 * Remove all remnants of removed nodes (CASSANDRA-4840)
 * Add aut-reloading of the log4j file in debian package (CASSANDRA-4855)
 * Fix estimated row cache entry size (CASSANDRA-4860)
 * reset getRangeSlice filter after finishing a row for get_paged_slice
   (CASSANDRA-4919)
 * expunge row cache post-truncate (CASSANDRA-4940)
 * Allow static CF definition with compact storage (CASSANDRA-4910)
 * Fix endless loop/compaction of schema_* CFs due to broken timestamps (CASSANDRA-4880)
 * Fix 'wrong class type' assertion in CounterColumn (CASSANDRA-4976)


1.2-beta2
 * fp rate of 1.0 disables BF entirely; LCS defaults to 1.0 (CASSANDRA-4876)
 * off-heap bloom filters for row keys (CASSANDRA_4865)
 * add extension point for sstable components (CASSANDRA-4049)
 * improve tracing output (CASSANDRA-4852, 4862)
 * make TRACE verb droppable (CASSANDRA-4672)
 * fix BulkLoader recognition of CQL3 columnfamilies (CASSANDRA-4755)
 * Sort commitlog segments for replay by id instead of mtime (CASSANDRA-4793)
 * Make hint delivery asynchronous (CASSANDRA-4761)
 * Pluggable Thrift transport factories for CLI and cqlsh (CASSANDRA-4609, 4610)
 * cassandra-cli: allow Double value type to be inserted to a column (CASSANDRA-4661)
 * Add ability to use custom TServerFactory implementations (CASSANDRA-4608)
 * optimize batchlog flushing to skip successful batches (CASSANDRA-4667)
 * include metadata for system keyspace itself in schema tables (CASSANDRA-4416)
 * add check to PropertyFileSnitch to verify presence of location for
   local node (CASSANDRA-4728)
 * add PBSPredictor consistency modeler (CASSANDRA-4261)
 * remove vestiges of Thrift unframed mode (CASSANDRA-4729)
 * optimize single-row PK lookups (CASSANDRA-4710)
 * adjust blockFor calculation to account for pending ranges due to node 
   movement (CASSANDRA-833)
 * Change CQL version to 3.0.0 and stop accepting 3.0.0-beta1 (CASSANDRA-4649)
 * (CQL3) Make prepared statement global instead of per connection 
   (CASSANDRA-4449)
 * Fix scrubbing of CQL3 created tables (CASSANDRA-4685)
 * (CQL3) Fix validation when using counter and regular columns in the same 
   table (CASSANDRA-4706)
 * Fix bug starting Cassandra with simple authentication (CASSANDRA-4648)
 * Add support for batchlog in CQL3 (CASSANDRA-4545, 4738)
 * Add support for multiple column family outputs in CFOF (CASSANDRA-4208)
 * Support repairing only the local DC nodes (CASSANDRA-4747)
 * Use rpc_address for binary protocol and change default port (CASSANDRA-4751)
 * Fix use of collections in prepared statements (CASSANDRA-4739)
 * Store more information into peers table (CASSANDRA-4351, 4814)
 * Configurable bucket size for size tiered compaction (CASSANDRA-4704)
 * Run leveled compaction in parallel (CASSANDRA-4310)
 * Fix potential NPE during CFS reload (CASSANDRA-4786)
 * Composite indexes may miss results (CASSANDRA-4796)
 * Move consistency level to the protocol level (CASSANDRA-4734, 4824)
 * Fix Subcolumn slice ends not respected (CASSANDRA-4826)
 * Fix Assertion error in cql3 select (CASSANDRA-4783)
 * Fix list prepend logic (CQL3) (CASSANDRA-4835)
 * Add booleans as literals in CQL3 (CASSANDRA-4776)
 * Allow renaming PK columns in CQL3 (CASSANDRA-4822)
 * Fix binary protocol NEW_NODE event (CASSANDRA-4679)
 * Fix potential infinite loop in tombstone compaction (CASSANDRA-4781)
 * Remove system tables accounting from schema (CASSANDRA-4850)
 * (cql3) Force provided columns in clustering key order in 
   'CLUSTERING ORDER BY' (CASSANDRA-4881)
 * Fix composite index bug (CASSANDRA-4884)
 * Fix short read protection for CQL3 (CASSANDRA-4882)
 * Add tracing support to the binary protocol (CASSANDRA-4699)
 * (cql3) Don't allow prepared marker inside collections (CASSANDRA-4890)
 * Re-allow order by on non-selected columns (CASSANDRA-4645)
 * Bug when composite index is created in a table having collections (CASSANDRA-4909)
 * log index scan subject in CompositesSearcher (CASSANDRA-4904)
Merged from 1.1:
 * add get[Row|Key]CacheEntries to CacheServiceMBean (CASSANDRA-4859)
 * fix get_paged_slice to wrap to next row correctly (CASSANDRA-4816)
 * fix indexing empty column values (CASSANDRA-4832)
 * allow JdbcDate to compose null Date objects (CASSANDRA-4830)
 * fix possible stackoverflow when compacting 1000s of sstables
   (CASSANDRA-4765)
 * fix wrong leveled compaction progress calculation (CASSANDRA-4807)
 * add a close() method to CRAR to prevent leaking file descriptors (CASSANDRA-4820)
 * fix potential infinite loop in get_count (CASSANDRA-4833)
 * fix compositeType.{get/from}String methods (CASSANDRA-4842)
 * (CQL) fix CREATE COLUMNFAMILY permissions check (CASSANDRA-4864)
 * Fix DynamicCompositeType same type comparison (CASSANDRA-4711)
 * Fix duplicate SSTable reference when stream session failed (CASSANDRA-3306)
 * Allow static CF definition with compact storage (CASSANDRA-4910)
 * Fix endless loop/compaction of schema_* CFs due to broken timestamps (CASSANDRA-4880)
 * Fix 'wrong class type' assertion in CounterColumn (CASSANDRA-4976)


1.2-beta1
 * add atomic_batch_mutate (CASSANDRA-4542, -4635)
 * increase default max_hint_window_in_ms to 3h (CASSANDRA-4632)
 * include message initiation time to replicas so they can more
   accurately drop timed-out requests (CASSANDRA-2858)
 * fix clientutil.jar dependencies (CASSANDRA-4566)
 * optimize WriteResponse (CASSANDRA-4548)
 * new metrics (CASSANDRA-4009)
 * redesign KEYS indexes to avoid read-before-write (CASSANDRA-2897)
 * debug tracing (CASSANDRA-1123)
 * parallelize row cache loading (CASSANDRA-4282)
 * Make compaction, flush JBOD-aware (CASSANDRA-4292)
 * run local range scans on the read stage (CASSANDRA-3687)
 * clean up ioexceptions (CASSANDRA-2116)
 * add disk_failure_policy (CASSANDRA-2118)
 * Introduce new json format with row level deletion (CASSANDRA-4054)
 * remove redundant "name" column from schema_keyspaces (CASSANDRA-4433)
 * improve "nodetool ring" handling of multi-dc clusters (CASSANDRA-3047)
 * update NTS calculateNaturalEndpoints to be O(N log N) (CASSANDRA-3881)
 * split up rpc timeout by operation type (CASSANDRA-2819)
 * rewrite key cache save/load to use only sequential i/o (CASSANDRA-3762)
 * update MS protocol with a version handshake + broadcast address id
   (CASSANDRA-4311)
 * multithreaded hint replay (CASSANDRA-4189)
 * add inter-node message compression (CASSANDRA-3127)
 * remove COPP (CASSANDRA-2479)
 * Track tombstone expiration and compact when tombstone content is
   higher than a configurable threshold, default 20% (CASSANDRA-3442, 4234)
 * update MurmurHash to version 3 (CASSANDRA-2975)
 * (CLI) track elapsed time for `delete' operation (CASSANDRA-4060)
 * (CLI) jline version is bumped to 1.0 to properly  support
   'delete' key function (CASSANDRA-4132)
 * Save IndexSummary into new SSTable 'Summary' component (CASSANDRA-2392, 4289)
 * Add support for range tombstones (CASSANDRA-3708)
 * Improve MessagingService efficiency (CASSANDRA-3617)
 * Avoid ID conflicts from concurrent schema changes (CASSANDRA-3794)
 * Set thrift HSHA server thread limit to unlimited by default (CASSANDRA-4277)
 * Avoids double serialization of CF id in RowMutation messages
   (CASSANDRA-4293)
 * stream compressed sstables directly with java nio (CASSANDRA-4297)
 * Support multiple ranges in SliceQueryFilter (CASSANDRA-3885)
 * Add column metadata to system column families (CASSANDRA-4018)
 * (cql3) Always use composite types by default (CASSANDRA-4329)
 * (cql3) Add support for set, map and list (CASSANDRA-3647)
 * Validate date type correctly (CASSANDRA-4441)
 * (cql3) Allow definitions with only a PK (CASSANDRA-4361)
 * (cql3) Add support for row key composites (CASSANDRA-4179)
 * improve DynamicEndpointSnitch by using reservoir sampling (CASSANDRA-4038)
 * (cql3) Add support for 2ndary indexes (CASSANDRA-3680)
 * (cql3) fix defining more than one PK to be invalid (CASSANDRA-4477)
 * remove schema agreement checking from all external APIs (Thrift, CQL and CQL3) (CASSANDRA-4487)
 * add Murmur3Partitioner and make it default for new installations (CASSANDRA-3772, 4621)
 * (cql3) update pseudo-map syntax to use map syntax (CASSANDRA-4497)
 * Finer grained exceptions hierarchy and provides error code with exceptions (CASSANDRA-3979)
 * Adds events push to binary protocol (CASSANDRA-4480)
 * Rewrite nodetool help (CASSANDRA-2293)
 * Make CQL3 the default for CQL (CASSANDRA-4640)
 * update stress tool to be able to use CQL3 (CASSANDRA-4406)
 * Accept all thrift update on CQL3 cf but don't expose their metadata (CASSANDRA-4377)
 * Replace Throttle with Guava's RateLimiter for HintedHandOff (CASSANDRA-4541)
 * fix counter add/get using CQL2 and CQL3 in stress tool (CASSANDRA-4633)
 * Add sstable count per level to cfstats (CASSANDRA-4537)
 * (cql3) Add ALTER KEYSPACE statement (CASSANDRA-4611)
 * (cql3) Allow defining default consistency levels (CASSANDRA-4448)
 * (cql3) Fix queries using LIMIT missing results (CASSANDRA-4579)
 * fix cross-version gossip messaging (CASSANDRA-4576)
 * added inet data type (CASSANDRA-4627)


1.1.6
 * Wait for writes on synchronous read digest mismatch (CASSANDRA-4792)
 * fix commitlog replay for nanotime-infected sstables (CASSANDRA-4782)
 * preflight check ttl for maximum of 20 years (CASSANDRA-4771)
 * (Pig) fix widerow input with single column rows (CASSANDRA-4789)
 * Fix HH to compact with correct gcBefore, which avoids wiping out
   undelivered hints (CASSANDRA-4772)
 * LCS will merge up to 32 L0 sstables as intended (CASSANDRA-4778)
 * NTS will default unconfigured DC replicas to zero (CASSANDRA-4675)
 * use default consistency level in counter validation if none is
   explicitly provide (CASSANDRA-4700)
 * Improve IAuthority interface by introducing fine-grained
   access permissions and grant/revoke commands (CASSANDRA-4490, 4644)
 * fix assumption error in CLI when updating/describing keyspace 
   (CASSANDRA-4322)
 * Adds offline sstablescrub to debian packaging (CASSANDRA-4642)
 * Automatic fixing of overlapping leveled sstables (CASSANDRA-4644)
 * fix error when using ORDER BY with extended selections (CASSANDRA-4689)
 * (CQL3) Fix validation for IN queries for non-PK cols (CASSANDRA-4709)
 * fix re-created keyspace disappering after 1.1.5 upgrade 
   (CASSANDRA-4698, 4752)
 * (CLI) display elapsed time in 2 fraction digits (CASSANDRA-3460)
 * add authentication support to sstableloader (CASSANDRA-4712)
 * Fix CQL3 'is reversed' logic (CASSANDRA-4716, 4759)
 * (CQL3) Don't return ReversedType in result set metadata (CASSANDRA-4717)
 * Backport adding AlterKeyspace statement (CASSANDRA-4611)
 * (CQL3) Correcty accept upper-case data types (CASSANDRA-4770)
 * Add binary protocol events for schema changes (CASSANDRA-4684)
Merged from 1.0:
 * Switch from NBHM to CHM in MessagingService's callback map, which
   prevents OOM in long-running instances (CASSANDRA-4708)


1.1.5
 * add SecondaryIndex.reload API (CASSANDRA-4581)
 * use millis + atomicint for commitlog segment creation instead of
   nanotime, which has issues under some hypervisors (CASSANDRA-4601)
 * fix FD leak in slice queries (CASSANDRA-4571)
 * avoid recursion in leveled compaction (CASSANDRA-4587)
 * increase stack size under Java7 to 180K
 * Log(info) schema changes (CASSANDRA-4547)
 * Change nodetool setcachecapcity to manipulate global caches (CASSANDRA-4563)
 * (cql3) fix setting compaction strategy (CASSANDRA-4597)
 * fix broken system.schema_* timestamps on system startup (CASSANDRA-4561)
 * fix wrong skip of cache saving (CASSANDRA-4533)
 * Avoid NPE when lost+found is in data dir (CASSANDRA-4572)
 * Respect five-minute flush moratorium after initial CL replay (CASSANDRA-4474)
 * Adds ntp as recommended in debian packaging (CASSANDRA-4606)
 * Configurable transport in CF Record{Reader|Writer} (CASSANDRA-4558)
 * (cql3) fix potential NPE with both equal and unequal restriction (CASSANDRA-4532)
 * (cql3) improves ORDER BY validation (CASSANDRA-4624)
 * Fix potential deadlock during counter writes (CASSANDRA-4578)
 * Fix cql error with ORDER BY when using IN (CASSANDRA-4612)
Merged from 1.0:
 * increase Xss to 160k to accomodate latest 1.6 JVMs (CASSANDRA-4602)
 * fix toString of hint destination tokens (CASSANDRA-4568)
 * Fix multiple values for CurrentLocal NodeID (CASSANDRA-4626)


1.1.4
 * fix offline scrub to catch >= out of order rows (CASSANDRA-4411)
 * fix cassandra-env.sh on RHEL and other non-dash-based systems 
   (CASSANDRA-4494)
Merged from 1.0:
 * (Hadoop) fix setting key length for old-style mapred api (CASSANDRA-4534)
 * (Hadoop) fix iterating through a resultset consisting entirely
   of tombstoned rows (CASSANDRA-4466)


1.1.3
 * (cqlsh) add COPY TO (CASSANDRA-4434)
 * munmap commitlog segments before rename (CASSANDRA-4337)
 * (JMX) rename getRangeKeySample to sampleKeyRange to avoid returning
   multi-MB results as an attribute (CASSANDRA-4452)
 * flush based on data size, not throughput; overwritten columns no 
   longer artificially inflate liveRatio (CASSANDRA-4399)
 * update default commitlog segment size to 32MB and total commitlog
   size to 32/1024 MB for 32/64 bit JVMs, respectively (CASSANDRA-4422)
 * avoid using global partitioner to estimate ranges in index sstables
   (CASSANDRA-4403)
 * restore pre-CASSANDRA-3862 approach to removing expired tombstones
   from row cache during compaction (CASSANDRA-4364)
 * (stress) support for CQL prepared statements (CASSANDRA-3633)
 * Correctly catch exception when Snappy cannot be loaded (CASSANDRA-4400)
 * (cql3) Support ORDER BY when IN condition is given in WHERE clause (CASSANDRA-4327)
 * (cql3) delete "component_index" column on DROP TABLE call (CASSANDRA-4420)
 * change nanoTime() to currentTimeInMillis() in schema related code (CASSANDRA-4432)
 * add a token generation tool (CASSANDRA-3709)
 * Fix LCS bug with sstable containing only 1 row (CASSANDRA-4411)
 * fix "Can't Modify Index Name" problem on CF update (CASSANDRA-4439)
 * Fix assertion error in getOverlappingSSTables during repair (CASSANDRA-4456)
 * fix nodetool's setcompactionthreshold command (CASSANDRA-4455)
 * Ensure compacted files are never used, to avoid counter overcount (CASSANDRA-4436)
Merged from 1.0:
 * Push the validation of secondary index values to the SecondaryIndexManager (CASSANDRA-4240)
 * allow dropping columns shadowed by not-yet-expired supercolumn or row
   tombstones in PrecompactedRow (CASSANDRA-4396)


1.1.2
 * Fix cleanup not deleting index entries (CASSANDRA-4379)
 * Use correct partitioner when saving + loading caches (CASSANDRA-4331)
 * Check schema before trying to export sstable (CASSANDRA-2760)
 * Raise a meaningful exception instead of NPE when PFS encounters
   an unconfigured node + no default (CASSANDRA-4349)
 * fix bug in sstable blacklisting with LCS (CASSANDRA-4343)
 * LCS no longer promotes tiny sstables out of L0 (CASSANDRA-4341)
 * skip tombstones during hint replay (CASSANDRA-4320)
 * fix NPE in compactionstats (CASSANDRA-4318)
 * enforce 1m min keycache for auto (CASSANDRA-4306)
 * Have DeletedColumn.isMFD always return true (CASSANDRA-4307)
 * (cql3) exeption message for ORDER BY constraints said primary filter can be
    an IN clause, which is misleading (CASSANDRA-4319)
 * (cql3) Reject (not yet supported) creation of 2ndardy indexes on tables with
   composite primary keys (CASSANDRA-4328)
 * Set JVM stack size to 160k for java 7 (CASSANDRA-4275)
 * cqlsh: add COPY command to load data from CSV flat files (CASSANDRA-4012)
 * CFMetaData.fromThrift to throw ConfigurationException upon error (CASSANDRA-4353)
 * Use CF comparator to sort indexed columns in SecondaryIndexManager
   (CASSANDRA-4365)
 * add strategy_options to the KSMetaData.toString() output (CASSANDRA-4248)
 * (cql3) fix range queries containing unqueried results (CASSANDRA-4372)
 * (cql3) allow updating column_alias types (CASSANDRA-4041)
 * (cql3) Fix deletion bug (CASSANDRA-4193)
 * Fix computation of overlapping sstable for leveled compaction (CASSANDRA-4321)
 * Improve scrub and allow to run it offline (CASSANDRA-4321)
 * Fix assertionError in StorageService.bulkLoad (CASSANDRA-4368)
 * (cqlsh) add option to authenticate to a keyspace at startup (CASSANDRA-4108)
 * (cqlsh) fix ASSUME functionality (CASSANDRA-4352)
 * Fix ColumnFamilyRecordReader to not return progress > 100% (CASSANDRA-3942)
Merged from 1.0:
 * Set gc_grace on index CF to 0 (CASSANDRA-4314)


1.1.1
 * add populate_io_cache_on_flush option (CASSANDRA-2635)
 * allow larger cache capacities than 2GB (CASSANDRA-4150)
 * add getsstables command to nodetool (CASSANDRA-4199)
 * apply parent CF compaction settings to secondary index CFs (CASSANDRA-4280)
 * preserve commitlog size cap when recycling segments at startup
   (CASSANDRA-4201)
 * (Hadoop) fix split generation regression (CASSANDRA-4259)
 * ignore min/max compactions settings in LCS, while preserving
   behavior that min=max=0 disables autocompaction (CASSANDRA-4233)
 * log number of rows read from saved cache (CASSANDRA-4249)
 * calculate exact size required for cleanup operations (CASSANDRA-1404)
 * avoid blocking additional writes during flush when the commitlog
   gets behind temporarily (CASSANDRA-1991)
 * enable caching on index CFs based on data CF cache setting (CASSANDRA-4197)
 * warn on invalid replication strategy creation options (CASSANDRA-4046)
 * remove [Freeable]Memory finalizers (CASSANDRA-4222)
 * include tombstone size in ColumnFamily.size, which can prevent OOM
   during sudden mass delete operations by yielding a nonzero liveRatio
   (CASSANDRA-3741)
 * Open 1 sstableScanner per level for leveled compaction (CASSANDRA-4142)
 * Optimize reads when row deletion timestamps allow us to restrict
   the set of sstables we check (CASSANDRA-4116)
 * add support for commitlog archiving and point-in-time recovery
   (CASSANDRA-3690)
 * avoid generating redundant compaction tasks during streaming
   (CASSANDRA-4174)
 * add -cf option to nodetool snapshot, and takeColumnFamilySnapshot to
   StorageService mbean (CASSANDRA-556)
 * optimize cleanup to drop entire sstables where possible (CASSANDRA-4079)
 * optimize truncate when autosnapshot is disabled (CASSANDRA-4153)
 * update caches to use byte[] keys to reduce memory overhead (CASSANDRA-3966)
 * add column limit to cli (CASSANDRA-3012, 4098)
 * clean up and optimize DataOutputBuffer, used by CQL compression and
   CompositeType (CASSANDRA-4072)
 * optimize commitlog checksumming (CASSANDRA-3610)
 * identify and blacklist corrupted SSTables from future compactions 
   (CASSANDRA-2261)
 * Move CfDef and KsDef validation out of thrift (CASSANDRA-4037)
 * Expose API to repair a user provided range (CASSANDRA-3912)
 * Add way to force the cassandra-cli to refresh its schema (CASSANDRA-4052)
 * Avoid having replicate on write tasks stacking up at CL.ONE (CASSANDRA-2889)
 * (cql3) Backwards compatibility for composite comparators in non-cql3-aware
   clients (CASSANDRA-4093)
 * (cql3) Fix order by for reversed queries (CASSANDRA-4160)
 * (cql3) Add ReversedType support (CASSANDRA-4004)
 * (cql3) Add timeuuid type (CASSANDRA-4194)
 * (cql3) Minor fixes (CASSANDRA-4185)
 * (cql3) Fix prepared statement in BATCH (CASSANDRA-4202)
 * (cql3) Reduce the list of reserved keywords (CASSANDRA-4186)
 * (cql3) Move max/min compaction thresholds to compaction strategy options
   (CASSANDRA-4187)
 * Fix exception during move when localhost is the only source (CASSANDRA-4200)
 * (cql3) Allow paging through non-ordered partitioner results (CASSANDRA-3771)
 * (cql3) Fix drop index (CASSANDRA-4192)
 * (cql3) Don't return range ghosts anymore (CASSANDRA-3982)
 * fix re-creating Keyspaces/ColumnFamilies with the same name as dropped
   ones (CASSANDRA-4219)
 * fix SecondaryIndex LeveledManifest save upon snapshot (CASSANDRA-4230)
 * fix missing arrayOffset in FBUtilities.hash (CASSANDRA-4250)
 * (cql3) Add name of parameters in CqlResultSet (CASSANDRA-4242)
 * (cql3) Correctly validate order by queries (CASSANDRA-4246)
 * rename stress to cassandra-stress for saner packaging (CASSANDRA-4256)
 * Fix exception on colum metadata with non-string comparator (CASSANDRA-4269)
 * Check for unknown/invalid compression options (CASSANDRA-4266)
 * (cql3) Adds simple access to column timestamp and ttl (CASSANDRA-4217)
 * (cql3) Fix range queries with secondary indexes (CASSANDRA-4257)
 * Better error messages from improper input in cli (CASSANDRA-3865)
 * Try to stop all compaction upon Keyspace or ColumnFamily drop (CASSANDRA-4221)
 * (cql3) Allow keyspace properties to contain hyphens (CASSANDRA-4278)
 * (cql3) Correctly validate keyspace access in create table (CASSANDRA-4296)
 * Avoid deadlock in migration stage (CASSANDRA-3882)
 * Take supercolumn names and deletion info into account in memtable throughput
   (CASSANDRA-4264)
 * Add back backward compatibility for old style replication factor (CASSANDRA-4294)
 * Preserve compatibility with pre-1.1 index queries (CASSANDRA-4262)
Merged from 1.0:
 * Fix super columns bug where cache is not updated (CASSANDRA-4190)
 * fix maxTimestamp to include row tombstones (CASSANDRA-4116)
 * (CLI) properly handle quotes in create/update keyspace commands (CASSANDRA-4129)
 * Avoids possible deadlock during bootstrap (CASSANDRA-4159)
 * fix stress tool that hangs forever on timeout or error (CASSANDRA-4128)
 * stress tool to return appropriate exit code on failure (CASSANDRA-4188)
 * fix compaction NPE when out of disk space and assertions disabled
   (CASSANDRA-3985)
 * synchronize LCS getEstimatedTasks to avoid CME (CASSANDRA-4255)
 * ensure unique streaming session id's (CASSANDRA-4223)
 * kick off background compaction when min/max thresholds change 
   (CASSANDRA-4279)
 * improve ability of STCS.getBuckets to deal with 100s of 1000s of
   sstables, such as when convertinb back from LCS (CASSANDRA-4287)
 * Oversize integer in CQL throws NumberFormatException (CASSANDRA-4291)
 * fix 1.0.x node join to mixed version cluster, other nodes >= 1.1 (CASSANDRA-4195)
 * Fix LCS splitting sstable base on uncompressed size (CASSANDRA-4419)
 * Push the validation of secondary index values to the SecondaryIndexManager (CASSANDRA-4240)
 * Don't purge columns during upgradesstables (CASSANDRA-4462)
 * Make cqlsh work with piping (CASSANDRA-4113)
 * Validate arguments for nodetool decommission (CASSANDRA-4061)
 * Report thrift status in nodetool info (CASSANDRA-4010)


1.1.0-final
 * average a reduced liveRatio estimate with the previous one (CASSANDRA-4065)
 * Allow KS and CF names up to 48 characters (CASSANDRA-4157)
 * fix stress build (CASSANDRA-4140)
 * add time remaining estimate to nodetool compactionstats (CASSANDRA-4167)
 * (cql) fix NPE in cql3 ALTER TABLE (CASSANDRA-4163)
 * (cql) Add support for CL.TWO and CL.THREE in CQL (CASSANDRA-4156)
 * (cql) Fix type in CQL3 ALTER TABLE preventing update (CASSANDRA-4170)
 * (cql) Throw invalid exception from CQL3 on obsolete options (CASSANDRA-4171)
 * (cqlsh) fix recognizing uppercase SELECT keyword (CASSANDRA-4161)
 * Pig: wide row support (CASSANDRA-3909)
Merged from 1.0:
 * avoid streaming empty files with bulk loader if sstablewriter errors out
   (CASSANDRA-3946)


1.1-rc1
 * Include stress tool in binary builds (CASSANDRA-4103)
 * (Hadoop) fix wide row iteration when last row read was deleted
   (CASSANDRA-4154)
 * fix read_repair_chance to really default to 0.1 in the cli (CASSANDRA-4114)
 * Adds caching and bloomFilterFpChange to CQL options (CASSANDRA-4042)
 * Adds posibility to autoconfigure size of the KeyCache (CASSANDRA-4087)
 * fix KEYS index from skipping results (CASSANDRA-3996)
 * Remove sliced_buffer_size_in_kb dead option (CASSANDRA-4076)
 * make loadNewSStable preserve sstable version (CASSANDRA-4077)
 * Respect 1.0 cache settings as much as possible when upgrading 
   (CASSANDRA-4088)
 * relax path length requirement for sstable files when upgrading on 
   non-Windows platforms (CASSANDRA-4110)
 * fix terminination of the stress.java when errors were encountered
   (CASSANDRA-4128)
 * Move CfDef and KsDef validation out of thrift (CASSANDRA-4037)
 * Fix get_paged_slice (CASSANDRA-4136)
 * CQL3: Support slice with exclusive start and stop (CASSANDRA-3785)
Merged from 1.0:
 * support PropertyFileSnitch in bulk loader (CASSANDRA-4145)
 * add auto_snapshot option allowing disabling snapshot before drop/truncate
   (CASSANDRA-3710)
 * allow short snitch names (CASSANDRA-4130)


1.1-beta2
 * rename loaded sstables to avoid conflicts with local snapshots
   (CASSANDRA-3967)
 * start hint replay as soon as FD notifies that the target is back up
   (CASSANDRA-3958)
 * avoid unproductive deserializing of cached rows during compaction
   (CASSANDRA-3921)
 * fix concurrency issues with CQL keyspace creation (CASSANDRA-3903)
 * Show Effective Owership via Nodetool ring <keyspace> (CASSANDRA-3412)
 * Update ORDER BY syntax for CQL3 (CASSANDRA-3925)
 * Fix BulkRecordWriter to not throw NPE if reducer gets no map data from Hadoop (CASSANDRA-3944)
 * Fix bug with counters in super columns (CASSANDRA-3821)
 * Remove deprecated merge_shard_chance (CASSANDRA-3940)
 * add a convenient way to reset a node's schema (CASSANDRA-2963)
 * fix for intermittent SchemaDisagreementException (CASSANDRA-3884)
 * CLI `list <CF>` to limit number of columns and their order (CASSANDRA-3012)
 * ignore deprecated KsDef/CfDef/ColumnDef fields in native schema (CASSANDRA-3963)
 * CLI to report when unsupported column_metadata pair was given (CASSANDRA-3959)
 * reincarnate removed and deprecated KsDef/CfDef attributes (CASSANDRA-3953)
 * Fix race between writes and read for cache (CASSANDRA-3862)
 * perform static initialization of StorageProxy on start-up (CASSANDRA-3797)
 * support trickling fsync() on writes (CASSANDRA-3950)
 * expose counters for unavailable/timeout exceptions given to thrift clients (CASSANDRA-3671)
 * avoid quadratic startup time in LeveledManifest (CASSANDRA-3952)
 * Add type information to new schema_ columnfamilies and remove thrift
   serialization for schema (CASSANDRA-3792)
 * add missing column validator options to the CLI help (CASSANDRA-3926)
 * skip reading saved key cache if CF's caching strategy is NONE or ROWS_ONLY (CASSANDRA-3954)
 * Unify migration code (CASSANDRA-4017)
Merged from 1.0:
 * cqlsh: guess correct version of Python for Arch Linux (CASSANDRA-4090)
 * (CLI) properly handle quotes in create/update keyspace commands (CASSANDRA-4129)
 * Avoids possible deadlock during bootstrap (CASSANDRA-4159)
 * fix stress tool that hangs forever on timeout or error (CASSANDRA-4128)
 * Fix super columns bug where cache is not updated (CASSANDRA-4190)
 * stress tool to return appropriate exit code on failure (CASSANDRA-4188)


1.0.9
 * improve index sampling performance (CASSANDRA-4023)
 * always compact away deleted hints immediately after handoff (CASSANDRA-3955)
 * delete hints from dropped ColumnFamilies on handoff instead of
   erroring out (CASSANDRA-3975)
 * add CompositeType ref to the CLI doc for create/update column family (CASSANDRA-3980)
 * Pig: support Counter ColumnFamilies (CASSANDRA-3973)
 * Pig: Composite column support (CASSANDRA-3684)
 * Avoid NPE during repair when a keyspace has no CFs (CASSANDRA-3988)
 * Fix division-by-zero error on get_slice (CASSANDRA-4000)
 * don't change manifest level for cleanup, scrub, and upgradesstables
   operations under LeveledCompactionStrategy (CASSANDRA-3989, 4112)
 * fix race leading to super columns assertion failure (CASSANDRA-3957)
 * fix NPE on invalid CQL delete command (CASSANDRA-3755)
 * allow custom types in CLI's assume command (CASSANDRA-4081)
 * fix totalBytes count for parallel compactions (CASSANDRA-3758)
 * fix intermittent NPE in get_slice (CASSANDRA-4095)
 * remove unnecessary asserts in native code interfaces (CASSANDRA-4096)
 * Validate blank keys in CQL to avoid assertion errors (CASSANDRA-3612)
 * cqlsh: fix bad decoding of some column names (CASSANDRA-4003)
 * cqlsh: fix incorrect padding with unicode chars (CASSANDRA-4033)
 * Fix EC2 snitch incorrectly reporting region (CASSANDRA-4026)
 * Shut down thrift during decommission (CASSANDRA-4086)
 * Expose nodetool cfhistograms for 2ndary indexes (CASSANDRA-4063)
Merged from 0.8:
 * Fix ConcurrentModificationException in gossiper (CASSANDRA-4019)


1.1-beta1
 * (cqlsh)
   + add SOURCE and CAPTURE commands, and --file option (CASSANDRA-3479)
   + add ALTER COLUMNFAMILY WITH (CASSANDRA-3523)
   + bundle Python dependencies with Cassandra (CASSANDRA-3507)
   + added to Debian package (CASSANDRA-3458)
   + display byte data instead of erroring out on decode failure 
     (CASSANDRA-3874)
 * add nodetool rebuild_index (CASSANDRA-3583)
 * add nodetool rangekeysample (CASSANDRA-2917)
 * Fix streaming too much data during move operations (CASSANDRA-3639)
 * Nodetool and CLI connect to localhost by default (CASSANDRA-3568)
 * Reduce memory used by primary index sample (CASSANDRA-3743)
 * (Hadoop) separate input/output configurations (CASSANDRA-3197, 3765)
 * avoid returning internal Cassandra classes over JMX (CASSANDRA-2805)
 * add row-level isolation via SnapTree (CASSANDRA-2893)
 * Optimize key count estimation when opening sstable on startup
   (CASSANDRA-2988)
 * multi-dc replication optimization supporting CL > ONE (CASSANDRA-3577)
 * add command to stop compactions (CASSANDRA-1740, 3566, 3582)
 * multithreaded streaming (CASSANDRA-3494)
 * removed in-tree redhat spec (CASSANDRA-3567)
 * "defragment" rows for name-based queries under STCS, again (CASSANDRA-2503)
 * Recycle commitlog segments for improved performance 
   (CASSANDRA-3411, 3543, 3557, 3615)
 * update size-tiered compaction to prioritize small tiers (CASSANDRA-2407)
 * add message expiration logic to OutboundTcpConnection (CASSANDRA-3005)
 * off-heap cache to use sun.misc.Unsafe instead of JNA (CASSANDRA-3271)
 * EACH_QUORUM is only supported for writes (CASSANDRA-3272)
 * replace compactionlock use in schema migration by checking CFS.isValid
   (CASSANDRA-3116)
 * recognize that "SELECT first ... *" isn't really "SELECT *" (CASSANDRA-3445)
 * Use faster bytes comparison (CASSANDRA-3434)
 * Bulk loader is no longer a fat client, (HADOOP) bulk load output format
   (CASSANDRA-3045)
 * (Hadoop) add support for KeyRange.filter
 * remove assumption that keys and token are in bijection
   (CASSANDRA-1034, 3574, 3604)
 * always remove endpoints from delevery queue in HH (CASSANDRA-3546)
 * fix race between cf flush and its 2ndary indexes flush (CASSANDRA-3547)
 * fix potential race in AES when a repair fails (CASSANDRA-3548)
 * Remove columns shadowed by a deleted container even when we cannot purge
   (CASSANDRA-3538)
 * Improve memtable slice iteration performance (CASSANDRA-3545)
 * more efficient allocation of small bloom filters (CASSANDRA-3618)
 * Use separate writer thread in SSTableSimpleUnsortedWriter (CASSANDRA-3619)
 * fsync the directory after new sstable or commitlog segment are created (CASSANDRA-3250)
 * fix minor issues reported by FindBugs (CASSANDRA-3658)
 * global key/row caches (CASSANDRA-3143, 3849)
 * optimize memtable iteration during range scan (CASSANDRA-3638)
 * introduce 'crc_check_chance' in CompressionParameters to support
   a checksum percentage checking chance similarly to read-repair (CASSANDRA-3611)
 * a way to deactivate global key/row cache on per-CF basis (CASSANDRA-3667)
 * fix LeveledCompactionStrategy broken because of generation pre-allocation
   in LeveledManifest (CASSANDRA-3691)
 * finer-grained control over data directories (CASSANDRA-2749)
 * Fix ClassCastException during hinted handoff (CASSANDRA-3694)
 * Upgrade Thrift to 0.7 (CASSANDRA-3213)
 * Make stress.java insert operation to use microseconds (CASSANDRA-3725)
 * Allows (internally) doing a range query with a limit of columns instead of
   rows (CASSANDRA-3742)
 * Allow rangeSlice queries to be start/end inclusive/exclusive (CASSANDRA-3749)
 * Fix BulkLoader to support new SSTable layout and add stream
   throttling to prevent an NPE when there is no yaml config (CASSANDRA-3752)
 * Allow concurrent schema migrations (CASSANDRA-1391, 3832)
 * Add SnapshotCommand to trigger snapshot on remote node (CASSANDRA-3721)
 * Make CFMetaData conversions to/from thrift/native schema inverses
   (CASSANDRA_3559)
 * Add initial code for CQL 3.0-beta (CASSANDRA-2474, 3781, 3753)
 * Add wide row support for ColumnFamilyInputFormat (CASSANDRA-3264)
 * Allow extending CompositeType comparator (CASSANDRA-3657)
 * Avoids over-paging during get_count (CASSANDRA-3798)
 * Add new command to rebuild a node without (repair) merkle tree calculations
   (CASSANDRA-3483, 3922)
 * respect not only row cache capacity but caching mode when
   trying to read data (CASSANDRA-3812)
 * fix system tests (CASSANDRA-3827)
 * CQL support for altering row key type in ALTER TABLE (CASSANDRA-3781)
 * turn compression on by default (CASSANDRA-3871)
 * make hexToBytes refuse invalid input (CASSANDRA-2851)
 * Make secondary indexes CF inherit compression and compaction from their
   parent CF (CASSANDRA-3877)
 * Finish cleanup up tombstone purge code (CASSANDRA-3872)
 * Avoid NPE on aboarted stream-out sessions (CASSANDRA-3904)
 * BulkRecordWriter throws NPE for counter columns (CASSANDRA-3906)
 * Support compression using BulkWriter (CASSANDRA-3907)


1.0.8
 * fix race between cleanup and flush on secondary index CFSes (CASSANDRA-3712)
 * avoid including non-queried nodes in rangeslice read repair
   (CASSANDRA-3843)
 * Only snapshot CF being compacted for snapshot_before_compaction 
   (CASSANDRA-3803)
 * Log active compactions in StatusLogger (CASSANDRA-3703)
 * Compute more accurate compaction score per level (CASSANDRA-3790)
 * Return InvalidRequest when using a keyspace that doesn't exist
   (CASSANDRA-3764)
 * disallow user modification of System keyspace (CASSANDRA-3738)
 * allow using sstable2json on secondary index data (CASSANDRA-3738)
 * (cqlsh) add DESCRIBE COLUMNFAMILIES (CASSANDRA-3586)
 * (cqlsh) format blobs correctly and use colors to improve output
   readability (CASSANDRA-3726)
 * synchronize BiMap of bootstrapping tokens (CASSANDRA-3417)
 * show index options in CLI (CASSANDRA-3809)
 * add optional socket timeout for streaming (CASSANDRA-3838)
 * fix truncate not to leave behind non-CFS backed secondary indexes
   (CASSANDRA-3844)
 * make CLI `show schema` to use output stream directly instead
   of StringBuilder (CASSANDRA-3842)
 * remove the wait on hint future during write (CASSANDRA-3870)
 * (cqlsh) ignore missing CfDef opts (CASSANDRA-3933)
 * (cqlsh) look for cqlshlib relative to realpath (CASSANDRA-3767)
 * Fix short read protection (CASSANDRA-3934)
 * Make sure infered and actual schema match (CASSANDRA-3371)
 * Fix NPE during HH delivery (CASSANDRA-3677)
 * Don't put boostrapping node in 'hibernate' status (CASSANDRA-3737)
 * Fix double quotes in windows bat files (CASSANDRA-3744)
 * Fix bad validator lookup (CASSANDRA-3789)
 * Fix soft reset in EC2MultiRegionSnitch (CASSANDRA-3835)
 * Don't leave zombie connections with THSHA thrift server (CASSANDRA-3867)
 * (cqlsh) fix deserialization of data (CASSANDRA-3874)
 * Fix removetoken force causing an inconsistent state (CASSANDRA-3876)
 * Fix ahndling of some types with Pig (CASSANDRA-3886)
 * Don't allow to drop the system keyspace (CASSANDRA-3759)
 * Make Pig deletes disabled by default and configurable (CASSANDRA-3628)
Merged from 0.8:
 * (Pig) fix CassandraStorage to use correct comparator in Super ColumnFamily
   case (CASSANDRA-3251)
 * fix thread safety issues in commitlog replay, primarily affecting
   systems with many (100s) of CF definitions (CASSANDRA-3751)
 * Fix relevant tombstone ignored with super columns (CASSANDRA-3875)


1.0.7
 * fix regression in HH page size calculation (CASSANDRA-3624)
 * retry failed stream on IOException (CASSANDRA-3686)
 * allow configuring bloom_filter_fp_chance (CASSANDRA-3497)
 * attempt hint delivery every ten minutes, or when failure detector
   notifies us that a node is back up, whichever comes first.  hint
   handoff throttle delay default changed to 1ms, from 50 (CASSANDRA-3554)
 * add nodetool setstreamthroughput (CASSANDRA-3571)
 * fix assertion when dropping a columnfamily with no sstables (CASSANDRA-3614)
 * more efficient allocation of small bloom filters (CASSANDRA-3618)
 * CLibrary.createHardLinkWithExec() to check for errors (CASSANDRA-3101)
 * Avoid creating empty and non cleaned writer during compaction (CASSANDRA-3616)
 * stop thrift service in shutdown hook so we can quiesce MessagingService
   (CASSANDRA-3335)
 * (CQL) compaction_strategy_options and compression_parameters for
   CREATE COLUMNFAMILY statement (CASSANDRA-3374)
 * Reset min/max compaction threshold when creating size tiered compaction
   strategy (CASSANDRA-3666)
 * Don't ignore IOException during compaction (CASSANDRA-3655)
 * Fix assertion error for CF with gc_grace=0 (CASSANDRA-3579)
 * Shutdown ParallelCompaction reducer executor after use (CASSANDRA-3711)
 * Avoid < 0 value for pending tasks in leveled compaction (CASSANDRA-3693)
 * (Hadoop) Support TimeUUID in Pig CassandraStorage (CASSANDRA-3327)
 * Check schema is ready before continuing boostrapping (CASSANDRA-3629)
 * Catch overflows during parsing of chunk_length_kb (CASSANDRA-3644)
 * Improve stream protocol mismatch errors (CASSANDRA-3652)
 * Avoid multiple thread doing HH to the same target (CASSANDRA-3681)
 * Add JMX property for rp_timeout_in_ms (CASSANDRA-2940)
 * Allow DynamicCompositeType to compare component of different types
   (CASSANDRA-3625)
 * Flush non-cfs backed secondary indexes (CASSANDRA-3659)
 * Secondary Indexes should report memory consumption (CASSANDRA-3155)
 * fix for SelectStatement start/end key are not set correctly
   when a key alias is involved (CASSANDRA-3700)
 * fix CLI `show schema` command insert of an extra comma in
   column_metadata (CASSANDRA-3714)
Merged from 0.8:
 * avoid logging (harmless) exception when GC takes < 1ms (CASSANDRA-3656)
 * prevent new nodes from thinking down nodes are up forever (CASSANDRA-3626)
 * use correct list of replicas for LOCAL_QUORUM reads when read repair
   is disabled (CASSANDRA-3696)
 * block on flush before compacting hints (may prevent OOM) (CASSANDRA-3733)


1.0.6
 * (CQL) fix cqlsh support for replicate_on_write (CASSANDRA-3596)
 * fix adding to leveled manifest after streaming (CASSANDRA-3536)
 * filter out unavailable cipher suites when using encryption (CASSANDRA-3178)
 * (HADOOP) add old-style api support for CFIF and CFRR (CASSANDRA-2799)
 * Support TimeUUIDType column names in Stress.java tool (CASSANDRA-3541)
 * (CQL) INSERT/UPDATE/DELETE/TRUNCATE commands should allow CF names to
   be qualified by keyspace (CASSANDRA-3419)
 * always remove endpoints from delevery queue in HH (CASSANDRA-3546)
 * fix race between cf flush and its 2ndary indexes flush (CASSANDRA-3547)
 * fix potential race in AES when a repair fails (CASSANDRA-3548)
 * fix default value validation usage in CLI SET command (CASSANDRA-3553)
 * Optimize componentsFor method for compaction and startup time
   (CASSANDRA-3532)
 * (CQL) Proper ColumnFamily metadata validation on CREATE COLUMNFAMILY 
   (CASSANDRA-3565)
 * fix compression "chunk_length_kb" option to set correct kb value for 
   thrift/avro (CASSANDRA-3558)
 * fix missing response during range slice repair (CASSANDRA-3551)
 * 'describe ring' moved from CLI to nodetool and available through JMX (CASSANDRA-3220)
 * add back partitioner to sstable metadata (CASSANDRA-3540)
 * fix NPE in get_count for counters (CASSANDRA-3601)
Merged from 0.8:
 * remove invalid assertion that table was opened before dropping it
   (CASSANDRA-3580)
 * range and index scans now only send requests to enough replicas to
   satisfy requested CL + RR (CASSANDRA-3598)
 * use cannonical host for local node in nodetool info (CASSANDRA-3556)
 * remove nonlocal DC write optimization since it only worked with
   CL.ONE or CL.LOCAL_QUORUM (CASSANDRA-3577, 3585)
 * detect misuses of CounterColumnType (CASSANDRA-3422)
 * turn off string interning in json2sstable, take 2 (CASSANDRA-2189)
 * validate compression parameters on add/update of the ColumnFamily 
   (CASSANDRA-3573)
 * Check for 0.0.0.0 is incorrect in CFIF (CASSANDRA-3584)
 * Increase vm.max_map_count in debian packaging (CASSANDRA-3563)
 * gossiper will never add itself to saved endpoints (CASSANDRA-3485)


1.0.5
 * revert CASSANDRA-3407 (see CASSANDRA-3540)
 * fix assertion error while forwarding writes to local nodes (CASSANDRA-3539)


1.0.4
 * fix self-hinting of timed out read repair updates and make hinted handoff
   less prone to OOMing a coordinator (CASSANDRA-3440)
 * expose bloom filter sizes via JMX (CASSANDRA-3495)
 * enforce RP tokens 0..2**127 (CASSANDRA-3501)
 * canonicalize paths exposed through JMX (CASSANDRA-3504)
 * fix "liveSize" stat when sstables are removed (CASSANDRA-3496)
 * add bloom filter FP rates to nodetool cfstats (CASSANDRA-3347)
 * record partitioner in sstable metadata component (CASSANDRA-3407)
 * add new upgradesstables nodetool command (CASSANDRA-3406)
 * skip --debug requirement to see common exceptions in CLI (CASSANDRA-3508)
 * fix incorrect query results due to invalid max timestamp (CASSANDRA-3510)
 * make sstableloader recognize compressed sstables (CASSANDRA-3521)
 * avoids race in OutboundTcpConnection in multi-DC setups (CASSANDRA-3530)
 * use SETLOCAL in cassandra.bat (CASSANDRA-3506)
 * fix ConcurrentModificationException in Table.all() (CASSANDRA-3529)
Merged from 0.8:
 * fix concurrence issue in the FailureDetector (CASSANDRA-3519)
 * fix array out of bounds error in counter shard removal (CASSANDRA-3514)
 * avoid dropping tombstones when they might still be needed to shadow
   data in a different sstable (CASSANDRA-2786)


1.0.3
 * revert name-based query defragmentation aka CASSANDRA-2503 (CASSANDRA-3491)
 * fix invalidate-related test failures (CASSANDRA-3437)
 * add next-gen cqlsh to bin/ (CASSANDRA-3188, 3131, 3493)
 * (CQL) fix handling of rows with no columns (CASSANDRA-3424, 3473)
 * fix querying supercolumns by name returning only a subset of
   subcolumns or old subcolumn versions (CASSANDRA-3446)
 * automatically compute sha1 sum for uncompressed data files (CASSANDRA-3456)
 * fix reading metadata/statistics component for version < h (CASSANDRA-3474)
 * add sstable forward-compatibility (CASSANDRA-3478)
 * report compression ratio in CFSMBean (CASSANDRA-3393)
 * fix incorrect size exception during streaming of counters (CASSANDRA-3481)
 * (CQL) fix for counter decrement syntax (CASSANDRA-3418)
 * Fix race introduced by CASSANDRA-2503 (CASSANDRA-3482)
 * Fix incomplete deletion of delivered hints (CASSANDRA-3466)
 * Avoid rescheduling compactions when no compaction was executed 
   (CASSANDRA-3484)
 * fix handling of the chunk_length_kb compression options (CASSANDRA-3492)
Merged from 0.8:
 * fix updating CF row_cache_provider (CASSANDRA-3414)
 * CFMetaData.convertToThrift method to set RowCacheProvider (CASSANDRA-3405)
 * acquire compactionlock during truncate (CASSANDRA-3399)
 * fix displaying cfdef entries for super columnfamilies (CASSANDRA-3415)
 * Make counter shard merging thread safe (CASSANDRA-3178)
 * Revert CASSANDRA-2855
 * Fix bug preventing the use of efficient cross-DC writes (CASSANDRA-3472)
 * `describe ring` command for CLI (CASSANDRA-3220)
 * (Hadoop) skip empty rows when entire row is requested, redux (CASSANDRA-2855)


1.0.2
 * "defragment" rows for name-based queries under STCS (CASSANDRA-2503)
 * Add timing information to cassandra-cli GET/SET/LIST queries (CASSANDRA-3326)
 * Only create one CompressionMetadata object per sstable (CASSANDRA-3427)
 * cleanup usage of StorageService.setMode() (CASSANDRA-3388)
 * Avoid large array allocation for compressed chunk offsets (CASSANDRA-3432)
 * fix DecimalType bytebuffer marshalling (CASSANDRA-3421)
 * fix bug that caused first column in per row indexes to be ignored 
   (CASSANDRA-3441)
 * add JMX call to clean (failed) repair sessions (CASSANDRA-3316)
 * fix sstableloader reference acquisition bug (CASSANDRA-3438)
 * fix estimated row size regression (CASSANDRA-3451)
 * make sure we don't return more columns than asked (CASSANDRA-3303, 3395)
Merged from 0.8:
 * acquire compactionlock during truncate (CASSANDRA-3399)
 * fix displaying cfdef entries for super columnfamilies (CASSANDRA-3415)


1.0.1
 * acquire references during index build to prevent delete problems
   on Windows (CASSANDRA-3314)
 * describe_ring should include datacenter/topology information (CASSANDRA-2882)
 * Thrift sockets are not properly buffered (CASSANDRA-3261)
 * performance improvement for bytebufferutil compare function (CASSANDRA-3286)
 * add system.versions ColumnFamily (CASSANDRA-3140)
 * reduce network copies (CASSANDRA-3333, 3373)
 * limit nodetool to 32MB of heap (CASSANDRA-3124)
 * (CQL) update parser to accept "timestamp" instead of "date" (CASSANDRA-3149)
 * Fix CLI `show schema` to include "compression_options" (CASSANDRA-3368)
 * Snapshot to include manifest under LeveledCompactionStrategy (CASSANDRA-3359)
 * (CQL) SELECT query should allow CF name to be qualified by keyspace (CASSANDRA-3130)
 * (CQL) Fix internal application error specifying 'using consistency ...'
   in lower case (CASSANDRA-3366)
 * fix Deflate compression when compression actually makes the data bigger
   (CASSANDRA-3370)
 * optimize UUIDGen to avoid lock contention on InetAddress.getLocalHost 
   (CASSANDRA-3387)
 * tolerate index being dropped mid-mutation (CASSANDRA-3334, 3313)
 * CompactionManager is now responsible for checking for new candidates
   post-task execution, enabling more consistent leveled compaction 
   (CASSANDRA-3391)
 * Cache HSHA threads (CASSANDRA-3372)
 * use CF/KS names as snapshot prefix for drop + truncate operations
   (CASSANDRA-2997)
 * Break bloom filters up to avoid heap fragmentation (CASSANDRA-2466)
 * fix cassandra hanging on jsvc stop (CASSANDRA-3302)
 * Avoid leveled compaction getting blocked on errors (CASSANDRA-3408)
 * Make reloading the compaction strategy safe (CASSANDRA-3409)
 * ignore 0.8 hints even if compaction begins before we try to purge
   them (CASSANDRA-3385)
 * remove procrun (bin\daemon) from Cassandra source tree and 
   artifacts (CASSANDRA-3331)
 * make cassandra compile under JDK7 (CASSANDRA-3275)
 * remove dependency of clientutil.jar to FBUtilities (CASSANDRA-3299)
 * avoid truncation errors by using long math on long values (CASSANDRA-3364)
 * avoid clock drift on some Windows machine (CASSANDRA-3375)
 * display cache provider in cli 'describe keyspace' command (CASSANDRA-3384)
 * fix incomplete topology information in describe_ring (CASSANDRA-3403)
 * expire dead gossip states based on time (CASSANDRA-2961)
 * improve CompactionTask extensibility (CASSANDRA-3330)
 * Allow one leveled compaction task to kick off another (CASSANDRA-3363)
 * allow encryption only between datacenters (CASSANDRA-2802)
Merged from 0.8:
 * fix truncate allowing data to be replayed post-restart (CASSANDRA-3297)
 * make iwriter final in IndexWriter to avoid NPE (CASSANDRA-2863)
 * (CQL) update grammar to require key clause in DELETE statement
   (CASSANDRA-3349)
 * (CQL) allow numeric keyspace names in USE statement (CASSANDRA-3350)
 * (Hadoop) skip empty rows when slicing the entire row (CASSANDRA-2855)
 * Fix handling of tombstone by SSTableExport/Import (CASSANDRA-3357)
 * fix ColumnIndexer to use long offsets (CASSANDRA-3358)
 * Improved CLI exceptions (CASSANDRA-3312)
 * Fix handling of tombstone by SSTableExport/Import (CASSANDRA-3357)
 * Only count compaction as active (for throttling) when they have
   successfully acquired the compaction lock (CASSANDRA-3344)
 * Display CLI version string on startup (CASSANDRA-3196)
 * (Hadoop) make CFIF try rpc_address or fallback to listen_address
   (CASSANDRA-3214)
 * (Hadoop) accept comma delimited lists of initial thrift connections
   (CASSANDRA-3185)
 * ColumnFamily min_compaction_threshold should be >= 2 (CASSANDRA-3342)
 * (Pig) add 0.8+ types and key validation type in schema (CASSANDRA-3280)
 * Fix completely removing column metadata using CLI (CASSANDRA-3126)
 * CLI `describe cluster;` output should be on separate lines for separate versions
   (CASSANDRA-3170)
 * fix changing durable_writes keyspace option during CF creation
   (CASSANDRA-3292)
 * avoid locking on update when no indexes are involved (CASSANDRA-3386)
 * fix assertionError during repair with ordered partitioners (CASSANDRA-3369)
 * correctly serialize key_validation_class for avro (CASSANDRA-3391)
 * don't expire counter tombstone after streaming (CASSANDRA-3394)
 * prevent nodes that failed to join from hanging around forever 
   (CASSANDRA-3351)
 * remove incorrect optimization from slice read path (CASSANDRA-3390)
 * Fix race in AntiEntropyService (CASSANDRA-3400)


1.0.0-final
 * close scrubbed sstable fd before deleting it (CASSANDRA-3318)
 * fix bug preventing obsolete commitlog segments from being removed
   (CASSANDRA-3269)
 * tolerate whitespace in seed CDL (CASSANDRA-3263)
 * Change default heap thresholds to max(min(1/2 ram, 1G), min(1/4 ram, 8GB))
   (CASSANDRA-3295)
 * Fix broken CompressedRandomAccessReaderTest (CASSANDRA-3298)
 * (CQL) fix type information returned for wildcard queries (CASSANDRA-3311)
 * add estimated tasks to LeveledCompactionStrategy (CASSANDRA-3322)
 * avoid including compaction cache-warming in keycache stats (CASSANDRA-3325)
 * run compaction and hinted handoff threads at MIN_PRIORITY (CASSANDRA-3308)
 * default hsha thrift server to cpu core count in rpc pool (CASSANDRA-3329)
 * add bin\daemon to binary tarball for Windows service (CASSANDRA-3331)
 * Fix places where uncompressed size of sstables was use in place of the
   compressed one (CASSANDRA-3338)
 * Fix hsha thrift server (CASSANDRA-3346)
 * Make sure repair only stream needed sstables (CASSANDRA-3345)


1.0.0-rc2
 * Log a meaningful warning when a node receives a message for a repair session
   that doesn't exist anymore (CASSANDRA-3256)
 * test for NUMA policy support as well as numactl presence (CASSANDRA-3245)
 * Fix FD leak when internode encryption is enabled (CASSANDRA-3257)
 * Remove incorrect assertion in mergeIterator (CASSANDRA-3260)
 * FBUtilities.hexToBytes(String) to throw NumberFormatException when string
   contains non-hex characters (CASSANDRA-3231)
 * Keep SimpleSnitch proximity ordering unchanged from what the Strategy
   generates, as intended (CASSANDRA-3262)
 * remove Scrub from compactionstats when finished (CASSANDRA-3255)
 * fix counter entry in jdbc TypesMap (CASSANDRA-3268)
 * fix full queue scenario for ParallelCompactionIterator (CASSANDRA-3270)
 * fix bootstrap process (CASSANDRA-3285)
 * don't try delivering hints if when there isn't any (CASSANDRA-3176)
 * CLI documentation change for ColumnFamily `compression_options` (CASSANDRA-3282)
 * ignore any CF ids sent by client for adding CF/KS (CASSANDRA-3288)
 * remove obsolete hints on first startup (CASSANDRA-3291)
 * use correct ISortedColumns for time-optimized reads (CASSANDRA-3289)
 * Evict gossip state immediately when a token is taken over by a new IP 
   (CASSANDRA-3259)


1.0.0-rc1
 * Update CQL to generate microsecond timestamps by default (CASSANDRA-3227)
 * Fix counting CFMetadata towards Memtable liveRatio (CASSANDRA-3023)
 * Kill server on wrapped OOME such as from FileChannel.map (CASSANDRA-3201)
 * remove unnecessary copy when adding to row cache (CASSANDRA-3223)
 * Log message when a full repair operation completes (CASSANDRA-3207)
 * Fix streamOutSession keeping sstables references forever if the remote end
   dies (CASSANDRA-3216)
 * Remove dynamic_snitch boolean from example configuration (defaulting to 
   true) and set default badness threshold to 0.1 (CASSANDRA-3229)
 * Base choice of random or "balanced" token on bootstrap on whether
   schema definitions were found (CASSANDRA-3219)
 * Fixes for LeveledCompactionStrategy score computation, prioritization,
   scheduling, and performance (CASSANDRA-3224, 3234)
 * parallelize sstable open at server startup (CASSANDRA-2988)
 * fix handling of exceptions writing to OutboundTcpConnection (CASSANDRA-3235)
 * Allow using quotes in "USE <keyspace>;" CLI command (CASSANDRA-3208)
 * Don't allow any cache loading exceptions to halt startup (CASSANDRA-3218)
 * Fix sstableloader --ignores option (CASSANDRA-3247)
 * File descriptor limit increased in packaging (CASSANDRA-3206)
 * Fix deadlock in commit log during flush (CASSANDRA-3253) 


1.0.0-beta1
 * removed binarymemtable (CASSANDRA-2692)
 * add commitlog_total_space_in_mb to prevent fragmented logs (CASSANDRA-2427)
 * removed commitlog_rotation_threshold_in_mb configuration (CASSANDRA-2771)
 * make AbstractBounds.normalize de-overlapp overlapping ranges (CASSANDRA-2641)
 * replace CollatingIterator, ReducingIterator with MergeIterator 
   (CASSANDRA-2062)
 * Fixed the ability to set compaction strategy in cli using create column 
   family command (CASSANDRA-2778)
 * clean up tmp files after failed compaction (CASSANDRA-2468)
 * restrict repair streaming to specific columnfamilies (CASSANDRA-2280)
 * don't bother persisting columns shadowed by a row tombstone (CASSANDRA-2589)
 * reset CF and SC deletion times after gc_grace (CASSANDRA-2317)
 * optimize away seek when compacting wide rows (CASSANDRA-2879)
 * single-pass streaming (CASSANDRA-2677, 2906, 2916, 3003)
 * use reference counting for deleting sstables instead of relying on GC
   (CASSANDRA-2521, 3179)
 * store hints as serialized mutations instead of pointers to data row
   (CASSANDRA-2045)
 * store hints in the coordinator node instead of in the closest replica 
   (CASSANDRA-2914)
 * add row_cache_keys_to_save CF option (CASSANDRA-1966)
 * check column family validity in nodetool repair (CASSANDRA-2933)
 * use lazy initialization instead of class initialization in NodeId
   (CASSANDRA-2953)
 * add paging to get_count (CASSANDRA-2894)
 * fix "short reads" in [multi]get (CASSANDRA-2643, 3157, 3192)
 * add optional compression for sstables (CASSANDRA-47, 2994, 3001, 3128)
 * add scheduler JMX metrics (CASSANDRA-2962)
 * add block level checksum for compressed data (CASSANDRA-1717)
 * make column family backed column map pluggable and introduce unsynchronized
   ArrayList backed one to speedup reads (CASSANDRA-2843, 3165, 3205)
 * refactoring of the secondary index api (CASSANDRA-2982)
 * make CL > ONE reads wait for digest reconciliation before returning
   (CASSANDRA-2494)
 * fix missing logging for some exceptions (CASSANDRA-2061)
 * refactor and optimize ColumnFamilyStore.files(...) and Descriptor.fromFilename(String)
   and few other places responsible for work with SSTable files (CASSANDRA-3040)
 * Stop reading from sstables once we know we have the most recent columns,
   for query-by-name requests (CASSANDRA-2498)
 * Add query-by-column mode to stress.java (CASSANDRA-3064)
 * Add "install" command to cassandra.bat (CASSANDRA-292)
 * clean up KSMetadata, CFMetadata from unnecessary
   Thrift<->Avro conversion methods (CASSANDRA-3032)
 * Add timeouts to client request schedulers (CASSANDRA-3079, 3096)
 * Cli to use hashes rather than array of hashes for strategy options (CASSANDRA-3081)
 * LeveledCompactionStrategy (CASSANDRA-1608, 3085, 3110, 3087, 3145, 3154, 3182)
 * Improvements of the CLI `describe` command (CASSANDRA-2630)
 * reduce window where dropped CF sstables may not be deleted (CASSANDRA-2942)
 * Expose gossip/FD info to JMX (CASSANDRA-2806)
 * Fix streaming over SSL when compressed SSTable involved (CASSANDRA-3051)
 * Add support for pluggable secondary index implementations (CASSANDRA-3078)
 * remove compaction_thread_priority setting (CASSANDRA-3104)
 * generate hints for replicas that timeout, not just replicas that are known
   to be down before starting (CASSANDRA-2034)
 * Add throttling for internode streaming (CASSANDRA-3080)
 * make the repair of a range repair all replica (CASSANDRA-2610, 3194)
 * expose the ability to repair the first range (as returned by the
   partitioner) of a node (CASSANDRA-2606)
 * Streams Compression (CASSANDRA-3015)
 * add ability to use multiple threads during a single compaction
   (CASSANDRA-2901)
 * make AbstractBounds.normalize support overlapping ranges (CASSANDRA-2641)
 * fix of the CQL count() behavior (CASSANDRA-3068)
 * use TreeMap backed column families for the SSTable simple writers
   (CASSANDRA-3148)
 * fix inconsistency of the CLI syntax when {} should be used instead of [{}]
   (CASSANDRA-3119)
 * rename CQL type names to match expected SQL behavior (CASSANDRA-3149, 3031)
 * Arena-based allocation for memtables (CASSANDRA-2252, 3162, 3163, 3168)
 * Default RR chance to 0.1 (CASSANDRA-3169)
 * Add RowLevel support to secondary index API (CASSANDRA-3147)
 * Make SerializingCacheProvider the default if JNA is available (CASSANDRA-3183)
 * Fix backwards compatibilty for CQL memtable properties (CASSANDRA-3190)
 * Add five-minute delay before starting compactions on a restarted server
   (CASSANDRA-3181)
 * Reduce copies done for intra-host messages (CASSANDRA-1788, 3144)
 * support of compaction strategy option for stress.java (CASSANDRA-3204)
 * make memtable throughput and column count thresholds no-ops (CASSANDRA-2449)
 * Return schema information along with the resultSet in CQL (CASSANDRA-2734)
 * Add new DecimalType (CASSANDRA-2883)
 * Fix assertion error in RowRepairResolver (CASSANDRA-3156)
 * Reduce unnecessary high buffer sizes (CASSANDRA-3171)
 * Pluggable compaction strategy (CASSANDRA-1610)
 * Add new broadcast_address config option (CASSANDRA-2491)


0.8.7
 * Kill server on wrapped OOME such as from FileChannel.map (CASSANDRA-3201)
 * Allow using quotes in "USE <keyspace>;" CLI command (CASSANDRA-3208)
 * Log message when a full repair operation completes (CASSANDRA-3207)
 * Don't allow any cache loading exceptions to halt startup (CASSANDRA-3218)
 * Fix sstableloader --ignores option (CASSANDRA-3247)
 * File descriptor limit increased in packaging (CASSANDRA-3206)
 * Log a meaningfull warning when a node receive a message for a repair session
   that doesn't exist anymore (CASSANDRA-3256)
 * Fix FD leak when internode encryption is enabled (CASSANDRA-3257)
 * FBUtilities.hexToBytes(String) to throw NumberFormatException when string
   contains non-hex characters (CASSANDRA-3231)
 * Keep SimpleSnitch proximity ordering unchanged from what the Strategy
   generates, as intended (CASSANDRA-3262)
 * remove Scrub from compactionstats when finished (CASSANDRA-3255)
 * Fix tool .bat files when CASSANDRA_HOME contains spaces (CASSANDRA-3258)
 * Force flush of status table when removing/updating token (CASSANDRA-3243)
 * Evict gossip state immediately when a token is taken over by a new IP (CASSANDRA-3259)
 * Fix bug where the failure detector can take too long to mark a host
   down (CASSANDRA-3273)
 * (Hadoop) allow wrapping ranges in queries (CASSANDRA-3137)
 * (Hadoop) check all interfaces for a match with split location
   before falling back to random replica (CASSANDRA-3211)
 * (Hadoop) Make Pig storage handle implements LoadMetadata (CASSANDRA-2777)
 * (Hadoop) Fix exception during PIG 'dump' (CASSANDRA-2810)
 * Fix stress COUNTER_GET option (CASSANDRA-3301)
 * Fix missing fields in CLI `show schema` output (CASSANDRA-3304)
 * Nodetool no longer leaks threads and closes JMX connections (CASSANDRA-3309)
 * fix truncate allowing data to be replayed post-restart (CASSANDRA-3297)
 * Move SimpleAuthority and SimpleAuthenticator to examples (CASSANDRA-2922)
 * Fix handling of tombstone by SSTableExport/Import (CASSANDRA-3357)
 * Fix transposition in cfHistograms (CASSANDRA-3222)
 * Allow using number as DC name when creating keyspace in CQL (CASSANDRA-3239)
 * Force flush of system table after updating/removing a token (CASSANDRA-3243)


0.8.6
 * revert CASSANDRA-2388
 * change TokenRange.endpoints back to listen/broadcast address to match
   pre-1777 behavior, and add TokenRange.rpc_endpoints instead (CASSANDRA-3187)
 * avoid trying to watch cassandra-topology.properties when loaded from jar
   (CASSANDRA-3138)
 * prevent users from creating keyspaces with LocalStrategy replication
   (CASSANDRA-3139)
 * fix CLI `show schema;` to output correct keyspace definition statement
   (CASSANDRA-3129)
 * CustomTThreadPoolServer to log TTransportException at DEBUG level
   (CASSANDRA-3142)
 * allow topology sort to work with non-unique rack names between 
   datacenters (CASSANDRA-3152)
 * Improve caching of same-version Messages on digest and repair paths
   (CASSANDRA-3158)
 * Randomize choice of first replica for counter increment (CASSANDRA-2890)
 * Fix using read_repair_chance instead of merge_shard_change (CASSANDRA-3202)
 * Avoid streaming data to nodes that already have it, on move as well as
   decommission (CASSANDRA-3041)
 * Fix divide by zero error in GCInspector (CASSANDRA-3164)
 * allow quoting of the ColumnFamily name in CLI `create column family`
   statement (CASSANDRA-3195)
 * Fix rolling upgrade from 0.7 to 0.8 problem (CASSANDRA-3166)
 * Accomodate missing encryption_options in IncomingTcpConnection.stream
   (CASSANDRA-3212)


0.8.5
 * fix NPE when encryption_options is unspecified (CASSANDRA-3007)
 * include column name in validation failure exceptions (CASSANDRA-2849)
 * make sure truncate clears out the commitlog so replay won't re-
   populate with truncated data (CASSANDRA-2950)
 * fix NPE when debug logging is enabled and dropped CF is present
   in a commitlog segment (CASSANDRA-3021)
 * fix cassandra.bat when CASSANDRA_HOME contains spaces (CASSANDRA-2952)
 * fix to SSTableSimpleUnsortedWriter bufferSize calculation (CASSANDRA-3027)
 * make cleanup and normal compaction able to skip empty rows
   (rows containing nothing but expired tombstones) (CASSANDRA-3039)
 * work around native memory leak in com.sun.management.GarbageCollectorMXBean
   (CASSANDRA-2868)
 * validate that column names in column_metadata are not equal to key_alias
   on create/update of the ColumnFamily and CQL 'ALTER' statement (CASSANDRA-3036)
 * return an InvalidRequestException if an indexed column is assigned
   a value larger than 64KB (CASSANDRA-3057)
 * fix of numeric-only and string column names handling in CLI "drop index" 
   (CASSANDRA-3054)
 * prune index scan resultset back to original request for lazy
   resultset expansion case (CASSANDRA-2964)
 * (Hadoop) fail jobs when Cassandra node has failed but TaskTracker
   has not (CASSANDRA-2388)
 * fix dynamic snitch ignoring nodes when read_repair_chance is zero
   (CASSANDRA-2662)
 * avoid retaining references to dropped CFS objects in 
   CompactionManager.estimatedCompactions (CASSANDRA-2708)
 * expose rpc timeouts per host in MessagingServiceMBean (CASSANDRA-2941)
 * avoid including cwd in classpath for deb and rpm packages (CASSANDRA-2881)
 * remove gossip state when a new IP takes over a token (CASSANDRA-3071)
 * allow sstable2json to work on index sstable files (CASSANDRA-3059)
 * always hint counters (CASSANDRA-3099)
 * fix log4j initialization in EmbeddedCassandraService (CASSANDRA-2857)
 * remove gossip state when a new IP takes over a token (CASSANDRA-3071)
 * work around native memory leak in com.sun.management.GarbageCollectorMXBean
    (CASSANDRA-2868)
 * fix UnavailableException with writes at CL.EACH_QUORM (CASSANDRA-3084)
 * fix parsing of the Keyspace and ColumnFamily names in numeric
   and string representations in CLI (CASSANDRA-3075)
 * fix corner cases in Range.differenceToFetch (CASSANDRA-3084)
 * fix ip address String representation in the ring cache (CASSANDRA-3044)
 * fix ring cache compatibility when mixing pre-0.8.4 nodes with post-
   in the same cluster (CASSANDRA-3023)
 * make repair report failure when a node participating dies (instead of
   hanging forever) (CASSANDRA-2433)
 * fix handling of the empty byte buffer by ReversedType (CASSANDRA-3111)
 * Add validation that Keyspace names are case-insensitively unique (CASSANDRA-3066)
 * catch invalid key_validation_class before instantiating UpdateColumnFamily (CASSANDRA-3102)
 * make Range and Bounds objects client-safe (CASSANDRA-3108)
 * optionally skip log4j configuration (CASSANDRA-3061)
 * bundle sstableloader with the debian package (CASSANDRA-3113)
 * don't try to build secondary indexes when there is none (CASSANDRA-3123)
 * improve SSTableSimpleUnsortedWriter speed for large rows (CASSANDRA-3122)
 * handle keyspace arguments correctly in nodetool snapshot (CASSANDRA-3038)
 * Fix SSTableImportTest on windows (CASSANDRA-3043)
 * expose compactionThroughputMbPerSec through JMX (CASSANDRA-3117)
 * log keyspace and CF of large rows being compacted


0.8.4
 * change TokenRing.endpoints to be a list of rpc addresses instead of 
   listen/broadcast addresses (CASSANDRA-1777)
 * include files-to-be-streamed in StreamInSession.getSources (CASSANDRA-2972)
 * use JAVA env var in cassandra-env.sh (CASSANDRA-2785, 2992)
 * avoid doing read for no-op replicate-on-write at CL=1 (CASSANDRA-2892)
 * refuse counter write for CL.ANY (CASSANDRA-2990)
 * switch back to only logging recent dropped messages (CASSANDRA-3004)
 * always deserialize RowMutation for counters (CASSANDRA-3006)
 * ignore saved replication_factor strategy_option for NTS (CASSANDRA-3011)
 * make sure pre-truncate CL segments are discarded (CASSANDRA-2950)


0.8.3
 * add ability to drop local reads/writes that are going to timeout
   (CASSANDRA-2943)
 * revamp token removal process, keep gossip states for 3 days (CASSANDRA-2496)
 * don't accept extra args for 0-arg nodetool commands (CASSANDRA-2740)
 * log unavailableexception details at debug level (CASSANDRA-2856)
 * expose data_dir though jmx (CASSANDRA-2770)
 * don't include tmp files as sstable when create cfs (CASSANDRA-2929)
 * log Java classpath on startup (CASSANDRA-2895)
 * keep gossipped version in sync with actual on migration coordinator 
   (CASSANDRA-2946)
 * use lazy initialization instead of class initialization in NodeId
   (CASSANDRA-2953)
 * check column family validity in nodetool repair (CASSANDRA-2933)
 * speedup bytes to hex conversions dramatically (CASSANDRA-2850)
 * Flush memtables on shutdown when durable writes are disabled 
   (CASSANDRA-2958)
 * improved POSIX compatibility of start scripts (CASsANDRA-2965)
 * add counter support to Hadoop InputFormat (CASSANDRA-2981)
 * fix bug where dirty commitlog segments were removed (and avoid keeping 
   segments with no post-flush activity permanently dirty) (CASSANDRA-2829)
 * fix throwing exception with batch mutation of counter super columns
   (CASSANDRA-2949)
 * ignore system tables during repair (CASSANDRA-2979)
 * throw exception when NTS is given replication_factor as an option
   (CASSANDRA-2960)
 * fix assertion error during compaction of counter CFs (CASSANDRA-2968)
 * avoid trying to create index names, when no index exists (CASSANDRA-2867)
 * don't sample the system table when choosing a bootstrap token
   (CASSANDRA-2825)
 * gossiper notifies of local state changes (CASSANDRA-2948)
 * add asynchronous and half-sync/half-async (hsha) thrift servers 
   (CASSANDRA-1405)
 * fix potential use of free'd native memory in SerializingCache 
   (CASSANDRA-2951)
 * prune index scan resultset back to original request for lazy
   resultset expansion case (CASSANDRA-2964)
 * (Hadoop) fail jobs when Cassandra node has failed but TaskTracker
    has not (CASSANDRA-2388)


0.8.2
 * CQL: 
   - include only one row per unique key for IN queries (CASSANDRA-2717)
   - respect client timestamp on full row deletions (CASSANDRA-2912)
 * improve thread-safety in StreamOutSession (CASSANDRA-2792)
 * allow deleting a row and updating indexed columns in it in the
   same mutation (CASSANDRA-2773)
 * Expose number of threads blocked on submitting memtable to flush
   in JMX (CASSANDRA-2817)
 * add ability to return "endpoints" to nodetool (CASSANDRA-2776)
 * Add support for multiple (comma-delimited) coordinator addresses
   to ColumnFamilyInputFormat (CASSANDRA-2807)
 * fix potential NPE while scheduling read repair for range slice
   (CASSANDRA-2823)
 * Fix race in SystemTable.getCurrentLocalNodeId (CASSANDRA-2824)
 * Correctly set default for replicate_on_write (CASSANDRA-2835)
 * improve nodetool compactionstats formatting (CASSANDRA-2844)
 * fix index-building status display (CASSANDRA-2853)
 * fix CLI perpetuating obsolete KsDef.replication_factor (CASSANDRA-2846)
 * improve cli treatment of multiline comments (CASSANDRA-2852)
 * handle row tombstones correctly in EchoedRow (CASSANDRA-2786)
 * add MessagingService.get[Recently]DroppedMessages and
   StorageService.getExceptionCount (CASSANDRA-2804)
 * fix possibility of spurious UnavailableException for LOCAL_QUORUM
   reads with dynamic snitch + read repair disabled (CASSANDRA-2870)
 * add ant-optional as dependence for the debian package (CASSANDRA-2164)
 * add option to specify limit for get_slice in the CLI (CASSANDRA-2646)
 * decrease HH page size (CASSANDRA-2832)
 * reset cli keyspace after dropping the current one (CASSANDRA-2763)
 * add KeyRange option to Hadoop inputformat (CASSANDRA-1125)
 * fix protocol versioning (CASSANDRA-2818, 2860)
 * support spaces in path to log4j configuration (CASSANDRA-2383)
 * avoid including inferred types in CF update (CASSANDRA-2809)
 * fix JMX bulkload call (CASSANDRA-2908)
 * fix updating KS with durable_writes=false (CASSANDRA-2907)
 * add simplified facade to SSTableWriter for bulk loading use
   (CASSANDRA-2911)
 * fix re-using index CF sstable names after drop/recreate (CASSANDRA-2872)
 * prepend CF to default index names (CASSANDRA-2903)
 * fix hint replay (CASSANDRA-2928)
 * Properly synchronize repair's merkle tree computation (CASSANDRA-2816)


0.8.1
 * CQL:
   - support for insert, delete in BATCH (CASSANDRA-2537)
   - support for IN to SELECT, UPDATE (CASSANDRA-2553)
   - timestamp support for INSERT, UPDATE, and BATCH (CASSANDRA-2555)
   - TTL support (CASSANDRA-2476)
   - counter support (CASSANDRA-2473)
   - ALTER COLUMNFAMILY (CASSANDRA-1709)
   - DROP INDEX (CASSANDRA-2617)
   - add SCHEMA/TABLE as aliases for KS/CF (CASSANDRA-2743)
   - server handles wait-for-schema-agreement (CASSANDRA-2756)
   - key alias support (CASSANDRA-2480)
 * add support for comparator parameters and a generic ReverseType
   (CASSANDRA-2355)
 * add CompositeType and DynamicCompositeType (CASSANDRA-2231)
 * optimize batches containing multiple updates to the same row
   (CASSANDRA-2583)
 * adjust hinted handoff page size to avoid OOM with large columns 
   (CASSANDRA-2652)
 * mark BRAF buffer invalid post-flush so we don't re-flush partial
   buffers again, especially on CL writes (CASSANDRA-2660)
 * add DROP INDEX support to CLI (CASSANDRA-2616)
 * don't perform HH to client-mode [storageproxy] nodes (CASSANDRA-2668)
 * Improve forceDeserialize/getCompactedRow encapsulation (CASSANDRA-2659)
 * Don't write CounterUpdateColumn to disk in tests (CASSANDRA-2650)
 * Add sstable bulk loading utility (CASSANDRA-1278)
 * avoid replaying hints to dropped columnfamilies (CASSANDRA-2685)
 * add placeholders for missing rows in range query pseudo-RR (CASSANDRA-2680)
 * remove no-op HHOM.renameHints (CASSANDRA-2693)
 * clone super columns to avoid modifying them during flush (CASSANDRA-2675)
 * allow writes to bypass the commitlog for certain keyspaces (CASSANDRA-2683)
 * avoid NPE when bypassing commitlog during memtable flush (CASSANDRA-2781)
 * Added support for making bootstrap retry if nodes flap (CASSANDRA-2644)
 * Added statusthrift to nodetool to report if thrift server is running (CASSANDRA-2722)
 * Fixed rows being cached if they do not exist (CASSANDRA-2723)
 * Support passing tableName and cfName to RowCacheProviders (CASSANDRA-2702)
 * close scrub file handles (CASSANDRA-2669)
 * throttle migration replay (CASSANDRA-2714)
 * optimize column serializer creation (CASSANDRA-2716)
 * Added support for making bootstrap retry if nodes flap (CASSANDRA-2644)
 * Added statusthrift to nodetool to report if thrift server is running
   (CASSANDRA-2722)
 * Fixed rows being cached if they do not exist (CASSANDRA-2723)
 * fix truncate/compaction race (CASSANDRA-2673)
 * workaround large resultsets causing large allocation retention
   by nio sockets (CASSANDRA-2654)
 * fix nodetool ring use with Ec2Snitch (CASSANDRA-2733)
 * fix removing columns and subcolumns that are supressed by a row or
   supercolumn tombstone during replica resolution (CASSANDRA-2590)
 * support sstable2json against snapshot sstables (CASSANDRA-2386)
 * remove active-pull schema requests (CASSANDRA-2715)
 * avoid marking entire list of sstables as actively being compacted
   in multithreaded compaction (CASSANDRA-2765)
 * seek back after deserializing a row to update cache with (CASSANDRA-2752)
 * avoid skipping rows in scrub for counter column family (CASSANDRA-2759)
 * fix ConcurrentModificationException in repair when dealing with 0.7 node
   (CASSANDRA-2767)
 * use threadsafe collections for StreamInSession (CASSANDRA-2766)
 * avoid infinite loop when creating merkle tree (CASSANDRA-2758)
 * avoids unmarking compacting sstable prematurely in cleanup (CASSANDRA-2769)
 * fix NPE when the commit log is bypassed (CASSANDRA-2718)
 * don't throw an exception in SS.isRPCServerRunning (CASSANDRA-2721)
 * make stress.jar executable (CASSANDRA-2744)
 * add daemon mode to java stress (CASSANDRA-2267)
 * expose the DC and rack of a node through JMX and nodetool ring (CASSANDRA-2531)
 * fix cache mbean getSize (CASSANDRA-2781)
 * Add Date, Float, Double, and Boolean types (CASSANDRA-2530)
 * Add startup flag to renew counter node id (CASSANDRA-2788)
 * add jamm agent to cassandra.bat (CASSANDRA-2787)
 * fix repair hanging if a neighbor has nothing to send (CASSANDRA-2797)
 * purge tombstone even if row is in only one sstable (CASSANDRA-2801)
 * Fix wrong purge of deleted cf during compaction (CASSANDRA-2786)
 * fix race that could result in Hadoop writer failing to throw an
   exception encountered after close() (CASSANDRA-2755)
 * fix scan wrongly throwing assertion error (CASSANDRA-2653)
 * Always use even distribution for merkle tree with RandomPartitionner
   (CASSANDRA-2841)
 * fix describeOwnership for OPP (CASSANDRA-2800)
 * ensure that string tokens do not contain commas (CASSANDRA-2762)


0.8.0-final
 * fix CQL grammar warning and cqlsh regression from CASSANDRA-2622
 * add ant generate-cql-html target (CASSANDRA-2526)
 * update CQL consistency levels (CASSANDRA-2566)
 * debian packaging fixes (CASSANDRA-2481, 2647)
 * fix UUIDType, IntegerType for direct buffers (CASSANDRA-2682, 2684)
 * switch to native Thrift for Hadoop map/reduce (CASSANDRA-2667)
 * fix StackOverflowError when building from eclipse (CASSANDRA-2687)
 * only provide replication_factor to strategy_options "help" for
   SimpleStrategy, OldNetworkTopologyStrategy (CASSANDRA-2678, 2713)
 * fix exception adding validators to non-string columns (CASSANDRA-2696)
 * avoid instantiating DatabaseDescriptor in JDBC (CASSANDRA-2694)
 * fix potential stack overflow during compaction (CASSANDRA-2626)
 * clone super columns to avoid modifying them during flush (CASSANDRA-2675)
 * reset underlying iterator in EchoedRow constructor (CASSANDRA-2653)


0.8.0-rc1
 * faster flushes and compaction from fixing excessively pessimistic 
   rebuffering in BRAF (CASSANDRA-2581)
 * fix returning null column values in the python cql driver (CASSANDRA-2593)
 * fix merkle tree splitting exiting early (CASSANDRA-2605)
 * snapshot_before_compaction directory name fix (CASSANDRA-2598)
 * Disable compaction throttling during bootstrap (CASSANDRA-2612) 
 * fix CQL treatment of > and < operators in range slices (CASSANDRA-2592)
 * fix potential double-application of counter updates on commitlog replay
   by moving replay position from header to sstable metadata (CASSANDRA-2419)
 * JDBC CQL driver exposes getColumn for access to timestamp
 * JDBC ResultSetMetadata properties added to AbstractType
 * r/m clustertool (CASSANDRA-2607)
 * add support for presenting row key as a column in CQL result sets 
   (CASSANDRA-2622)
 * Don't allow {LOCAL|EACH}_QUORUM unless strategy is NTS (CASSANDRA-2627)
 * validate keyspace strategy_options during CQL create (CASSANDRA-2624)
 * fix empty Result with secondary index when limit=1 (CASSANDRA-2628)
 * Fix regression where bootstrapping a node with no schema fails
   (CASSANDRA-2625)
 * Allow removing LocationInfo sstables (CASSANDRA-2632)
 * avoid attempting to replay mutations from dropped keyspaces (CASSANDRA-2631)
 * avoid using cached position of a key when GT is requested (CASSANDRA-2633)
 * fix counting bloom filter true positives (CASSANDRA-2637)
 * initialize local ep state prior to gossip startup if needed (CASSANDRA-2638)
 * fix counter increment lost after restart (CASSANDRA-2642)
 * add quote-escaping via backslash to CLI (CASSANDRA-2623)
 * fix pig example script (CASSANDRA-2487)
 * fix dynamic snitch race in adding latencies (CASSANDRA-2618)
 * Start/stop cassandra after more important services such as mdadm in
   debian packaging (CASSANDRA-2481)


0.8.0-beta2
 * fix NPE compacting index CFs (CASSANDRA-2528)
 * Remove checking all column families on startup for compaction candidates 
   (CASSANDRA-2444)
 * validate CQL create keyspace options (CASSANDRA-2525)
 * fix nodetool setcompactionthroughput (CASSANDRA-2550)
 * move	gossip heartbeat back to its own thread (CASSANDRA-2554)
 * validate cql TRUNCATE columnfamily before truncating (CASSANDRA-2570)
 * fix batch_mutate for mixed standard-counter mutations (CASSANDRA-2457)
 * disallow making schema changes to system keyspace (CASSANDRA-2563)
 * fix sending mutation messages multiple times (CASSANDRA-2557)
 * fix incorrect use of NBHM.size in ReadCallback that could cause
   reads to time out even when responses were received (CASSANDRA-2552)
 * trigger read repair correctly for LOCAL_QUORUM reads (CASSANDRA-2556)
 * Allow configuring the number of compaction thread (CASSANDRA-2558)
 * forceUserDefinedCompaction will attempt to compact what it is given
   even if the pessimistic estimate is that there is not enough disk space;
   automatic compactions will only compact 2 or more sstables (CASSANDRA-2575)
 * refuse to apply migrations with older timestamps than the current 
   schema (CASSANDRA-2536)
 * remove unframed Thrift transport option
 * include indexes in snapshots (CASSANDRA-2596)
 * improve ignoring of obsolete mutations in index maintenance (CASSANDRA-2401)
 * recognize attempt to drop just the index while leaving the column
   definition alone (CASSANDRA-2619)
  

0.8.0-beta1
 * remove Avro RPC support (CASSANDRA-926)
 * support for columns that act as incr/decr counters 
   (CASSANDRA-1072, 1937, 1944, 1936, 2101, 2093, 2288, 2105, 2384, 2236, 2342,
   2454)
 * CQL (CASSANDRA-1703, 1704, 1705, 1706, 1707, 1708, 1710, 1711, 1940, 
   2124, 2302, 2277, 2493)
 * avoid double RowMutation serialization on write path (CASSANDRA-1800)
 * make NetworkTopologyStrategy the default (CASSANDRA-1960)
 * configurable internode encryption (CASSANDRA-1567, 2152)
 * human readable column names in sstable2json output (CASSANDRA-1933)
 * change default JMX port to 7199 (CASSANDRA-2027)
 * backwards compatible internal messaging (CASSANDRA-1015)
 * atomic switch of memtables and sstables (CASSANDRA-2284)
 * add pluggable SeedProvider (CASSANDRA-1669)
 * Fix clustertool to not throw exception when calling get_endpoints (CASSANDRA-2437)
 * upgrade to thrift 0.6 (CASSANDRA-2412) 
 * repair works on a token range instead of full ring (CASSANDRA-2324)
 * purge tombstones from row cache (CASSANDRA-2305)
 * push replication_factor into strategy_options (CASSANDRA-1263)
 * give snapshots the same name on each node (CASSANDRA-1791)
 * remove "nodetool loadbalance" (CASSANDRA-2448)
 * multithreaded compaction (CASSANDRA-2191)
 * compaction throttling (CASSANDRA-2156)
 * add key type information and alias (CASSANDRA-2311, 2396)
 * cli no longer divides read_repair_chance by 100 (CASSANDRA-2458)
 * made CompactionInfo.getTaskType return an enum (CASSANDRA-2482)
 * add a server-wide cap on measured memtable memory usage and aggressively
   flush to keep under that threshold (CASSANDRA-2006)
 * add unified UUIDType (CASSANDRA-2233)
 * add off-heap row cache support (CASSANDRA-1969)


0.7.5
 * improvements/fixes to PIG driver (CASSANDRA-1618, CASSANDRA-2387,
   CASSANDRA-2465, CASSANDRA-2484)
 * validate index names (CASSANDRA-1761)
 * reduce contention on Table.flusherLock (CASSANDRA-1954)
 * try harder to detect failures during streaming, cleaning up temporary
   files more reliably (CASSANDRA-2088)
 * shut down server for OOM on a Thrift thread (CASSANDRA-2269)
 * fix tombstone handling in repair and sstable2json (CASSANDRA-2279)
 * preserve version when streaming data from old sstables (CASSANDRA-2283)
 * don't start repair if a neighboring node is marked as dead (CASSANDRA-2290)
 * purge tombstones from row cache (CASSANDRA-2305)
 * Avoid seeking when sstable2json exports the entire file (CASSANDRA-2318)
 * clear Built flag in system table when dropping an index (CASSANDRA-2320)
 * don't allow arbitrary argument for stress.java (CASSANDRA-2323)
 * validate values for index predicates in get_indexed_slice (CASSANDRA-2328)
 * queue secondary indexes for flush before the parent (CASSANDRA-2330)
 * allow job configuration to set the CL used in Hadoop jobs (CASSANDRA-2331)
 * add memtable_flush_queue_size defaulting to 4 (CASSANDRA-2333)
 * Allow overriding of initial_token, storage_port and rpc_port from system
   properties (CASSANDRA-2343)
 * fix comparator used for non-indexed secondary expressions in index scan
   (CASSANDRA-2347)
 * ensure size calculation and write phase of large-row compaction use
   the same threshold for TTL expiration (CASSANDRA-2349)
 * fix race when iterating CFs during add/drop (CASSANDRA-2350)
 * add ConsistencyLevel command to CLI (CASSANDRA-2354)
 * allow negative numbers in the cli (CASSANDRA-2358)
 * hard code serialVersionUID for tokens class (CASSANDRA-2361)
 * fix potential infinite loop in ByteBufferUtil.inputStream (CASSANDRA-2365)
 * fix encoding bugs in HintedHandoffManager, SystemTable when default
   charset is not UTF8 (CASSANDRA-2367)
 * avoids having removed node reappearing in Gossip (CASSANDRA-2371)
 * fix incorrect truncation of long to int when reading columns via block
   index (CASSANDRA-2376)
 * fix NPE during stream session (CASSANDRA-2377)
 * fix race condition that could leave orphaned data files when dropping CF or
   KS (CASSANDRA-2381)
 * fsync statistics component on write (CASSANDRA-2382)
 * fix duplicate results from CFS.scan (CASSANDRA-2406)
 * add IntegerType to CLI help (CASSANDRA-2414)
 * avoid caching token-only decoratedkeys (CASSANDRA-2416)
 * convert mmap assertion to if/throw so scrub can catch it (CASSANDRA-2417)
 * don't overwrite gc log (CASSANDR-2418)
 * invalidate row cache for streamed row to avoid inconsitencies
   (CASSANDRA-2420)
 * avoid copies in range/index scans (CASSANDRA-2425)
 * make sure we don't wipe data during cleanup if the node has not join
   the ring (CASSANDRA-2428)
 * Try harder to close files after compaction (CASSANDRA-2431)
 * re-set bootstrapped flag after move finishes (CASSANDRA-2435)
 * display validation_class in CLI 'describe keyspace' (CASSANDRA-2442)
 * make cleanup compactions cleanup the row cache (CASSANDRA-2451)
 * add column fields validation to scrub (CASSANDRA-2460)
 * use 64KB flush buffer instead of in_memory_compaction_limit (CASSANDRA-2463)
 * fix backslash substitutions in CLI (CASSANDRA-2492)
 * disable cache saving for system CFS (CASSANDRA-2502)
 * fixes for verifying destination availability under hinted conditions
   so UE can be thrown intead of timing out (CASSANDRA-2514)
 * fix update of validation class in column metadata (CASSANDRA-2512)
 * support LOCAL_QUORUM, EACH_QUORUM CLs outside of NTS (CASSANDRA-2516)
 * preserve version when streaming data from old sstables (CASSANDRA-2283)
 * fix backslash substitutions in CLI (CASSANDRA-2492)
 * count a row deletion as one operation towards memtable threshold 
   (CASSANDRA-2519)
 * support LOCAL_QUORUM, EACH_QUORUM CLs outside of NTS (CASSANDRA-2516)


0.7.4
 * add nodetool join command (CASSANDRA-2160)
 * fix secondary indexes on pre-existing or streamed data (CASSANDRA-2244)
 * initialize endpoint in gossiper earlier (CASSANDRA-2228)
 * add ability to write to Cassandra from Pig (CASSANDRA-1828)
 * add rpc_[min|max]_threads (CASSANDRA-2176)
 * add CL.TWO, CL.THREE (CASSANDRA-2013)
 * avoid exporting an un-requested row in sstable2json, when exporting 
   a key that does not exist (CASSANDRA-2168)
 * add incremental_backups option (CASSANDRA-1872)
 * add configurable row limit to Pig loadfunc (CASSANDRA-2276)
 * validate column values in batches as well as single-Column inserts
   (CASSANDRA-2259)
 * move sample schema from cassandra.yaml to schema-sample.txt,
   a cli scripts (CASSANDRA-2007)
 * avoid writing empty rows when scrubbing tombstoned rows (CASSANDRA-2296)
 * fix assertion error in range and index scans for CL < ALL
   (CASSANDRA-2282)
 * fix commitlog replay when flush position refers to data that didn't
   get synced before server died (CASSANDRA-2285)
 * fix fd leak in sstable2json with non-mmap'd i/o (CASSANDRA-2304)
 * reduce memory use during streaming of multiple sstables (CASSANDRA-2301)
 * purge tombstoned rows from cache after GCGraceSeconds (CASSANDRA-2305)
 * allow zero replicas in a NTS datacenter (CASSANDRA-1924)
 * make range queries respect snitch for local replicas (CASSANDRA-2286)
 * fix HH delivery when column index is larger than 2GB (CASSANDRA-2297)
 * make 2ary indexes use parent CF flush thresholds during initial build
   (CASSANDRA-2294)
 * update memtable_throughput to be a long (CASSANDRA-2158)


0.7.3
 * Keep endpoint state until aVeryLongTime (CASSANDRA-2115)
 * lower-latency read repair (CASSANDRA-2069)
 * add hinted_handoff_throttle_delay_in_ms option (CASSANDRA-2161)
 * fixes for cache save/load (CASSANDRA-2172, -2174)
 * Handle whole-row deletions in CFOutputFormat (CASSANDRA-2014)
 * Make memtable_flush_writers flush in parallel (CASSANDRA-2178)
 * Add compaction_preheat_key_cache option (CASSANDRA-2175)
 * refactor stress.py to have only one copy of the format string 
   used for creating row keys (CASSANDRA-2108)
 * validate index names for \w+ (CASSANDRA-2196)
 * Fix Cassandra cli to respect timeout if schema does not settle 
   (CASSANDRA-2187)
 * fix for compaction and cleanup writing old-format data into new-version 
   sstable (CASSANDRA-2211, -2216)
 * add nodetool scrub (CASSANDRA-2217, -2240)
 * fix sstable2json large-row pagination (CASSANDRA-2188)
 * fix EOFing on requests for the last bytes in a file (CASSANDRA-2213)
 * fix BufferedRandomAccessFile bugs (CASSANDRA-2218, -2241)
 * check for memtable flush_after_mins exceeded every 10s (CASSANDRA-2183)
 * fix cache saving on Windows (CASSANDRA-2207)
 * add validateSchemaAgreement call + synchronization to schema
   modification operations (CASSANDRA-2222)
 * fix for reversed slice queries on large rows (CASSANDRA-2212)
 * fat clients were writing local data (CASSANDRA-2223)
 * set DEFAULT_MEMTABLE_LIFETIME_IN_MINS to 24h
 * improve detection and cleanup of partially-written sstables 
   (CASSANDRA-2206)
 * fix supercolumn de/serialization when subcolumn comparator is different
   from supercolumn's (CASSANDRA-2104)
 * fix starting up on Windows when CASSANDRA_HOME contains whitespace
   (CASSANDRA-2237)
 * add [get|set][row|key]cacheSavePeriod to JMX (CASSANDRA-2100)
 * fix Hadoop ColumnFamilyOutputFormat dropping of mutations
   when batch fills up (CASSANDRA-2255)
 * move file deletions off of scheduledtasks executor (CASSANDRA-2253)


0.7.2
 * copy DecoratedKey.key when inserting into caches to avoid retaining
   a reference to the underlying buffer (CASSANDRA-2102)
 * format subcolumn names with subcomparator (CASSANDRA-2136)
 * fix column bloom filter deserialization (CASSANDRA-2165)


0.7.1
 * refactor MessageDigest creation code. (CASSANDRA-2107)
 * buffer network stack to avoid inefficient small TCP messages while avoiding
   the nagle/delayed ack problem (CASSANDRA-1896)
 * check log4j configuration for changes every 10s (CASSANDRA-1525, 1907)
 * more-efficient cross-DC replication (CASSANDRA-1530, -2051, -2138)
 * avoid polluting page cache with commitlog or sstable writes
   and seq scan operations (CASSANDRA-1470)
 * add RMI authentication options to nodetool (CASSANDRA-1921)
 * make snitches configurable at runtime (CASSANDRA-1374)
 * retry hadoop split requests on connection failure (CASSANDRA-1927)
 * implement describeOwnership for BOP, COPP (CASSANDRA-1928)
 * make read repair behave as expected for ConsistencyLevel > ONE
   (CASSANDRA-982, 2038)
 * distributed test harness (CASSANDRA-1859, 1964)
 * reduce flush lock contention (CASSANDRA-1930)
 * optimize supercolumn deserialization (CASSANDRA-1891)
 * fix CFMetaData.apply to only compare objects of the same class 
   (CASSANDRA-1962)
 * allow specifying specific SSTables to compact from JMX (CASSANDRA-1963)
 * fix race condition in MessagingService.targets (CASSANDRA-1959, 2094, 2081)
 * refuse to open sstables from a future version (CASSANDRA-1935)
 * zero-copy reads (CASSANDRA-1714)
 * fix copy bounds for word Text in wordcount demo (CASSANDRA-1993)
 * fixes for contrib/javautils (CASSANDRA-1979)
 * check more frequently for memtable expiration (CASSANDRA-2000)
 * fix writing SSTable column count statistics (CASSANDRA-1976)
 * fix streaming of multiple CFs during bootstrap (CASSANDRA-1992)
 * explicitly set JVM GC new generation size with -Xmn (CASSANDRA-1968)
 * add short options for CLI flags (CASSANDRA-1565)
 * make keyspace argument to "describe keyspace" in CLI optional
   when authenticated to keyspace already (CASSANDRA-2029)
 * added option to specify -Dcassandra.join_ring=false on startup
   to allow "warm spare" nodes or performing JMX maintenance before
   joining the ring (CASSANDRA-526)
 * log migrations at INFO (CASSANDRA-2028)
 * add CLI verbose option in file mode (CASSANDRA-2030)
 * add single-line "--" comments to CLI (CASSANDRA-2032)
 * message serialization tests (CASSANDRA-1923)
 * switch from ivy to maven-ant-tasks (CASSANDRA-2017)
 * CLI attempts to block for new schema to propagate (CASSANDRA-2044)
 * fix potential overflow in nodetool cfstats (CASSANDRA-2057)
 * add JVM shutdownhook to sync commitlog (CASSANDRA-1919)
 * allow nodes to be up without being part of  normal traffic (CASSANDRA-1951)
 * fix CLI "show keyspaces" with null options on NTS (CASSANDRA-2049)
 * fix possible ByteBuffer race conditions (CASSANDRA-2066)
 * reduce garbage generated by MessagingService to prevent load spikes
   (CASSANDRA-2058)
 * fix math in RandomPartitioner.describeOwnership (CASSANDRA-2071)
 * fix deletion of sstable non-data components (CASSANDRA-2059)
 * avoid blocking gossip while deleting handoff hints (CASSANDRA-2073)
 * ignore messages from newer versions, keep track of nodes in gossip 
   regardless of version (CASSANDRA-1970)
 * cache writing moved to CompactionManager to reduce i/o contention and
   updated to use non-cache-polluting writes (CASSANDRA-2053)
 * page through large rows when exporting to JSON (CASSANDRA-2041)
 * add flush_largest_memtables_at and reduce_cache_sizes_at options
   (CASSANDRA-2142)
 * add cli 'describe cluster' command (CASSANDRA-2127)
 * add cli support for setting username/password at 'connect' command 
   (CASSANDRA-2111)
 * add -D option to Stress.java to allow reading hosts from a file 
   (CASSANDRA-2149)
 * bound hints CF throughput between 32M and 256M (CASSANDRA-2148)
 * continue starting when invalid saved cache entries are encountered
   (CASSANDRA-2076)
 * add max_hint_window_in_ms option (CASSANDRA-1459)


0.7.0-final
 * fix offsets to ByteBuffer.get (CASSANDRA-1939)


0.7.0-rc4
 * fix cli crash after backgrounding (CASSANDRA-1875)
 * count timeouts in storageproxy latencies, and include latency 
   histograms in StorageProxyMBean (CASSANDRA-1893)
 * fix CLI get recognition of supercolumns (CASSANDRA-1899)
 * enable keepalive on intra-cluster sockets (CASSANDRA-1766)
 * count timeouts towards dynamicsnitch latencies (CASSANDRA-1905)
 * Expose index-building status in JMX + cli schema description
   (CASSANDRA-1871)
 * allow [LOCAL|EACH]_QUORUM to be used with non-NetworkTopology 
   replication Strategies
 * increased amount of index locks for faster commitlog replay
 * collect secondary index tombstones immediately (CASSANDRA-1914)
 * revert commitlog changes from #1780 (CASSANDRA-1917)
 * change RandomPartitioner min token to -1 to avoid collision w/
   tokens on actual nodes (CASSANDRA-1901)
 * examine the right nibble when validating TimeUUID (CASSANDRA-1910)
 * include secondary indexes in cleanup (CASSANDRA-1916)
 * CFS.scrubDataDirectories should also cleanup invalid secondary indexes
   (CASSANDRA-1904)
 * ability to disable/enable gossip on nodes to force them down
   (CASSANDRA-1108)


0.7.0-rc3
 * expose getNaturalEndpoints in StorageServiceMBean taking byte[]
   key; RMI cannot serialize ByteBuffer (CASSANDRA-1833)
 * infer org.apache.cassandra.locator for replication strategy classes
   when not otherwise specified
 * validation that generates less garbage (CASSANDRA-1814)
 * add TTL support to CLI (CASSANDRA-1838)
 * cli defaults to bytestype for subcomparator when creating
   column families (CASSANDRA-1835)
 * unregister index MBeans when index is dropped (CASSANDRA-1843)
 * make ByteBufferUtil.clone thread-safe (CASSANDRA-1847)
 * change exception for read requests during bootstrap from 
   InvalidRequest to Unavailable (CASSANDRA-1862)
 * respect row-level tombstones post-flush in range scans
   (CASSANDRA-1837)
 * ReadResponseResolver check digests against each other (CASSANDRA-1830)
 * return InvalidRequest when remove of subcolumn without supercolumn
   is requested (CASSANDRA-1866)
 * flush before repair (CASSANDRA-1748)
 * SSTableExport validates key order (CASSANDRA-1884)
 * large row support for SSTableExport (CASSANDRA-1867)
 * Re-cache hot keys post-compaction without hitting disk (CASSANDRA-1878)
 * manage read repair in coordinator instead of data source, to
   provide latency information to dynamic snitch (CASSANDRA-1873)


0.7.0-rc2
 * fix live-column-count of slice ranges including tombstoned supercolumn 
   with live subcolumn (CASSANDRA-1591)
 * rename o.a.c.internal.AntientropyStage -> AntiEntropyStage,
   o.a.c.request.Request_responseStage -> RequestResponseStage,
   o.a.c.internal.Internal_responseStage -> InternalResponseStage
 * add AbstractType.fromString (CASSANDRA-1767)
 * require index_type to be present when specifying index_name
   on ColumnDef (CASSANDRA-1759)
 * fix add/remove index bugs in CFMetadata (CASSANDRA-1768)
 * rebuild Strategy during system_update_keyspace (CASSANDRA-1762)
 * cli updates prompt to ... in continuation lines (CASSANDRA-1770)
 * support multiple Mutations per key in hadoop ColumnFamilyOutputFormat
   (CASSANDRA-1774)
 * improvements to Debian init script (CASSANDRA-1772)
 * use local classloader to check for version.properties (CASSANDRA-1778)
 * Validate that column names in column_metadata are valid for the
   defined comparator, and decode properly in cli (CASSANDRA-1773)
 * use cross-platform newlines in cli (CASSANDRA-1786)
 * add ExpiringColumn support to sstable import/export (CASSANDRA-1754)
 * add flush for each append to periodic commitlog mode; added
   periodic_without_flush option to disable this (CASSANDRA-1780)
 * close file handle used for post-flush truncate (CASSANDRA-1790)
 * various code cleanup (CASSANDRA-1793, -1794, -1795)
 * fix range queries against wrapped range (CASSANDRA-1781)
 * fix consistencylevel calculations for NetworkTopologyStrategy
   (CASSANDRA-1804)
 * cli support index type enum names (CASSANDRA-1810)
 * improved validation of column_metadata (CASSANDRA-1813)
 * reads at ConsistencyLevel > 1 throw UnavailableException
   immediately if insufficient live nodes exist (CASSANDRA-1803)
 * copy bytebuffers for local writes to avoid retaining the entire
   Thrift frame (CASSANDRA-1801)
 * fix NPE adding index to column w/o prior metadata (CASSANDRA-1764)
 * reduce fat client timeout (CASSANDRA-1730)
 * fix botched merge of CASSANDRA-1316


0.7.0-rc1
 * fix compaction and flush races with schema updates (CASSANDRA-1715)
 * add clustertool, config-converter, sstablekeys, and schematool 
   Windows .bat files (CASSANDRA-1723)
 * reject range queries received during bootstrap (CASSANDRA-1739)
 * fix wrapping-range queries on non-minimum token (CASSANDRA-1700)
 * add nodetool cfhistogram (CASSANDRA-1698)
 * limit repaired ranges to what the nodes have in common (CASSANDRA-1674)
 * index scan treats missing columns as not matching secondary
   expressions (CASSANDRA-1745)
 * Fix misuse of DataOutputBuffer.getData in AntiEntropyService
   (CASSANDRA-1729)
 * detect and warn when obsolete version of JNA is present (CASSANDRA-1760)
 * reduce fat client timeout (CASSANDRA-1730)
 * cleanup smallest CFs first to increase free temp space for larger ones
   (CASSANDRA-1811)
 * Update windows .bat files to work outside of main Cassandra
   directory (CASSANDRA-1713)
 * fix read repair regression from 0.6.7 (CASSANDRA-1727)
 * more-efficient read repair (CASSANDRA-1719)
 * fix hinted handoff replay (CASSANDRA-1656)
 * log type of dropped messages (CASSANDRA-1677)
 * upgrade to SLF4J 1.6.1
 * fix ByteBuffer bug in ExpiringColumn.updateDigest (CASSANDRA-1679)
 * fix IntegerType.getString (CASSANDRA-1681)
 * make -Djava.net.preferIPv4Stack=true the default (CASSANDRA-628)
 * add INTERNAL_RESPONSE verb to differentiate from responses related
   to client requests (CASSANDRA-1685)
 * log tpstats when dropping messages (CASSANDRA-1660)
 * include unreachable nodes in describeSchemaVersions (CASSANDRA-1678)
 * Avoid dropping messages off the client request path (CASSANDRA-1676)
 * fix jna errno reporting (CASSANDRA-1694)
 * add friendlier error for UnknownHostException on startup (CASSANDRA-1697)
 * include jna dependency in RPM package (CASSANDRA-1690)
 * add --skip-keys option to stress.py (CASSANDRA-1696)
 * improve cli handling of non-string keys and column names 
   (CASSANDRA-1701, -1693)
 * r/m extra subcomparator line in cli keyspaces output (CASSANDRA-1712)
 * add read repair chance to cli "show keyspaces"
 * upgrade to ConcurrentLinkedHashMap 1.1 (CASSANDRA-975)
 * fix index scan routing (CASSANDRA-1722)
 * fix tombstoning of supercolumns in range queries (CASSANDRA-1734)
 * clear endpoint cache after updating keyspace metadata (CASSANDRA-1741)
 * fix wrapping-range queries on non-minimum token (CASSANDRA-1700)
 * truncate includes secondary indexes (CASSANDRA-1747)
 * retain reference to PendingFile sstables (CASSANDRA-1749)
 * fix sstableimport regression (CASSANDRA-1753)
 * fix for bootstrap when no non-system tables are defined (CASSANDRA-1732)
 * handle replica unavailability in index scan (CASSANDRA-1755)
 * fix service initialization order deadlock (CASSANDRA-1756)
 * multi-line cli commands (CASSANDRA-1742)
 * fix race between snapshot and compaction (CASSANDRA-1736)
 * add listEndpointsPendingHints, deleteHintsForEndpoint JMX methods 
   (CASSANDRA-1551)


0.7.0-beta3
 * add strategy options to describe_keyspace output (CASSANDRA-1560)
 * log warning when using randomly generated token (CASSANDRA-1552)
 * re-organize JMX into .db, .net, .internal, .request (CASSANDRA-1217)
 * allow nodes to change IPs between restarts (CASSANDRA-1518)
 * remember ring state between restarts by default (CASSANDRA-1518)
 * flush index built flag so we can read it before log replay (CASSANDRA-1541)
 * lock row cache updates to prevent race condition (CASSANDRA-1293)
 * remove assertion causing rare (and harmless) error messages in
   commitlog (CASSANDRA-1330)
 * fix moving nodes with no keyspaces defined (CASSANDRA-1574)
 * fix unbootstrap when no data is present in a transfer range (CASSANDRA-1573)
 * take advantage of AVRO-495 to simplify our avro IDL (CASSANDRA-1436)
 * extend authorization hierarchy to column family (CASSANDRA-1554)
 * deletion support in secondary indexes (CASSANDRA-1571)
 * meaningful error message for invalid replication strategy class 
   (CASSANDRA-1566)
 * allow keyspace creation with RF > N (CASSANDRA-1428)
 * improve cli error handling (CASSANDRA-1580)
 * add cache save/load ability (CASSANDRA-1417, 1606, 1647)
 * add StorageService.getDrainProgress (CASSANDRA-1588)
 * Disallow bootstrap to an in-use token (CASSANDRA-1561)
 * Allow dynamic secondary index creation and destruction (CASSANDRA-1532)
 * log auto-guessed memtable thresholds (CASSANDRA-1595)
 * add ColumnDef support to cli (CASSANDRA-1583)
 * reduce index sample time by 75% (CASSANDRA-1572)
 * add cli support for column, strategy metadata (CASSANDRA-1578, 1612)
 * add cli support for schema modification (CASSANDRA-1584)
 * delete temp files on failed compactions (CASSANDRA-1596)
 * avoid blocking for dead nodes during removetoken (CASSANDRA-1605)
 * remove ConsistencyLevel.ZERO (CASSANDRA-1607)
 * expose in-progress compaction type in jmx (CASSANDRA-1586)
 * removed IClock & related classes from internals (CASSANDRA-1502)
 * fix removing tokens from SystemTable on decommission and removetoken
   (CASSANDRA-1609)
 * include CF metadata in cli 'show keyspaces' (CASSANDRA-1613)
 * switch from Properties to HashMap in PropertyFileSnitch to
   avoid synchronization bottleneck (CASSANDRA-1481)
 * PropertyFileSnitch configuration file renamed to 
   cassandra-topology.properties
 * add cli support for get_range_slices (CASSANDRA-1088, CASSANDRA-1619)
 * Make memtable flush thresholds per-CF instead of global 
   (CASSANDRA-1007, 1637)
 * add cli support for binary data without CfDef hints (CASSANDRA-1603)
 * fix building SSTable statistics post-stream (CASSANDRA-1620)
 * fix potential infinite loop in 2ary index queries (CASSANDRA-1623)
 * allow creating NTS keyspaces with no replicas configured (CASSANDRA-1626)
 * add jmx histogram of sstables accessed per read (CASSANDRA-1624)
 * remove system_rename_column_family and system_rename_keyspace from the
   client API until races can be fixed (CASSANDRA-1630, CASSANDRA-1585)
 * add cli sanity tests (CASSANDRA-1582)
 * update GC settings in cassandra.bat (CASSANDRA-1636)
 * cli support for index queries (CASSANDRA-1635)
 * cli support for updating schema memtable settings (CASSANDRA-1634)
 * cli --file option (CASSANDRA-1616)
 * reduce automatically chosen memtable sizes by 50% (CASSANDRA-1641)
 * move endpoint cache from snitch to strategy (CASSANDRA-1643)
 * fix commitlog recovery deleting the newly-created segment as well as
   the old ones (CASSANDRA-1644)
 * upgrade to Thrift 0.5 (CASSANDRA-1367)
 * renamed CL.DCQUORUM to LOCAL_QUORUM and DCQUORUMSYNC to EACH_QUORUM
 * cli truncate support (CASSANDRA-1653)
 * update GC settings in cassandra.bat (CASSANDRA-1636)
 * avoid logging when a node's ip/token is gossipped back to it (CASSANDRA-1666)


0.7-beta2
 * always use UTF-8 for hint keys (CASSANDRA-1439)
 * remove cassandra.yaml dependency from Hadoop and Pig (CASSADRA-1322)
 * expose CfDef metadata in describe_keyspaces (CASSANDRA-1363)
 * restore use of mmap_index_only option (CASSANDRA-1241)
 * dropping a keyspace with no column families generated an error 
   (CASSANDRA-1378)
 * rename RackAwareStrategy to OldNetworkTopologyStrategy, RackUnawareStrategy 
   to SimpleStrategy, DatacenterShardStrategy to NetworkTopologyStrategy,
   AbstractRackAwareSnitch to AbstractNetworkTopologySnitch (CASSANDRA-1392)
 * merge StorageProxy.mutate, mutateBlocking (CASSANDRA-1396)
 * faster UUIDType, LongType comparisons (CASSANDRA-1386, 1393)
 * fix setting read_repair_chance from CLI addColumnFamily (CASSANDRA-1399)
 * fix updates to indexed columns (CASSANDRA-1373)
 * fix race condition leaving to FileNotFoundException (CASSANDRA-1382)
 * fix sharded lock hash on index write path (CASSANDRA-1402)
 * add support for GT/E, LT/E in subordinate index clauses (CASSANDRA-1401)
 * cfId counter got out of sync when CFs were added (CASSANDRA-1403)
 * less chatty schema updates (CASSANDRA-1389)
 * rename column family mbeans. 'type' will now include either 
   'IndexColumnFamilies' or 'ColumnFamilies' depending on the CFS type.
   (CASSANDRA-1385)
 * disallow invalid keyspace and column family names. This includes name that
   matches a '^\w+' regex. (CASSANDRA-1377)
 * use JNA, if present, to take snapshots (CASSANDRA-1371)
 * truncate hints if starting 0.7 for the first time (CASSANDRA-1414)
 * fix FD leak in single-row slicepredicate queries (CASSANDRA-1416)
 * allow index expressions against columns that are not part of the 
   SlicePredicate (CASSANDRA-1410)
 * config-converter properly handles snitches and framed support 
   (CASSANDRA-1420)
 * remove keyspace argument from multiget_count (CASSANDRA-1422)
 * allow specifying cassandra.yaml location as (local or remote) URL
   (CASSANDRA-1126)
 * fix using DynamicEndpointSnitch with NetworkTopologyStrategy
   (CASSANDRA-1429)
 * Add CfDef.default_validation_class (CASSANDRA-891)
 * fix EstimatedHistogram.max (CASSANDRA-1413)
 * quorum read optimization (CASSANDRA-1622)
 * handle zero-length (or missing) rows during HH paging (CASSANDRA-1432)
 * include secondary indexes during schema migrations (CASSANDRA-1406)
 * fix commitlog header race during schema change (CASSANDRA-1435)
 * fix ColumnFamilyStoreMBeanIterator to use new type name (CASSANDRA-1433)
 * correct filename generated by xml->yaml converter (CASSANDRA-1419)
 * add CMSInitiatingOccupancyFraction=75 and UseCMSInitiatingOccupancyOnly
   to default JVM options
 * decrease jvm heap for cassandra-cli (CASSANDRA-1446)
 * ability to modify keyspaces and column family definitions on a live cluster
   (CASSANDRA-1285)
 * support for Hadoop Streaming [non-jvm map/reduce via stdin/out]
   (CASSANDRA-1368)
 * Move persistent sstable stats from the system table to an sstable component
   (CASSANDRA-1430)
 * remove failed bootstrap attempt from pending ranges when gossip times
   it out after 1h (CASSANDRA-1463)
 * eager-create tcp connections to other cluster members (CASSANDRA-1465)
 * enumerate stages and derive stage from message type instead of 
   transmitting separately (CASSANDRA-1465)
 * apply reversed flag during collation from different data sources
   (CASSANDRA-1450)
 * make failure to remove commitlog segment non-fatal (CASSANDRA-1348)
 * correct ordering of drain operations so CL.recover is no longer 
   necessary (CASSANDRA-1408)
 * removed keyspace from describe_splits method (CASSANDRA-1425)
 * rename check_schema_agreement to describe_schema_versions
   (CASSANDRA-1478)
 * fix QUORUM calculation for RF > 3 (CASSANDRA-1487)
 * remove tombstones during non-major compactions when bloom filter
   verifies that row does not exist in other sstables (CASSANDRA-1074)
 * nodes that coordinated a loadbalance in the past could not be seen by
   newly added nodes (CASSANDRA-1467)
 * exposed endpoint states (gossip details) via jmx (CASSANDRA-1467)
 * ensure that compacted sstables are not included when new readers are
   instantiated (CASSANDRA-1477)
 * by default, calculate heap size and memtable thresholds at runtime (CASSANDRA-1469)
 * fix races dealing with adding/dropping keyspaces and column families in
   rapid succession (CASSANDRA-1477)
 * clean up of Streaming system (CASSANDRA-1503, 1504, 1506)
 * add options to configure Thrift socket keepalive and buffer sizes (CASSANDRA-1426)
 * make contrib CassandraServiceDataCleaner recursive (CASSANDRA-1509)
 * min, max compaction threshold are configurable and persistent 
   per-ColumnFamily (CASSANDRA-1468)
 * fix replaying the last mutation in a commitlog unnecessarily 
   (CASSANDRA-1512)
 * invoke getDefaultUncaughtExceptionHandler from DTPE with the original
   exception rather than the ExecutionException wrapper (CASSANDRA-1226)
 * remove Clock from the Thrift (and Avro) API (CASSANDRA-1501)
 * Close intra-node sockets when connection is broken (CASSANDRA-1528)
 * RPM packaging spec file (CASSANDRA-786)
 * weighted request scheduler (CASSANDRA-1485)
 * treat expired columns as deleted (CASSANDRA-1539)
 * make IndexInterval configurable (CASSANDRA-1488)
 * add describe_snitch to Thrift API (CASSANDRA-1490)
 * MD5 authenticator compares plain text submitted password with MD5'd
   saved property, instead of vice versa (CASSANDRA-1447)
 * JMX MessagingService pending and completed counts (CASSANDRA-1533)
 * fix race condition processing repair responses (CASSANDRA-1511)
 * make repair blocking (CASSANDRA-1511)
 * create EndpointSnitchInfo and MBean to expose rack and DC (CASSANDRA-1491)
 * added option to contrib/word_count to output results back to Cassandra
   (CASSANDRA-1342)
 * rewrite Hadoop ColumnFamilyRecordWriter to pool connections, retry to
   multiple Cassandra nodes, and smooth impact on the Cassandra cluster
   by using smaller batch sizes (CASSANDRA-1434)
 * fix setting gc_grace_seconds via CLI (CASSANDRA-1549)
 * support TTL'd index values (CASSANDRA-1536)
 * make removetoken work like decommission (CASSANDRA-1216)
 * make cli comparator-aware and improve quote rules (CASSANDRA-1523,-1524)
 * make nodetool compact and cleanup blocking (CASSANDRA-1449)
 * add memtable, cache information to GCInspector logs (CASSANDRA-1558)
 * enable/disable HintedHandoff via JMX (CASSANDRA-1550)
 * Ignore stray files in the commit log directory (CASSANDRA-1547)
 * Disallow bootstrap to an in-use token (CASSANDRA-1561)


0.7-beta1
 * sstable versioning (CASSANDRA-389)
 * switched to slf4j logging (CASSANDRA-625)
 * add (optional) expiration time for column (CASSANDRA-699)
 * access levels for authentication/authorization (CASSANDRA-900)
 * add ReadRepairChance to CF definition (CASSANDRA-930)
 * fix heisenbug in system tests, especially common on OS X (CASSANDRA-944)
 * convert to byte[] keys internally and all public APIs (CASSANDRA-767)
 * ability to alter schema definitions on a live cluster (CASSANDRA-44)
 * renamed configuration file to cassandra.xml, and log4j.properties to
   log4j-server.properties, which must now be loaded from
   the classpath (which is how our scripts in bin/ have always done it)
   (CASSANDRA-971)
 * change get_count to require a SlicePredicate. create multi_get_count
   (CASSANDRA-744)
 * re-organized endpointsnitch implementations and added SimpleSnitch
   (CASSANDRA-994)
 * Added preload_row_cache option (CASSANDRA-946)
 * add CRC to commitlog header (CASSANDRA-999)
 * removed deprecated batch_insert and get_range_slice methods (CASSANDRA-1065)
 * add truncate thrift method (CASSANDRA-531)
 * http mini-interface using mx4j (CASSANDRA-1068)
 * optimize away copy of sliced row on memtable read path (CASSANDRA-1046)
 * replace constant-size 2GB mmaped segments and special casing for index 
   entries spanning segment boundaries, with SegmentedFile that computes 
   segments that always contain entire entries/rows (CASSANDRA-1117)
 * avoid reading large rows into memory during compaction (CASSANDRA-16)
 * added hadoop OutputFormat (CASSANDRA-1101)
 * efficient Streaming (no more anticompaction) (CASSANDRA-579)
 * split commitlog header into separate file and add size checksum to
   mutations (CASSANDRA-1179)
 * avoid allocating a new byte[] for each mutation on replay (CASSANDRA-1219)
 * revise HH schema to be per-endpoint (CASSANDRA-1142)
 * add joining/leaving status to nodetool ring (CASSANDRA-1115)
 * allow multiple repair sessions per node (CASSANDRA-1190)
 * optimize away MessagingService for local range queries (CASSANDRA-1261)
 * make framed transport the default so malformed requests can't OOM the 
   server (CASSANDRA-475)
 * significantly faster reads from row cache (CASSANDRA-1267)
 * take advantage of row cache during range queries (CASSANDRA-1302)
 * make GCGraceSeconds a per-ColumnFamily value (CASSANDRA-1276)
 * keep persistent row size and column count statistics (CASSANDRA-1155)
 * add IntegerType (CASSANDRA-1282)
 * page within a single row during hinted handoff (CASSANDRA-1327)
 * push DatacenterShardStrategy configuration into keyspace definition,
   eliminating datacenter.properties. (CASSANDRA-1066)
 * optimize forward slices starting with '' and single-index-block name 
   queries by skipping the column index (CASSANDRA-1338)
 * streaming refactor (CASSANDRA-1189)
 * faster comparison for UUID types (CASSANDRA-1043)
 * secondary index support (CASSANDRA-749 and subtasks)
 * make compaction buckets deterministic (CASSANDRA-1265)


0.6.6
 * Allow using DynamicEndpointSnitch with RackAwareStrategy (CASSANDRA-1429)
 * remove the remaining vestiges of the unfinished DatacenterShardStrategy 
   (replaced by NetworkTopologyStrategy in 0.7)
   

0.6.5
 * fix key ordering in range query results with RandomPartitioner
   and ConsistencyLevel > ONE (CASSANDRA-1145)
 * fix for range query starting with the wrong token range (CASSANDRA-1042)
 * page within a single row during hinted handoff (CASSANDRA-1327)
 * fix compilation on non-sun JDKs (CASSANDRA-1061)
 * remove String.trim() call on row keys in batch mutations (CASSANDRA-1235)
 * Log summary of dropped messages instead of spamming log (CASSANDRA-1284)
 * add dynamic endpoint snitch (CASSANDRA-981)
 * fix streaming for keyspaces with hyphens in their name (CASSANDRA-1377)
 * fix errors in hard-coded bloom filter optKPerBucket by computing it
   algorithmically (CASSANDRA-1220
 * remove message deserialization stage, and uncap read/write stages
   so slow reads/writes don't block gossip processing (CASSANDRA-1358)
 * add jmx port configuration to Debian package (CASSANDRA-1202)
 * use mlockall via JNA, if present, to prevent Linux from swapping
   out parts of the JVM (CASSANDRA-1214)


0.6.4
 * avoid queuing multiple hint deliveries for the same endpoint
   (CASSANDRA-1229)
 * better performance for and stricter checking of UTF8 column names
   (CASSANDRA-1232)
 * extend option to lower compaction priority to hinted handoff
   as well (CASSANDRA-1260)
 * log errors in gossip instead of re-throwing (CASSANDRA-1289)
 * avoid aborting commitlog replay prematurely if a flushed-but-
   not-removed commitlog segment is encountered (CASSANDRA-1297)
 * fix duplicate rows being read during mapreduce (CASSANDRA-1142)
 * failure detection wasn't closing command sockets (CASSANDRA-1221)
 * cassandra-cli.bat works on windows (CASSANDRA-1236)
 * pre-emptively drop requests that cannot be processed within RPCTimeout
   (CASSANDRA-685)
 * add ack to Binary write verb and update CassandraBulkLoader
   to wait for acks for each row (CASSANDRA-1093)
 * added describe_partitioner Thrift method (CASSANDRA-1047)
 * Hadoop jobs no longer require the Cassandra storage-conf.xml
   (CASSANDRA-1280, CASSANDRA-1047)
 * log thread pool stats when GC is excessive (CASSANDRA-1275)
 * remove gossip message size limit (CASSANDRA-1138)
 * parallelize local and remote reads during multiget, and respect snitch 
   when determining whether to do local read for CL.ONE (CASSANDRA-1317)
 * fix read repair to use requested consistency level on digest mismatch,
   rather than assuming QUORUM (CASSANDRA-1316)
 * process digest mismatch re-reads in parallel (CASSANDRA-1323)
 * switch hints CF comparator to BytesType (CASSANDRA-1274)


0.6.3
 * retry to make streaming connections up to 8 times. (CASSANDRA-1019)
 * reject describe_ring() calls on invalid keyspaces (CASSANDRA-1111)
 * fix cache size calculation for size of 100% (CASSANDRA-1129)
 * fix cache capacity only being recalculated once (CASSANDRA-1129)
 * remove hourly scan of all hints on the off chance that the gossiper
   missed a status change; instead, expose deliverHintsToEndpoint to JMX
   so it can be done manually, if necessary (CASSANDRA-1141)
 * don't reject reads at CL.ALL (CASSANDRA-1152)
 * reject deletions to supercolumns in CFs containing only standard
   columns (CASSANDRA-1139)
 * avoid preserving login information after client disconnects
   (CASSANDRA-1057)
 * prefer sun jdk to openjdk in debian init script (CASSANDRA-1174)
 * detect partioner config changes between restarts and fail fast 
   (CASSANDRA-1146)
 * use generation time to resolve node token reassignment disagreements
   (CASSANDRA-1118)
 * restructure the startup ordering of Gossiper and MessageService to avoid
   timing anomalies (CASSANDRA-1160)
 * detect incomplete commit log hearders (CASSANDRA-1119)
 * force anti-entropy service to stream files on the stream stage to avoid
   sending streams out of order (CASSANDRA-1169)
 * remove inactive stream managers after AES streams files (CASSANDRA-1169)
 * allow removing entire row through batch_mutate Deletion (CASSANDRA-1027)
 * add JMX metrics for row-level bloom filter false positives (CASSANDRA-1212)
 * added a redhat init script to contrib (CASSANDRA-1201)
 * use midpoint when bootstrapping a new machine into range with not
   much data yet instead of random token (CASSANDRA-1112)
 * kill server on OOM in executor stage as well as Thrift (CASSANDRA-1226)
 * remove opportunistic repairs, when two machines with overlapping replica
   responsibilities happen to finish major compactions of the same CF near
   the same time.  repairs are now fully manual (CASSANDRA-1190)
 * add ability to lower compaction priority (default is no change from 0.6.2)
   (CASSANDRA-1181)


0.6.2
 * fix contrib/word_count build. (CASSANDRA-992)
 * split CommitLogExecutorService into BatchCommitLogExecutorService and 
   PeriodicCommitLogExecutorService (CASSANDRA-1014)
 * add latency histograms to CFSMBean (CASSANDRA-1024)
 * make resolving timestamp ties deterministic by using value bytes
   as a tiebreaker (CASSANDRA-1039)
 * Add option to turn off Hinted Handoff (CASSANDRA-894)
 * fix windows startup (CASSANDRA-948)
 * make concurrent_reads, concurrent_writes configurable at runtime via JMX
   (CASSANDRA-1060)
 * disable GCInspector on non-Sun JVMs (CASSANDRA-1061)
 * fix tombstone handling in sstable rows with no other data (CASSANDRA-1063)
 * fix size of row in spanned index entries (CASSANDRA-1056)
 * install json2sstable, sstable2json, and sstablekeys to Debian package
 * StreamingService.StreamDestinations wouldn't empty itself after streaming
   finished (CASSANDRA-1076)
 * added Collections.shuffle(splits) before returning the splits in 
   ColumnFamilyInputFormat (CASSANDRA-1096)
 * do not recalculate cache capacity post-compaction if it's been manually 
   modified (CASSANDRA-1079)
 * better defaults for flush sorter + writer executor queue sizes
   (CASSANDRA-1100)
 * windows scripts for SSTableImport/Export (CASSANDRA-1051)
 * windows script for nodetool (CASSANDRA-1113)
 * expose PhiConvictThreshold (CASSANDRA-1053)
 * make repair of RF==1 a no-op (CASSANDRA-1090)
 * improve default JVM GC options (CASSANDRA-1014)
 * fix SlicePredicate serialization inside Hadoop jobs (CASSANDRA-1049)
 * close Thrift sockets in Hadoop ColumnFamilyRecordReader (CASSANDRA-1081)


0.6.1
 * fix NPE in sstable2json when no excluded keys are given (CASSANDRA-934)
 * keep the replica set constant throughout the read repair process
   (CASSANDRA-937)
 * allow querying getAllRanges with empty token list (CASSANDRA-933)
 * fix command line arguments inversion in clustertool (CASSANDRA-942)
 * fix race condition that could trigger a false-positive assertion
   during post-flush discard of old commitlog segments (CASSANDRA-936)
 * fix neighbor calculation for anti-entropy repair (CASSANDRA-924)
 * perform repair even for small entropy differences (CASSANDRA-924)
 * Use hostnames in CFInputFormat to allow Hadoop's naive string-based
   locality comparisons to work (CASSANDRA-955)
 * cache read-only BufferedRandomAccessFile length to avoid
   3 system calls per invocation (CASSANDRA-950)
 * nodes with IPv6 (and no IPv4) addresses could not join cluster
   (CASSANDRA-969)
 * Retrieve the correct number of undeleted columns, if any, from
   a supercolumn in a row that had been deleted previously (CASSANDRA-920)
 * fix index scans that cross the 2GB mmap boundaries for both mmap
   and standard i/o modes (CASSANDRA-866)
 * expose drain via nodetool (CASSANDRA-978)


0.6.0-RC1
 * JMX drain to flush memtables and run through commit log (CASSANDRA-880)
 * Bootstrapping can skip ranges under the right conditions (CASSANDRA-902)
 * fix merging row versions in range_slice for CL > ONE (CASSANDRA-884)
 * default write ConsistencyLeven chaned from ZERO to ONE
 * fix for index entries spanning mmap buffer boundaries (CASSANDRA-857)
 * use lexical comparison if time part of TimeUUIDs are the same 
   (CASSANDRA-907)
 * bound read, mutation, and response stages to fix possible OOM
   during log replay (CASSANDRA-885)
 * Use microseconds-since-epoch (UTC) in cli, instead of milliseconds
 * Treat batch_mutate Deletion with null supercolumn as "apply this predicate 
   to top level supercolumns" (CASSANDRA-834)
 * Streaming destination nodes do not update their JMX status (CASSANDRA-916)
 * Fix internal RPC timeout calculation (CASSANDRA-911)
 * Added Pig loadfunc to contrib/pig (CASSANDRA-910)


0.6.0-beta3
 * fix compaction bucketing bug (CASSANDRA-814)
 * update windows batch file (CASSANDRA-824)
 * deprecate KeysCachedFraction configuration directive in favor
   of KeysCached; move to unified-per-CF key cache (CASSANDRA-801)
 * add invalidateRowCache to ColumnFamilyStoreMBean (CASSANDRA-761)
 * send Handoff hints to natural locations to reduce load on
   remaining nodes in a failure scenario (CASSANDRA-822)
 * Add RowWarningThresholdInMB configuration option to warn before very 
   large rows get big enough to threaten node stability, and -x option to
   be able to remove them with sstable2json if the warning is unheeded
   until it's too late (CASSANDRA-843)
 * Add logging of GC activity (CASSANDRA-813)
 * fix ConcurrentModificationException in commitlog discard (CASSANDRA-853)
 * Fix hardcoded row count in Hadoop RecordReader (CASSANDRA-837)
 * Add a jmx status to the streaming service and change several DEBUG
   messages to INFO (CASSANDRA-845)
 * fix classpath in cassandra-cli.bat for Windows (CASSANDRA-858)
 * allow re-specifying host, port to cassandra-cli if invalid ones
   are first tried (CASSANDRA-867)
 * fix race condition handling rpc timeout in the coordinator
   (CASSANDRA-864)
 * Remove CalloutLocation and StagingFileDirectory from storage-conf files 
   since those settings are no longer used (CASSANDRA-878)
 * Parse a long from RowWarningThresholdInMB instead of an int (CASSANDRA-882)
 * Remove obsolete ControlPort code from DatabaseDescriptor (CASSANDRA-886)
 * move skipBytes side effect out of assert (CASSANDRA-899)
 * add "double getLoad" to StorageServiceMBean (CASSANDRA-898)
 * track row stats per CF at compaction time (CASSANDRA-870)
 * disallow CommitLogDirectory matching a DataFileDirectory (CASSANDRA-888)
 * default key cache size is 200k entries, changed from 10% (CASSANDRA-863)
 * add -Dcassandra-foreground=yes to cassandra.bat
 * exit if cluster name is changed unexpectedly (CASSANDRA-769)


0.6.0-beta1/beta2
 * add batch_mutate thrift command, deprecating batch_insert (CASSANDRA-336)
 * remove get_key_range Thrift API, deprecated in 0.5 (CASSANDRA-710)
 * add optional login() Thrift call for authentication (CASSANDRA-547)
 * support fat clients using gossiper and StorageProxy to perform
   replication in-process [jvm-only] (CASSANDRA-535)
 * support mmapped I/O for reads, on by default on 64bit JVMs 
   (CASSANDRA-408, CASSANDRA-669)
 * improve insert concurrency, particularly during Hinted Handoff
   (CASSANDRA-658)
 * faster network code (CASSANDRA-675)
 * stress.py moved to contrib (CASSANDRA-635)
 * row caching [must be explicitly enabled per-CF in config] (CASSANDRA-678)
 * present a useful measure of compaction progress in JMX (CASSANDRA-599)
 * add bin/sstablekeys (CASSNADRA-679)
 * add ConsistencyLevel.ANY (CASSANDRA-687)
 * make removetoken remove nodes from gossip entirely (CASSANDRA-644)
 * add ability to set cache sizes at runtime (CASSANDRA-708)
 * report latency and cache hit rate statistics with lifetime totals
   instead of average over the last minute (CASSANDRA-702)
 * support get_range_slice for RandomPartitioner (CASSANDRA-745)
 * per-keyspace replication factory and replication strategy (CASSANDRA-620)
 * track latency in microseconds (CASSANDRA-733)
 * add describe_ Thrift methods, deprecating get_string_property and 
   get_string_list_property
 * jmx interface for tracking operation mode and streams in general.
   (CASSANDRA-709)
 * keep memtables in sorted order to improve range query performance
   (CASSANDRA-799)
 * use while loop instead of recursion when trimming sstables compaction list 
   to avoid blowing stack in pathological cases (CASSANDRA-804)
 * basic Hadoop map/reduce support (CASSANDRA-342)


0.5.1
 * ensure all files for an sstable are streamed to the same directory.
   (CASSANDRA-716)
 * more accurate load estimate for bootstrapping (CASSANDRA-762)
 * tolerate dead or unavailable bootstrap target on write (CASSANDRA-731)
 * allow larger numbers of keys (> 140M) in a sstable bloom filter
   (CASSANDRA-790)
 * include jvm argument improvements from CASSANDRA-504 in debian package
 * change streaming chunk size to 32MB to accomodate Windows XP limitations
   (was 64MB) (CASSANDRA-795)
 * fix get_range_slice returning results in the wrong order (CASSANDRA-781)
 

0.5.0 final
 * avoid attempting to delete temporary bootstrap files twice (CASSANDRA-681)
 * fix bogus NaN in nodeprobe cfstats output (CASSANDRA-646)
 * provide a policy for dealing with single thread executors w/ a full queue
   (CASSANDRA-694)
 * optimize inner read in MessagingService, vastly improving multiple-node
   performance (CASSANDRA-675)
 * wait for table flush before streaming data back to a bootstrapping node.
   (CASSANDRA-696)
 * keep track of bootstrapping sources by table so that bootstrapping doesn't 
   give the indication of finishing early (CASSANDRA-673)


0.5.0 RC3
 * commit the correct version of the patch for CASSANDRA-663


0.5.0 RC2 (unreleased)
 * fix bugs in converting get_range_slice results to Thrift 
   (CASSANDRA-647, CASSANDRA-649)
 * expose java.util.concurrent.TimeoutException in StorageProxy methods
   (CASSANDRA-600)
 * TcpConnectionManager was holding on to disconnected connections, 
   giving the false indication they were being used. (CASSANDRA-651)
 * Remove duplicated write. (CASSANDRA-662)
 * Abort bootstrap if IP is already in the token ring (CASSANDRA-663)
 * increase default commitlog sync period, and wait for last sync to 
   finish before submitting another (CASSANDRA-668)


0.5.0 RC1
 * Fix potential NPE in get_range_slice (CASSANDRA-623)
 * add CRC32 to commitlog entries (CASSANDRA-605)
 * fix data streaming on windows (CASSANDRA-630)
 * GC compacted sstables after cleanup and compaction (CASSANDRA-621)
 * Speed up anti-entropy validation (CASSANDRA-629)
 * Fix anti-entropy assertion error (CASSANDRA-639)
 * Fix pending range conflicts when bootstapping or moving
   multiple nodes at once (CASSANDRA-603)
 * Handle obsolete gossip related to node movement in the case where
   one or more nodes is down when the movement occurs (CASSANDRA-572)
 * Include dead nodes in gossip to avoid a variety of problems
   and fix HH to removed nodes (CASSANDRA-634)
 * return an InvalidRequestException for mal-formed SlicePredicates
   (CASSANDRA-643)
 * fix bug determining closest neighbor for use in multiple datacenters
   (CASSANDRA-648)
 * Vast improvements in anticompaction speed (CASSANDRA-607)
 * Speed up log replay and writes by avoiding redundant serializations
   (CASSANDRA-652)


0.5.0 beta 2
 * Bootstrap improvements (several tickets)
 * add nodeprobe repair anti-entropy feature (CASSANDRA-193, CASSANDRA-520)
 * fix possibility of partition when many nodes restart at once
   in clusters with multiple seeds (CASSANDRA-150)
 * fix NPE in get_range_slice when no data is found (CASSANDRA-578)
 * fix potential NPE in hinted handoff (CASSANDRA-585)
 * fix cleanup of local "system" keyspace (CASSANDRA-576)
 * improve computation of cluster load balance (CASSANDRA-554)
 * added super column read/write, column count, and column/row delete to
   cassandra-cli (CASSANDRA-567, CASSANDRA-594)
 * fix returning live subcolumns of deleted supercolumns (CASSANDRA-583)
 * respect JAVA_HOME in bin/ scripts (several tickets)
 * add StorageService.initClient for fat clients on the JVM (CASSANDRA-535)
   (see contrib/client_only for an example of use)
 * make consistency_level functional in get_range_slice (CASSANDRA-568)
 * optimize key deserialization for RandomPartitioner (CASSANDRA-581)
 * avoid GCing tombstones except on major compaction (CASSANDRA-604)
 * increase failure conviction threshold, resulting in less nodes
   incorrectly (and temporarily) marked as down (CASSANDRA-610)
 * respect memtable thresholds during log replay (CASSANDRA-609)
 * support ConsistencyLevel.ALL on read (CASSANDRA-584)
 * add nodeprobe removetoken command (CASSANDRA-564)


0.5.0 beta
 * Allow multiple simultaneous flushes, improving flush throughput 
   on multicore systems (CASSANDRA-401)
 * Split up locks to improve write and read throughput on multicore systems
   (CASSANDRA-444, CASSANDRA-414)
 * More efficient use of memory during compaction (CASSANDRA-436)
 * autobootstrap option: when enabled, all non-seed nodes will attempt
   to bootstrap when started, until bootstrap successfully
   completes. -b option is removed.  (CASSANDRA-438)
 * Unless a token is manually specified in the configuration xml,
   a bootstraping node will use a token that gives it half the
   keys from the most-heavily-loaded node in the cluster,
   instead of generating a random token. 
   (CASSANDRA-385, CASSANDRA-517)
 * Miscellaneous bootstrap fixes (several tickets)
 * Ability to change a node's token even after it has data on it
   (CASSANDRA-541)
 * Ability to decommission a live node from the ring (CASSANDRA-435)
 * Semi-automatic loadbalancing via nodeprobe (CASSANDRA-192)
 * Add ability to set compaction thresholds at runtime via
   JMX / nodeprobe.  (CASSANDRA-465)
 * Add "comment" field to ColumnFamily definition. (CASSANDRA-481)
 * Additional JMX metrics (CASSANDRA-482)
 * JSON based export and import tools (several tickets)
 * Hinted Handoff fixes (several tickets)
 * Add key cache to improve read performance (CASSANDRA-423)
 * Simplified construction of custom ReplicationStrategy classes
   (CASSANDRA-497)
 * Graphical application (Swing) for ring integrity verification and 
   visualization was added to contrib (CASSANDRA-252)
 * Add DCQUORUM, DCQUORUMSYNC consistency levels and corresponding
   ReplicationStrategy / EndpointSnitch classes.  Experimental.
   (CASSANDRA-492)
 * Web client interface added to contrib (CASSANDRA-457)
 * More-efficient flush for Random, CollatedOPP partitioners 
   for normal writes (CASSANDRA-446) and bulk load (CASSANDRA-420)
 * Add MemtableFlushAfterMinutes, a global replacement for the old 
   per-CF FlushPeriodInMinutes setting (CASSANDRA-463)
 * optimizations to slice reading (CASSANDRA-350) and supercolumn
   queries (CASSANDRA-510)
 * force binding to given listenaddress for nodes with multiple
   interfaces (CASSANDRA-546)
 * stress.py benchmarking tool improvements (several tickets)
 * optimized replica placement code (CASSANDRA-525)
 * faster log replay on restart (CASSANDRA-539, CASSANDRA-540)
 * optimized local-node writes (CASSANDRA-558)
 * added get_range_slice, deprecating get_key_range (CASSANDRA-344)
 * expose TimedOutException to thrift (CASSANDRA-563)
 

0.4.2
 * Add validation disallowing null keys (CASSANDRA-486)
 * Fix race conditions in TCPConnectionManager (CASSANDRA-487)
 * Fix using non-utf8-aware comparison as a sanity check.
   (CASSANDRA-493)
 * Improve default garbage collector options (CASSANDRA-504)
 * Add "nodeprobe flush" (CASSANDRA-505)
 * remove NotFoundException from get_slice throws list (CASSANDRA-518)
 * fix get (not get_slice) of entire supercolumn (CASSANDRA-508)
 * fix null token during bootstrap (CASSANDRA-501)


0.4.1
 * Fix FlushPeriod columnfamily configuration regression
   (CASSANDRA-455)
 * Fix long column name support (CASSANDRA-460)
 * Fix for serializing a row that only contains tombstones
   (CASSANDRA-458)
 * Fix for discarding unneeded commitlog segments (CASSANDRA-459)
 * Add SnapshotBeforeCompaction configuration option (CASSANDRA-426)
 * Fix compaction abort under insufficient disk space (CASSANDRA-473)
 * Fix reading subcolumn slice from tombstoned CF (CASSANDRA-484)
 * Fix race condition in RVH causing occasional NPE (CASSANDRA-478)


0.4.0
 * fix get_key_range problems when a node is down (CASSANDRA-440)
   and add UnavailableException to more Thrift methods
 * Add example EndPointSnitch contrib code (several tickets)


0.4.0 RC2
 * fix SSTable generation clash during compaction (CASSANDRA-418)
 * reject method calls with null parameters (CASSANDRA-308)
 * properly order ranges in nodeprobe output (CASSANDRA-421)
 * fix logging of certain errors on executor threads (CASSANDRA-425)


0.4.0 RC1
 * Bootstrap feature is live; use -b on startup (several tickets)
 * Added multiget api (CASSANDRA-70)
 * fix Deadlock with SelectorManager.doProcess and TcpConnection.write
   (CASSANDRA-392)
 * remove key cache b/c of concurrency bugs in third-party
   CLHM library (CASSANDRA-405)
 * update non-major compaction logic to use two threshold values
   (CASSANDRA-407)
 * add periodic / batch commitlog sync modes (several tickets)
 * inline BatchMutation into batch_insert params (CASSANDRA-403)
 * allow setting the logging level at runtime via mbean (CASSANDRA-402)
 * change default comparator to BytesType (CASSANDRA-400)
 * add forwards-compatible ConsistencyLevel parameter to get_key_range
   (CASSANDRA-322)
 * r/m special case of blocking for local destination when writing with 
   ConsistencyLevel.ZERO (CASSANDRA-399)
 * Fixes to make BinaryMemtable [bulk load interface] useful (CASSANDRA-337);
   see contrib/bmt_example for an example of using it.
 * More JMX properties added (several tickets)
 * Thrift changes (several tickets)
    - Merged _super get methods with the normal ones; return values
      are now of ColumnOrSuperColumn.
    - Similarly, merged batch_insert_super into batch_insert.



0.4.0 beta
 * On-disk data format has changed to allow billions of keys/rows per
   node instead of only millions
 * Multi-keyspace support
 * Scan all sstables for all queries to avoid situations where
   different types of operation on the same ColumnFamily could
   disagree on what data was present
 * Snapshot support via JMX
 * Thrift API has changed a _lot_:
    - removed time-sorted CFs; instead, user-defined comparators
      may be defined on the column names, which are now byte arrays.
      Default comparators are provided for UTF8, Bytes, Ascii, Long (i64),
      and UUID types.
    - removed colon-delimited strings in thrift api in favor of explicit
      structs such as ColumnPath, ColumnParent, etc.  Also normalized
      thrift struct and argument naming.
    - Added columnFamily argument to get_key_range.
    - Change signature of get_slice to accept starting and ending
      columns as well as an offset.  (This allows use of indexes.)
      Added "ascending" flag to allow reasonably-efficient reverse
      scans as well.  Removed get_slice_by_range as redundant.
    - get_key_range operates on one CF at a time
    - changed `block` boolean on insert methods to ConsistencyLevel enum,
      with options of NONE, ONE, QUORUM, and ALL.
    - added similar consistency_level parameter to read methods
    - column-name-set slice with no names given now returns zero columns
      instead of all of them.  ("all" can run your server out of memory.
      use a range-based slice with a high max column count instead.)
 * Removed the web interface. Node information can now be obtained by 
   using the newly introduced nodeprobe utility.
 * More JMX stats
 * Remove magic values from internals (e.g. special key to indicate
   when to flush memtables)
 * Rename configuration "table" to "keyspace"
 * Moved to crash-only design; no more shutdown (just kill the process)
 * Lots of bug fixes

Full list of issues resolved in 0.4 is at https://issues.apache.org/jira/secure/IssueNavigator.jspa?reset=true&&pid=12310865&fixfor=12313862&resolution=1&sorter/field=issuekey&sorter/order=DESC


0.3.0 RC3
 * Fix potential deadlock under load in TCPConnection.
   (CASSANDRA-220)


0.3.0 RC2
 * Fix possible data loss when server is stopped after replaying
   log but before new inserts force memtable flush.
   (CASSANDRA-204)
 * Added BUGS file


0.3.0 RC1
 * Range queries on keys, including user-defined key collation
 * Remove support
 * Workarounds for a weird bug in JDK select/register that seems
   particularly common on VM environments. Cassandra should deploy
   fine on EC2 now
 * Much improved infrastructure: the beginnings of a decent test suite
   ("ant test" for unit tests; "nosetests" for system tests), code
   coverage reporting, etc.
 * Expanded node status reporting via JMX
 * Improved error reporting/logging on both server and client
 * Reduced memory footprint in default configuration
 * Combined blocking and non-blocking versions of insert APIs
 * Added FlushPeriodInMinutes configuration parameter to force
   flushing of infrequently-updated ColumnFamilies<|MERGE_RESOLUTION|>--- conflicted
+++ resolved
@@ -1,4 +1,3 @@
-<<<<<<< HEAD
 3.0.1
  * Correctly preserve deletion info on updated rows when notifying indexers
    of single-row deletions (CASSANDRA-10694)
@@ -6,14 +5,12 @@
  * Keep the file open in trySkipCache (CASSANDRA-10669)
  * Updated trigger example (CASSANDRA-10257)
 Merged from 2.2:
-=======
-2.2.4
  * Don't do anticompaction after subrange repair (CASSANDRA-10422)
->>>>>>> 99b82dbb
  * Fix SimpleDateType type compatibility (CASSANDRA-10027)
  * (Hadoop) fix splits calculation (CASSANDRA-10640)
  * (Hadoop) ensure that Cluster instances are always closed (CASSANDRA-10058)
 Merged from 2.1:
+ * Reject incremental repair with subrange repair (CASSANDRA-10422)
  * Add a nodetool command to refresh size_estimates (CASSANDRA-9579)
  * Invalidate cache after stream receive task is completed (CASSANDRA-10341)
  * Reject counter writes in CQLSSTableWriter (CASSANDRA-10258)
@@ -62,11 +59,6 @@
  * Expose phi values from failure detector via JMX and tweak debug
    and trace logging (CASSANDRA-9526)
 Merged from 2.1:
-<<<<<<< HEAD
-=======
- * Reject incremental repair with subrange repair (CASSANDRA-10422)
- * Add a nodetool command to refresh size_estimates (CASSANDRA-9579)
->>>>>>> 99b82dbb
  * Shutdown compaction in drain to prevent leak (CASSANDRA-10079)
  * (cqlsh) fix COPY using wrong variable name for time_format (CASSANDRA-10633)
  * Do not run SizeEstimatesRecorder if a node is not a member of the ring (CASSANDRA-9912)
