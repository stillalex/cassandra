4.0
 * Fix SimpleStrategy option validation (CASSANDRA-15007)
 * Don't try to cancel 2i compactions when starting anticompaction (CASSANDRA-15024)
 * Avoid NPE in RepairRunnable.recordFailure (CASSANDRA-15025)
 * SSL Cert Hot Reloading should check for sanity of the new keystore/truststore before loading it (CASSANDRA-14991)
 * Avoid leaking threads when failing anticompactions and rate limit anticompactions (CASSANDRA-15002)
 * Validate token() arguments early instead of throwing NPE at execution (CASSANDRA-14989)
 * Add a new tool to dump audit logs (CASSANDRA-14885)
 * Fix generating javadoc with Java11 (CASSANDRA-14988)
 * Only cancel conflicting compactions when starting anticompactions and sub range compactions (CASSANDRA-14935)
 * Use a stub IndexRegistry for non-daemon use cases (CASSANDRA-14938)
 * Don't enable client transports when bootstrap is pending (CASSANDRA-14525)
 * Make antiCompactGroup throw exception on error and anticompaction non cancellable
   again (CASSANDRA-14936)
 * Catch empty/invalid bounds in SelectStatement (CASSANDRA-14849)
 * Auto-expand replication_factor for NetworkTopologyStrategy (CASSANDRA-14303)
 * Transient Replication: support EACH_QUORUM (CASSANDRA-14727)
 * BufferPool: allocating thread for new chunks should acquire directly (CASSANDRA-14832)
 * Send correct messaging version in internode messaging handshake's third message (CASSANDRA-14896)
 * Make Read and Write Latency columns consistent for proxyhistograms and tablehistograms (CASSANDRA-11939)
 * Make protocol checksum type option case insensitive (CASSANDRA-14716)
 * Forbid re-adding static columns as regular and vice versa (CASSANDRA-14913)
 * Audit log allows system keyspaces to be audited via configuration options (CASSANDRA-14498)
 * Lower default chunk_length_in_kb from 64kb to 16kb (CASSANDRA-13241)
 * Startup checker should wait for count rather than percentage (CASSANDRA-14297)
 * Fix incorrect sorting of replicas in SimpleStrategy.calculateNaturalReplicas (CASSANDRA-14862)
 * Partitioned outbound internode TCP connections can occur when nodes restart (CASSANDRA-14358)
 * Don't write to system_distributed.repair_history, system_traces.sessions, system_traces.events in mixed version 3.X/4.0 clusters (CASSANDRA-14841)
 * Avoid running query to self through messaging service (CASSANDRA-14807)
 * Allow using custom script for chronicle queue BinLog archival (CASSANDRA-14373)
 * Transient->Full range movements mishandle consistency level upgrade (CASSANDRA-14759)
 * ReplicaCollection follow-up (CASSANDRA-14726)
 * Transient node receives full data requests (CASSANDRA-14762)
 * Enable snapshot artifacts publish (CASSANDRA-12704)
 * Introduce RangesAtEndpoint.unwrap to simplify StreamSession.addTransferRanges (CASSANDRA-14770)
 * LOCAL_QUORUM may speculate to non-local nodes, resulting in Timeout instead of Unavailable (CASSANDRA-14735)
 * Avoid creating empty compaction tasks after truncate (CASSANDRA-14780)
 * Fail incremental repair prepare phase if it encounters sstables from un-finalized sessions (CASSANDRA-14763)
 * Add a check for receiving digest response from transient node (CASSANDRA-14750)
 * Fail query on transient replica if coordinator only expects full data (CASSANDRA-14704)
 * Remove mentions of transient replication from repair path (CASSANDRA-14698)
 * Fix handleRepairStatusChangedNotification to remove first then add (CASSANDRA-14720)
 * Allow transient node to serve as a repair coordinator (CASSANDRA-14693)
 * DecayingEstimatedHistogramReservoir.EstimatedHistogramReservoirSnapshot returns wrong value for size() and incorrectly calculates count (CASSANDRA-14696)
 * AbstractReplicaCollection equals and hash code should throw due to conflict between order sensitive/insensitive uses (CASSANDRA-14700)
 * Detect inconsistencies in repaired data on the read path (CASSANDRA-14145)
 * Add checksumming to the native protocol (CASSANDRA-13304)
 * Make AuthCache more easily extendable (CASSANDRA-14662)
 * Extend RolesCache to include detailed role info (CASSANDRA-14497)
 * Add fqltool compare (CASSANDRA-14619)
 * Add fqltool replay (CASSANDRA-14618)
 * Log keyspace in full query log (CASSANDRA-14656)
 * Transient Replication and Cheap Quorums (CASSANDRA-14404)
 * Log server-generated timestamp and nowInSeconds used by queries in FQL (CASSANDRA-14675)
 * Add diagnostic events for read repairs (CASSANDRA-14668)
 * Use consistent nowInSeconds and timestamps values within a request (CASSANDRA-14671)
 * Add sampler for query time and expose with nodetool (CASSANDRA-14436)
 * Clean up Message.Request implementations (CASSANDRA-14677)
 * Disable old native protocol versions on demand (CASANDRA-14659)
 * Allow specifying now-in-seconds in native protocol (CASSANDRA-14664)
 * Improve BTree build performance by avoiding data copy (CASSANDRA-9989)
 * Make monotonic read / read repair configurable (CASSANDRA-14635)
 * Refactor CompactionStrategyManager (CASSANDRA-14621)
 * Flush netty client messages immediately by default (CASSANDRA-13651)
 * Improve read repair blocking behavior (CASSANDRA-10726)
 * Add a virtual table to expose settings (CASSANDRA-14573)
 * Fix up chunk cache handling of metrics (CASSANDRA-14628)
 * Extend IAuthenticator to accept peer SSL certificates (CASSANDRA-14652)
 * Incomplete handling of exceptions when decoding incoming messages (CASSANDRA-14574)
 * Add diagnostic events for user audit logging (CASSANDRA-13668)
 * Allow retrieving diagnostic events via JMX (CASSANDRA-14435)
 * Add base classes for diagnostic events (CASSANDRA-13457)
 * Clear view system metadata when dropping keyspace (CASSANDRA-14646)
 * Allocate ReentrantLock on-demand in java11 AtomicBTreePartitionerBase (CASSANDRA-14637)
 * Make all existing virtual tables use LocalPartitioner (CASSANDRA-14640)
 * Revert 4.0 GC alg back to CMS (CASANDRA-14636)
 * Remove hardcoded java11 jvm args in idea workspace files (CASSANDRA-14627)
 * Update netty to 4.1.128 (CASSANDRA-14633)
 * Add a virtual table to expose thread pools (CASSANDRA-14523)
 * Add a virtual table to expose caches (CASSANDRA-14538, CASSANDRA-14626)
 * Fix toDate function for timestamp arguments (CASSANDRA-14502)
 * Revert running dtests by default in circleci (CASSANDRA-14614)
 * Stream entire SSTables when possible (CASSANDRA-14556)
 * Cell reconciliation should not depend on nowInSec (CASSANDRA-14592)
 * Add experimental support for Java 11 (CASSANDRA-9608)
 * Make PeriodicCommitLogService.blockWhenSyncLagsNanos configurable (CASSANDRA-14580)
 * Improve logging in MessageInHandler's constructor (CASSANDRA-14576)
 * Set broadcast address in internode messaging handshake (CASSANDRA-14579)
 * Wait for schema agreement prior to building MVs (CASSANDRA-14571)
 * Make all DDL statements idempotent and not dependent on global state (CASSANDRA-13426)
 * Bump the hints messaging version to match the current one (CASSANDRA-14536)
 * OffsetAwareConfigurationLoader doesn't set ssl storage port causing bind errors in CircleCI (CASSANDRA-14546)
 * Report why native_transport_port fails to bind (CASSANDRA-14544)
 * Optimize internode messaging protocol (CASSANDRA-14485)
 * Internode messaging handshake sends wrong messaging version number (CASSANDRA-14540)
 * Add a virtual table to expose active client connections (CASSANDRA-14458)
 * Clean up and refactor client metrics (CASSANDRA-14524)
 * Nodetool import row cache invalidation races with adding sstables to tracker (CASSANDRA-14529)
 * Fix assertions in LWTs after TableMetadata was made immutable (CASSANDRA-14356)
 * Abort compactions quicker (CASSANDRA-14397)
 * Support light-weight transactions in cassandra-stress (CASSANDRA-13529)
 * Make AsyncOneResponse use the correct timeout (CASSANDRA-14509)
 * Add option to sanity check tombstones on reads/compactions (CASSANDRA-14467)
 * Add a virtual table to expose all running sstable tasks (CASSANDRA-14457)
 * Let nodetool import take a list of directories (CASSANDRA-14442)
 * Avoid unneeded memory allocations / cpu for disabled log levels (CASSANDRA-14488)
 * Implement virtual keyspace interface (CASSANDRA-7622)
 * nodetool import cleanup and improvements (CASSANDRA-14417)
 * Bump jackson version to >= 2.9.5 (CASSANDRA-14427)
 * Allow nodetool toppartitions without specifying table (CASSANDRA-14360)
 * Audit logging for database activity (CASSANDRA-12151)
 * Clean up build artifacts in docs container (CASSANDRA-14432)
 * Minor network authz improvements (Cassandra-14413)
 * Automatic sstable upgrades (CASSANDRA-14197)
 * Replace deprecated junit.framework.Assert usages with org.junit.Assert (CASSANDRA-14431)
 * Cassandra-stress throws NPE if insert section isn't specified in user profile (CASSSANDRA-14426)
 * List clients by protocol versions `nodetool clientstats --by-protocol` (CASSANDRA-14335)
 * Improve LatencyMetrics performance by reducing write path processing (CASSANDRA-14281)
 * Add network authz (CASSANDRA-13985)
 * Use the correct IP/Port for Streaming when localAddress is left unbound (CASSANDRA-14389)
 * nodetool listsnapshots is missing local system keyspace snapshots (CASSANDRA-14381)
 * Remove StreamCoordinator.streamExecutor thread pool (CASSANDRA-14402)
 * Rename nodetool --with-port to --print-port to disambiguate from --port (CASSANDRA-14392)
 * Client TOPOLOGY_CHANGE messages have wrong port. (CASSANDRA-14398)
 * Add ability to load new SSTables from a separate directory (CASSANDRA-6719)
 * Eliminate background repair and probablistic read_repair_chance table options
   (CASSANDRA-13910)
 * Bind to correct local address in 4.0 streaming (CASSANDRA-14362)
 * Use standard Amazon naming for datacenter and rack in Ec2Snitch (CASSANDRA-7839)
 * Fix junit failure for SSTableReaderTest (CASSANDRA-14387)
 * Abstract write path for pluggable storage (CASSANDRA-14118)
 * nodetool describecluster should be more informative (CASSANDRA-13853)
 * Compaction performance improvements (CASSANDRA-14261) 
 * Refactor Pair usage to avoid boxing ints/longs (CASSANDRA-14260)
 * Add options to nodetool tablestats to sort and limit output (CASSANDRA-13889)
 * Rename internals to reflect CQL vocabulary (CASSANDRA-14354)
 * Add support for hybrid MIN(), MAX() speculative retry policies
   (CASSANDRA-14293, CASSANDRA-14338, CASSANDRA-14352)
 * Fix some regressions caused by 14058 (CASSANDRA-14353)
 * Abstract repair for pluggable storage (CASSANDRA-14116)
 * Add meaningful toString() impls (CASSANDRA-13653)
 * Add sstableloader option to accept target keyspace name (CASSANDRA-13884)
 * Move processing of EchoMessage response to gossip stage (CASSANDRA-13713)
 * Add coordinator write metric per CF (CASSANDRA-14232)
 * Correct and clarify SSLFactory.getSslContext method and call sites (CASSANDRA-14314)
 * Handle static and partition deletion properly on ThrottledUnfilteredIterator (CASSANDRA-14315)
 * NodeTool clientstats should show SSL Cipher (CASSANDRA-14322)
 * Add ability to specify driver name and version (CASSANDRA-14275)
 * Abstract streaming for pluggable storage (CASSANDRA-14115)
 * Forced incremental repairs should promote sstables if they can (CASSANDRA-14294)
 * Use Murmur3 for validation compactions (CASSANDRA-14002)
 * Comma at the end of the seed list is interpretated as localhost (CASSANDRA-14285)
 * Refactor read executor and response resolver, abstract read repair (CASSANDRA-14058)
 * Add optional startup delay to wait until peers are ready (CASSANDRA-13993)
 * Add a few options to nodetool verify (CASSANDRA-14201)
 * CVE-2017-5929 Security vulnerability and redefine default log rotation policy (CASSANDRA-14183)
 * Use JVM default SSL validation algorithm instead of custom default (CASSANDRA-13259)
 * Better document in code InetAddressAndPort usage post 7544, incorporate port into UUIDGen node (CASSANDRA-14226)
 * Fix sstablemetadata date string for minLocalDeletionTime (CASSANDRA-14132)
 * Make it possible to change neverPurgeTombstones during runtime (CASSANDRA-14214)
 * Remove GossipDigestSynVerbHandler#doSort() (CASSANDRA-14174)
 * Add nodetool clientlist (CASSANDRA-13665)
 * Revert ProtocolVersion changes from CASSANDRA-7544 (CASSANDRA-14211)
 * Non-disruptive seed node list reload (CASSANDRA-14190)
 * Nodetool tablehistograms to print statics for all the tables (CASSANDRA-14185)
 * Migrate dtests to use pytest and python3 (CASSANDRA-14134)
 * Allow storage port to be configurable per node (CASSANDRA-7544)
 * Make sub-range selection for non-frozen collections return null instead of empty (CASSANDRA-14182)
 * BloomFilter serialization format should not change byte ordering (CASSANDRA-9067)
 * Remove unused on-heap BloomFilter implementation (CASSANDRA-14152)
 * Delete temp test files on exit (CASSANDRA-14153)
 * Make PartitionUpdate and Mutation immutable (CASSANDRA-13867)
 * Fix CommitLogReplayer exception for CDC data (CASSANDRA-14066)
 * Fix cassandra-stress startup failure (CASSANDRA-14106)
 * Remove initialDirectories from CFS (CASSANDRA-13928)
 * Fix trivial log format error (CASSANDRA-14015)
 * Allow sstabledump to do a json object per partition (CASSANDRA-13848)
 * Add option to optimise merkle tree comparison across replicas (CASSANDRA-3200)
 * Remove unused and deprecated methods from AbstractCompactionStrategy (CASSANDRA-14081)
 * Fix Distribution.average in cassandra-stress (CASSANDRA-14090)
 * Support a means of logging all queries as they were invoked (CASSANDRA-13983)
 * Presize collections (CASSANDRA-13760)
 * Add GroupCommitLogService (CASSANDRA-13530)
 * Parallelize initial materialized view build (CASSANDRA-12245)
 * Fix flaky SecondaryIndexManagerTest.assert[Not]MarkedAsBuilt (CASSANDRA-13965)
 * Make LWTs send resultset metadata on every request (CASSANDRA-13992)
 * Fix flaky indexWithFailedInitializationIsNotQueryableAfterPartialRebuild (CASSANDRA-13963)
 * Introduce leaf-only iterator (CASSANDRA-9988)
 * Upgrade Guava to 23.3 and Airline to 0.8 (CASSANDRA-13997)
 * Allow only one concurrent call to StatusLogger (CASSANDRA-12182)
 * Refactoring to specialised functional interfaces (CASSANDRA-13982)
 * Speculative retry should allow more friendly params (CASSANDRA-13876)
 * Throw exception if we send/receive repair messages to incompatible nodes (CASSANDRA-13944)
 * Replace usages of MessageDigest with Guava's Hasher (CASSANDRA-13291)
 * Add nodetool cmd to print hinted handoff window (CASSANDRA-13728)
 * Fix some alerts raised by static analysis (CASSANDRA-13799)
 * Checksum sstable metadata (CASSANDRA-13321, CASSANDRA-13593)
 * Add result set metadata to prepared statement MD5 hash calculation (CASSANDRA-10786)
 * Refactor GcCompactionTest to avoid boxing (CASSANDRA-13941)
 * Expose recent histograms in JmxHistograms (CASSANDRA-13642)
 * Fix buffer length comparison when decompressing in netty-based streaming (CASSANDRA-13899)
 * Properly close StreamCompressionInputStream to release any ByteBuf (CASSANDRA-13906)
 * Add SERIAL and LOCAL_SERIAL support for cassandra-stress (CASSANDRA-13925)
 * LCS needlessly checks for L0 STCS candidates multiple times (CASSANDRA-12961)
 * Correctly close netty channels when a stream session ends (CASSANDRA-13905)
 * Update lz4 to 1.4.0 (CASSANDRA-13741)
 * Optimize Paxos prepare and propose stage for local requests (CASSANDRA-13862)
 * Throttle base partitions during MV repair streaming to prevent OOM (CASSANDRA-13299)
 * Use compaction threshold for STCS in L0 (CASSANDRA-13861)
 * Fix problem with min_compress_ratio: 1 and disallow ratio < 1 (CASSANDRA-13703)
 * Add extra information to SASI timeout exception (CASSANDRA-13677)
 * Add incremental repair support for --hosts, --force, and subrange repair (CASSANDRA-13818)
 * Rework CompactionStrategyManager.getScanners synchronization (CASSANDRA-13786)
 * Add additional unit tests for batch behavior, TTLs, Timestamps (CASSANDRA-13846)
 * Add keyspace and table name in schema validation exception (CASSANDRA-13845)
 * Emit metrics whenever we hit tombstone failures and warn thresholds (CASSANDRA-13771)
 * Make netty EventLoopGroups daemon threads (CASSANDRA-13837)
 * Race condition when closing stream sessions (CASSANDRA-13852)
 * NettyFactoryTest is failing in trunk on macOS (CASSANDRA-13831)
 * Allow changing log levels via nodetool for related classes (CASSANDRA-12696)
 * Add stress profile yaml with LWT (CASSANDRA-7960)
 * Reduce memory copies and object creations when acting on ByteBufs (CASSANDRA-13789)
 * Simplify mx4j configuration (Cassandra-13578)
 * Fix trigger example on 4.0 (CASSANDRA-13796)
 * Force minumum timeout value (CASSANDRA-9375)
 * Use netty for streaming (CASSANDRA-12229)
 * Use netty for internode messaging (CASSANDRA-8457)
 * Add bytes repaired/unrepaired to nodetool tablestats (CASSANDRA-13774)
 * Don't delete incremental repair sessions if they still have sstables (CASSANDRA-13758)
 * Fix pending repair manager index out of bounds check (CASSANDRA-13769)
 * Don't use RangeFetchMapCalculator when RF=1 (CASSANDRA-13576)
 * Don't optimise trivial ranges in RangeFetchMapCalculator (CASSANDRA-13664)
 * Use an ExecutorService for repair commands instead of new Thread(..).start() (CASSANDRA-13594)
 * Fix race / ref leak in anticompaction (CASSANDRA-13688)
 * Expose tasks queue length via JMX (CASSANDRA-12758)
 * Fix race / ref leak in PendingRepairManager (CASSANDRA-13751)
 * Enable ppc64le runtime as unsupported architecture (CASSANDRA-13615)
 * Improve sstablemetadata output (CASSANDRA-11483)
 * Support for migrating legacy users to roles has been dropped (CASSANDRA-13371)
 * Introduce error metrics for repair (CASSANDRA-13387)
 * Refactoring to primitive functional interfaces in AuthCache (CASSANDRA-13732)
 * Update metrics to 3.1.5 (CASSANDRA-13648)
 * batch_size_warn_threshold_in_kb can now be set at runtime (CASSANDRA-13699)
 * Avoid always rebuilding secondary indexes at startup (CASSANDRA-13725)
 * Upgrade JMH from 1.13 to 1.19 (CASSANDRA-13727)
 * Upgrade SLF4J from 1.7.7 to 1.7.25 (CASSANDRA-12996)
 * Default for start_native_transport now true if not set in config (CASSANDRA-13656)
 * Don't add localhost to the graph when calculating where to stream from (CASSANDRA-13583)
 * Make CDC availability more deterministic via hard-linking (CASSANDRA-12148)
 * Allow skipping equality-restricted clustering columns in ORDER BY clause (CASSANDRA-10271)
 * Use common nowInSec for validation compactions (CASSANDRA-13671)
 * Improve handling of IR prepare failures (CASSANDRA-13672)
 * Send IR coordinator messages synchronously (CASSANDRA-13673)
 * Flush system.repair table before IR finalize promise (CASSANDRA-13660)
 * Fix column filter creation for wildcard queries (CASSANDRA-13650)
 * Add 'nodetool getbatchlogreplaythrottle' and 'nodetool setbatchlogreplaythrottle' (CASSANDRA-13614)
 * fix race condition in PendingRepairManager (CASSANDRA-13659)
 * Allow noop incremental repair state transitions (CASSANDRA-13658)
 * Run repair with down replicas (CASSANDRA-10446)
 * Added started & completed repair metrics (CASSANDRA-13598)
 * Added started & completed repair metrics (CASSANDRA-13598)
 * Improve secondary index (re)build failure and concurrency handling (CASSANDRA-10130)
 * Improve calculation of available disk space for compaction (CASSANDRA-13068)
 * Change the accessibility of RowCacheSerializer for third party row cache plugins (CASSANDRA-13579)
 * Allow sub-range repairs for a preview of repaired data (CASSANDRA-13570)
 * NPE in IR cleanup when columnfamily has no sstables (CASSANDRA-13585)
 * Fix Randomness of stress values (CASSANDRA-12744)
 * Allow selecting Map values and Set elements (CASSANDRA-7396)
 * Fast and garbage-free Streaming Histogram (CASSANDRA-13444)
 * Update repairTime for keyspaces on completion (CASSANDRA-13539)
 * Add configurable upper bound for validation executor threads (CASSANDRA-13521)
 * Bring back maxHintTTL propery (CASSANDRA-12982)
 * Add testing guidelines (CASSANDRA-13497)
 * Add more repair metrics (CASSANDRA-13531)
 * RangeStreamer should be smarter when picking endpoints for streaming (CASSANDRA-4650)
 * Avoid rewrapping an exception thrown for cache load functions (CASSANDRA-13367)
 * Log time elapsed for each incremental repair phase (CASSANDRA-13498)
 * Add multiple table operation support to cassandra-stress (CASSANDRA-8780)
 * Fix incorrect cqlsh results when selecting same columns multiple times (CASSANDRA-13262)
 * Fix WriteResponseHandlerTest is sensitive to test execution order (CASSANDRA-13421)
 * Improve incremental repair logging (CASSANDRA-13468)
 * Start compaction when incremental repair finishes (CASSANDRA-13454)
 * Add repair streaming preview (CASSANDRA-13257)
 * Cleanup isIncremental/repairedAt usage (CASSANDRA-13430)
 * Change protocol to allow sending key space independent of query string (CASSANDRA-10145)
 * Make gc_log and gc_warn settable at runtime (CASSANDRA-12661)
 * Take number of files in L0 in account when estimating remaining compaction tasks (CASSANDRA-13354)
 * Skip building views during base table streams on range movements (CASSANDRA-13065)
 * Improve error messages for +/- operations on maps and tuples (CASSANDRA-13197)
 * Remove deprecated repair JMX APIs (CASSANDRA-11530)
 * Fix version check to enable streaming keep-alive (CASSANDRA-12929)
 * Make it possible to monitor an ideal consistency level separate from actual consistency level (CASSANDRA-13289)
 * Outbound TCP connections ignore internode authenticator (CASSANDRA-13324)
 * Upgrade junit from 4.6 to 4.12 (CASSANDRA-13360)
 * Cleanup ParentRepairSession after repairs (CASSANDRA-13359)
 * Upgrade snappy-java to 1.1.2.6 (CASSANDRA-13336)
 * Incremental repair not streaming correct sstables (CASSANDRA-13328)
 * Upgrade the jna version to 4.3.0 (CASSANDRA-13300)
 * Add the currentTimestamp, currentDate, currentTime and currentTimeUUID functions (CASSANDRA-13132)
 * Remove config option index_interval (CASSANDRA-10671)
 * Reduce lock contention for collection types and serializers (CASSANDRA-13271)
 * Make it possible to override MessagingService.Verb ids (CASSANDRA-13283)
 * Avoid synchronized on prepareForRepair in ActiveRepairService (CASSANDRA-9292)
 * Adds the ability to use uncompressed chunks in compressed files (CASSANDRA-10520)
 * Don't flush sstables when streaming for incremental repair (CASSANDRA-13226)
 * Remove unused method (CASSANDRA-13227)
 * Fix minor bugs related to #9143 (CASSANDRA-13217)
 * Output warning if user increases RF (CASSANDRA-13079)
 * Remove pre-3.0 streaming compatibility code for 4.0 (CASSANDRA-13081)
 * Add support for + and - operations on dates (CASSANDRA-11936)
 * Fix consistency of incrementally repaired data (CASSANDRA-9143)
 * Increase commitlog version (CASSANDRA-13161)
 * Make TableMetadata immutable, optimize Schema (CASSANDRA-9425)
 * Refactor ColumnCondition (CASSANDRA-12981)
 * Parallelize streaming of different keyspaces (CASSANDRA-4663)
 * Improved compactions metrics (CASSANDRA-13015)
 * Speed-up start-up sequence by avoiding un-needed flushes (CASSANDRA-13031)
 * Use Caffeine (W-TinyLFU) for on-heap caches (CASSANDRA-10855)
 * Thrift removal (CASSANDRA-11115)
 * Remove pre-3.0 compatibility code for 4.0 (CASSANDRA-12716)
 * Add column definition kind to dropped columns in schema (CASSANDRA-12705)
 * Add (automate) Nodetool Documentation (CASSANDRA-12672)
 * Update bundled cqlsh python driver to 3.7.0 (CASSANDRA-12736)
 * Reject invalid replication settings when creating or altering a keyspace (CASSANDRA-12681)
 * Clean up the SSTableReader#getScanner API wrt removal of RateLimiter (CASSANDRA-12422)
 * Use new token allocation for non bootstrap case as well (CASSANDRA-13080)
 * Avoid byte-array copy when key cache is disabled (CASSANDRA-13084)
 * Require forceful decommission if number of nodes is less than replication factor (CASSANDRA-12510)
 * Allow IN restrictions on column families with collections (CASSANDRA-12654)
 * Log message size in trace message in OutboundTcpConnection (CASSANDRA-13028)
 * Add timeUnit Days for cassandra-stress (CASSANDRA-13029)
 * Add mutation size and batch metrics (CASSANDRA-12649)
 * Add method to get size of endpoints to TokenMetadata (CASSANDRA-12999)
 * Expose time spent waiting in thread pool queue (CASSANDRA-8398)
 * Conditionally update index built status to avoid unnecessary flushes (CASSANDRA-12969)
 * cqlsh auto completion: refactor definition of compaction strategy options (CASSANDRA-12946)
 * Add support for arithmetic operators (CASSANDRA-11935)
 * Add histogram for delay to deliver hints (CASSANDRA-13234)
 * Fix cqlsh automatic protocol downgrade regression (CASSANDRA-13307)
 * Changing `max_hint_window_in_ms` at runtime (CASSANDRA-11720)
 * Trivial format error in StorageProxy (CASSANDRA-13551)
 * Nodetool repair can hang forever if we lose the notification for the repair completing/failing (CASSANDRA-13480)
 * Anticompaction can cause noisy log messages (CASSANDRA-13684)
 * Switch to client init for sstabledump (CASSANDRA-13683)
 * CQLSH: Don't pause when capturing data (CASSANDRA-13743)
 * nodetool clearsnapshot requires --all to clear all snapshots (CASSANDRA-13391)
 * Correctly count range tombstones in traces and tombstone thresholds (CASSANDRA-8527)
 * cqlshrc.sample uses incorrect option for time formatting (CASSANDRA-14243)


3.11.5
 * Add flag to disable SASI indexes, and warnings on creation (CASSANDRA-14866)
Merged from 3.0:
 * Improve `nodetool status -r` speed (CASSANDRA-14847)
 * Improve merkle tree size and time on heap (CASSANDRA-14096)
 * Add missing commands to nodetool_completion (CASSANDRA-14916)
 * Anti-compaction temporarily corrupts sstable state for readers (CASSANDRA-15004)
<<<<<<< HEAD
=======
Merged from 2.2:
 * Multi-version in-JVM dtests (CASSANDRA-14937)
>>>>>>> e6a61be8


3.11.4
 * Make stop-server.bat wait for Cassandra to terminate (CASSANDRA-14829)
 * Correct sstable sorting for garbagecollect and levelled compaction (CASSANDRA-14870)
Merged from 3.0:
 * Improve merkle tree size and time on heap (CASSANDRA-14096)
 * Severe concurrency issues in STCS,DTCS,TWCS,TMD.Topology,TypeParser
 * Add a script to make running the cqlsh tests in cassandra repo easier (CASSANDRA-14951)
 * If SizeEstimatesRecorder misses a 'onDropTable' notification, the size_estimates table will never be cleared for that table. (CASSANDRA-14905)
 * Streaming needs to synchronise access to LifecycleTransaction (CASSANDRA-14554)
 * Fix cassandra-stress write hang with default options (CASSANDRA-14616)
 * Netty epoll IOExceptions caused by unclean client disconnects being logged at INFO (CASSANDRA-14909)
 * Unfiltered.isEmpty conflicts with Row extends AbstractCollection.isEmpty (CASSANDRA-14588)
 * RangeTombstoneList doesn't properly clean up mergeable or superseded rts in some cases (CASSANDRA-14894)
 * Fix handling of collection tombstones for dropped columns from legacy sstables (CASSANDRA-14912)
 * Throw exception if Columns serialized subset encode more columns than possible (CASSANDRA-14591)
 * Drop/add column name with different Kind can result in corruption (CASSANDRA-14843)
 * Fix missing rows when reading 2.1 SSTables with static columns in 3.0 (CASSANDRA-14873)
 * Move TWCS message 'No compaction necessary for bucket size' to Trace level (CASSANDRA-14884)
 * Sstable min/max metadata can cause data loss (CASSANDRA-14861)
 * Dropped columns can cause reverse sstable iteration to return prematurely (CASSANDRA-14838)
 * Legacy sstables with  multi block range tombstones create invalid bound sequences (CASSANDRA-14823)
 * Expand range tombstone validation checks to multiple interim request stages (CASSANDRA-14824)
 * Reverse order reads can return incomplete results (CASSANDRA-14803)
 * Avoid calling iter.next() in a loop when notifying indexers about range tombstones (CASSANDRA-14794)
 * Fix purging semi-expired RT boundaries in reversed iterators (CASSANDRA-14672)
 * DESC order reads can fail to return the last Unfiltered in the partition (CASSANDRA-14766)
 * Fix corrupted collection deletions for dropped columns in 3.0 <-> 2.{1,2} messages (CASSANDRA-14568)
 * Fix corrupted static collection deletions in 3.0 <-> 2.{1,2} messages (CASSANDRA-14568)
 * Handle failures in parallelAllSSTableOperation (cleanup/upgradesstables/etc) (CASSANDRA-14657)
 * Improve TokenMetaData cache populating performance avoid long locking (CASSANDRA-14660)
 * Backport: Flush netty client messages immediately (not by default) (CASSANDRA-13651)
 * Fix static column order for SELECT * wildcard queries (CASSANDRA-14638)
 * sstableloader should use discovered broadcast address to connect intra-cluster (CASSANDRA-14522)
 * Fix reading columns with non-UTF names from schema (CASSANDRA-14468)
Merged from 2.2:
 * CircleCI docker image should bake in more dependencies (CASSANDRA-14985)
 * MigrationManager attempts to pull schema from different major version nodes (CASSANDRA-14928)
 * Returns null instead of NaN or Infinity in JSON strings (CASSANDRA-14377)
Merged from 2.1:
 * Paged Range Slice queries with DISTINCT can drop rows from results (CASSANDRA-14956)
 * Update release checksum algorithms to SHA-256, SHA-512 (CASSANDRA-14970)


3.11.3
 * Validate supported column type with SASI analyzer (CASSANDRA-13669)
 * Remove BTree.Builder Recycler to reduce memory usage (CASSANDRA-13929)
 * Reduce nodetool GC thread count (CASSANDRA-14475)
 * Fix New SASI view creation during Index Redistribution (CASSANDRA-14055)
 * Remove string formatting lines from BufferPool hot path (CASSANDRA-14416)
 * Detect OpenJDK jvm type and architecture (CASSANDRA-12793)
 * Don't use guava collections in the non-system keyspace jmx attributes (CASSANDRA-12271)
 * Allow existing nodes to use all peers in shadow round (CASSANDRA-13851)
 * Fix cqlsh to read connection.ssl cqlshrc option again (CASSANDRA-14299)
 * Downgrade log level to trace for CommitLogSegmentManager (CASSANDRA-14370)
 * CQL fromJson(null) throws NullPointerException (CASSANDRA-13891)
 * Serialize empty buffer as empty string for json output format (CASSANDRA-14245)
 * Allow logging implementation to be interchanged for embedded testing (CASSANDRA-13396)
 * SASI tokenizer for simple delimiter based entries (CASSANDRA-14247)
 * Fix Loss of digits when doing CAST from varint/bigint to decimal (CASSANDRA-14170)
 * RateBasedBackPressure unnecessarily invokes a lock on the Guava RateLimiter (CASSANDRA-14163)
 * Fix wildcard GROUP BY queries (CASSANDRA-14209)
Merged from 3.0:
 * Fix corrupted static collection deletions in 3.0 -> 2.{1,2} messages (CASSANDRA-14568)
 * Fix potential IndexOutOfBoundsException with counters (CASSANDRA-14167)
 * Always close RT markers returned by ReadCommand#executeLocally() (CASSANDRA-14515)
 * Reverse order queries with range tombstones can cause data loss (CASSANDRA-14513)
 * Fix regression of lagging commitlog flush log message (CASSANDRA-14451)
 * Add Missing dependencies in pom-all (CASSANDRA-14422)
 * Cleanup StartupClusterConnectivityChecker and PING Verb (CASSANDRA-14447)
 * Cassandra not starting when using enhanced startup scripts in windows (CASSANDRA-14418)
 * Fix progress stats and units in compactionstats (CASSANDRA-12244)
 * Better handle missing partition columns in system_schema.columns (CASSANDRA-14379)
 * Delay hints store excise by write timeout to avoid race with decommission (CASSANDRA-13740)
 * Add missed CQL keywords to documentation (CASSANDRA-14359)
 * Fix unbounded validation compactions on repair / revert CASSANDRA-13797 (CASSANDRA-14332)
 * Avoid deadlock when running nodetool refresh before node is fully up (CASSANDRA-14310)
 * Handle all exceptions when opening sstables (CASSANDRA-14202)
 * Handle incompletely written hint descriptors during startup (CASSANDRA-14080)
 * Handle repeat open bound from SRP in read repair (CASSANDRA-14330)
 * Use zero as default score in DynamicEndpointSnitch (CASSANDRA-14252)
 * Respect max hint window when hinting for LWT (CASSANDRA-14215)
 * Adding missing WriteType enum values to v3, v4, and v5 spec (CASSANDRA-13697)
 * Don't regenerate bloomfilter and summaries on startup (CASSANDRA-11163)
 * Fix NPE when performing comparison against a null frozen in LWT (CASSANDRA-14087)
 * Log when SSTables are deleted (CASSANDRA-14302)
 * Fix batch commitlog sync regression (CASSANDRA-14292)
 * Write to pending endpoint when view replica is also base replica (CASSANDRA-14251)
 * Chain commit log marker potential performance regression in batch commit mode (CASSANDRA-14194)
 * Fully utilise specified compaction threads (CASSANDRA-14210)
 * Pre-create deletion log records to finish compactions quicker (CASSANDRA-12763)
Merged from 2.2:
 * Fix compaction failure caused by reading un-flushed data (CASSANDRA-12743)
 * Use Bounds instead of Range for sstables in anticompaction (CASSANDRA-14411)
 * Fix JSON queries with IN restrictions and ORDER BY clause (CASSANDRA-14286)
 * CQL fromJson(null) throws NullPointerException (CASSANDRA-13891)
Merged from 2.1:
 * Check checksum before decompressing data (CASSANDRA-14284)


3.11.2
 * Fix ReadCommandTest (CASSANDRA-14234)
 * Remove trailing period from latency reports at keyspace level (CASSANDRA-14233)
 * Remove dependencies on JVM internal classes from JMXServerUtils (CASSANDRA-14173) 
 * Add DEFAULT, UNSET, MBEAN and MBEANS to `ReservedKeywords` (CASSANDRA-14205)
 * Print correct snitch info from nodetool describecluster (CASSANDRA-13528)
 * Enable CDC unittest (CASSANDRA-14141)
 * Acquire read lock before accessing CompactionStrategyManager fields (CASSANDRA-14139)
 * Avoid invalidating disk boundaries unnecessarily (CASSANDRA-14083)
 * Avoid exposing compaction strategy index externally (CASSANDRA-14082)
 * Fix imbalanced disks when replacing node with same address with JBOD (CASSANDRA-14084)
 * Reload compaction strategies when disk boundaries are invalidated (CASSANDRA-13948)
 * Remove OpenJDK log warning (CASSANDRA-13916)
 * Prevent compaction strategies from looping indefinitely (CASSANDRA-14079)
 * Cache disk boundaries (CASSANDRA-13215)
 * Add asm jar to build.xml for maven builds (CASSANDRA-11193)
 * Round buffer size to powers of 2 for the chunk cache (CASSANDRA-13897)
 * Update jackson JSON jars (CASSANDRA-13949)
 * Avoid locks when checking LCS fanout and if we should defrag (CASSANDRA-13930)
Merged from 3.0:
 * Fix unit test failures in ViewComplexTest (CASSANDRA-14219)
 * Add MinGW uname check to start scripts (CASSANDRA-12840)
 * Use the correct digest file and reload sstable metadata in nodetool verify (CASSANDRA-14217)
 * Handle failure when mutating repaired status in Verifier (CASSANDRA-13933)
 * Set encoding for javadoc generation (CASSANDRA-14154)
 * Fix index target computation for dense composite tables with dropped compact storage (CASSANDRA-14104)
 * Improve commit log chain marker updating (CASSANDRA-14108)
 * Extra range tombstone bound creates double rows (CASSANDRA-14008)
 * Fix SStable ordering by max timestamp in SinglePartitionReadCommand (CASSANDRA-14010)
 * Accept role names containing forward-slash (CASSANDRA-14088)
 * Optimize CRC check chance probability calculations (CASSANDRA-14094)
 * Fix cleanup on keyspace with no replicas (CASSANDRA-13526)
 * Fix updating base table rows with TTL not removing materialized view entries (CASSANDRA-14071)
 * Reduce garbage created by DynamicSnitch (CASSANDRA-14091)
 * More frequent commitlog chained markers (CASSANDRA-13987)
 * Fix serialized size of DataLimits (CASSANDRA-14057)
 * Add flag to allow dropping oversized read repair mutations (CASSANDRA-13975)
 * Fix SSTableLoader logger message (CASSANDRA-14003)
 * Fix repair race that caused gossip to block (CASSANDRA-13849)
 * Tracing interferes with digest requests when using RandomPartitioner (CASSANDRA-13964)
 * Add flag to disable materialized views, and warnings on creation (CASSANDRA-13959)
 * Don't let user drop or generally break tables in system_distributed (CASSANDRA-13813)
 * Provide a JMX call to sync schema with local storage (CASSANDRA-13954)
 * Mishandling of cells for removed/dropped columns when reading legacy files (CASSANDRA-13939)
 * Deserialise sstable metadata in nodetool verify (CASSANDRA-13922)
Merged from 2.2:
 * Fix the inspectJvmOptions startup check (CASSANDRA-14112)
 * Fix race that prevents submitting compaction for a table when executor is full (CASSANDRA-13801)
 * Rely on the JVM to handle OutOfMemoryErrors (CASSANDRA-13006)
 * Grab refs during scrub/index redistribution/cleanup (CASSANDRA-13873)
Merged from 2.1:
 * Protect against overflow of local expiration time (CASSANDRA-14092)
 * RPM package spec: fix permissions for installed jars and config files (CASSANDRA-14181)
 * More PEP8 compliance for cqlsh


3.11.1
 * Fix the computation of cdc_total_space_in_mb for exabyte filesystems (CASSANDRA-13808)
 * AbstractTokenTreeBuilder#serializedSize returns wrong value when there is a single leaf and overflow collisions (CASSANDRA-13869)
 * Add a compaction option to TWCS to ignore sstables overlapping checks (CASSANDRA-13418)
 * BTree.Builder memory leak (CASSANDRA-13754)
 * Revert CASSANDRA-10368 of supporting non-pk column filtering due to correctness (CASSANDRA-13798)
 * Add a skip read validation flag to cassandra-stress (CASSANDRA-13772)
 * Fix cassandra-stress hang issues when an error during cluster connection happens (CASSANDRA-12938)
 * Better bootstrap failure message when blocked by (potential) range movement (CASSANDRA-13744)
 * "ignore" option is ignored in sstableloader (CASSANDRA-13721)
 * Deadlock in AbstractCommitLogSegmentManager (CASSANDRA-13652)
 * Duplicate the buffer before passing it to analyser in SASI operation (CASSANDRA-13512)
 * Properly evict pstmts from prepared statements cache (CASSANDRA-13641)
Merged from 3.0:
 * Improve TRUNCATE performance (CASSANDRA-13909)
 * Implement short read protection on partition boundaries (CASSANDRA-13595)
 * Fix ISE thrown by UPI.Serializer.hasNext() for some SELECT queries (CASSANDRA-13911)
 * Filter header only commit logs before recovery (CASSANDRA-13918)
 * AssertionError prepending to a list (CASSANDRA-13149)
 * Fix support for SuperColumn tables (CASSANDRA-12373)
 * Handle limit correctly on tables with strict liveness (CASSANDRA-13883)
 * Fix missing original update in TriggerExecutor (CASSANDRA-13894)
 * Remove non-rpc-ready nodes from counter leader candidates (CASSANDRA-13043)
 * Improve short read protection performance (CASSANDRA-13794)
 * Fix sstable reader to support range-tombstone-marker for multi-slices (CASSANDRA-13787)
 * Fix short read protection for tables with no clustering columns (CASSANDRA-13880)
 * Make isBuilt volatile in PartitionUpdate (CASSANDRA-13619)
 * Prevent integer overflow of timestamps in CellTest and RowsTest (CASSANDRA-13866)
 * Fix counter application order in short read protection (CASSANDRA-12872)
 * Don't block RepairJob execution on validation futures (CASSANDRA-13797)
 * Wait for all management tasks to complete before shutting down CLSM (CASSANDRA-13123)
 * INSERT statement fails when Tuple type is used as clustering column with default DESC order (CASSANDRA-13717)
 * Fix pending view mutations handling and cleanup batchlog when there are local and remote paired mutations (CASSANDRA-13069)
 * Improve config validation and documentation on overflow and NPE (CASSANDRA-13622)
 * Range deletes in a CAS batch are ignored (CASSANDRA-13655)
 * Avoid assertion error when IndexSummary > 2G (CASSANDRA-12014)
 * Change repair midpoint logging for tiny ranges (CASSANDRA-13603)
 * Better handle corrupt final commitlog segment (CASSANDRA-11995)
 * StreamingHistogram is not thread safe (CASSANDRA-13756)
 * Fix MV timestamp issues (CASSANDRA-11500)
 * Better tolerate improperly formatted bcrypt hashes (CASSANDRA-13626)
 * Fix race condition in read command serialization (CASSANDRA-13363)
 * Fix AssertionError in short read protection (CASSANDRA-13747)
 * Don't skip corrupted sstables on startup (CASSANDRA-13620)
 * Fix the merging of cells with different user type versions (CASSANDRA-13776)
 * Copy session properties on cqlsh.py do_login (CASSANDRA-13640)
 * Potential AssertionError during ReadRepair of range tombstone and partition deletions (CASSANDRA-13719)
 * Don't let stress write warmup data if n=0 (CASSANDRA-13773)
 * Gossip thread slows down when using batch commit log (CASSANDRA-12966)
 * Randomize batchlog endpoint selection with only 1 or 2 racks (CASSANDRA-12884)
 * Fix digest calculation for counter cells (CASSANDRA-13750)
 * Fix ColumnDefinition.cellValueType() for non-frozen collection and change SSTabledump to use type.toJSONString() (CASSANDRA-13573)
 * Skip materialized view addition if the base table doesn't exist (CASSANDRA-13737)
 * Drop table should remove corresponding entries in dropped_columns table (CASSANDRA-13730)
 * Log warn message until legacy auth tables have been migrated (CASSANDRA-13371)
 * Fix incorrect [2.1 <- 3.0] serialization of counter cells created in 2.0 (CASSANDRA-13691)
 * Fix invalid writetime for null cells (CASSANDRA-13711)
 * Fix ALTER TABLE statement to atomically propagate changes to the table and its MVs (CASSANDRA-12952)
 * Fixed ambiguous output of nodetool tablestats command (CASSANDRA-13722)
 * Fix Digest mismatch Exception if hints file has UnknownColumnFamily (CASSANDRA-13696)
 * Purge tombstones created by expired cells (CASSANDRA-13643)
 * Make concat work with iterators that have different subsets of columns (CASSANDRA-13482)
 * Set test.runners based on cores and memory size (CASSANDRA-13078)
 * Allow different NUMACTL_ARGS to be passed in (CASSANDRA-13557)
 * Allow native function calls in CQLSSTableWriter (CASSANDRA-12606)
 * Fix secondary index queries on COMPACT tables (CASSANDRA-13627)
 * Nodetool listsnapshots output is missing a newline, if there are no snapshots (CASSANDRA-13568)
 * sstabledump reports incorrect usage for argument order (CASSANDRA-13532)
Merged from 2.2:
 * Safely handle empty buffers when outputting to JSON (CASSANDRA-13868)
 * Copy session properties on cqlsh.py do_login (CASSANDRA-13847)
 * Fix load over calculated issue in IndexSummaryRedistribution (CASSANDRA-13738)
 * Fix compaction and flush exception not captured (CASSANDRA-13833)
 * Uncaught exceptions in Netty pipeline (CASSANDRA-13649)
 * Prevent integer overflow on exabyte filesystems (CASSANDRA-13067)
 * Fix queries with LIMIT and filtering on clustering columns (CASSANDRA-11223)
 * Fix potential NPE when resume bootstrap fails (CASSANDRA-13272)
 * Fix toJSONString for the UDT, tuple and collection types (CASSANDRA-13592)
 * Fix nested Tuples/UDTs validation (CASSANDRA-13646)
Merged from 2.1:
 * Clone HeartBeatState when building gossip messages. Make its generation/version volatile (CASSANDRA-13700)


3.11.0
 * Allow native function calls in CQLSSTableWriter (CASSANDRA-12606)
 * Replace string comparison with regex/number checks in MessagingService test (CASSANDRA-13216)
 * Fix formatting of duration columns in CQLSH (CASSANDRA-13549)
 * Fix the problem with duplicated rows when using paging with SASI (CASSANDRA-13302)
 * Allow CONTAINS statements filtering on the partition key and it’s parts (CASSANDRA-13275)
 * Fall back to even ranges calculation in clusters with vnodes when tokens are distributed unevenly (CASSANDRA-13229)
 * Fix duration type validation to prevent overflow (CASSANDRA-13218)
 * Forbid unsupported creation of SASI indexes over partition key columns (CASSANDRA-13228)
 * Reject multiple values for a key in CQL grammar. (CASSANDRA-13369)
 * UDA fails without input rows (CASSANDRA-13399)
 * Fix compaction-stress by using daemonInitialization (CASSANDRA-13188)
 * V5 protocol flags decoding broken (CASSANDRA-13443)
 * Use write lock not read lock for removing sstables from compaction strategies. (CASSANDRA-13422)
 * Use corePoolSize equal to maxPoolSize in JMXEnabledThreadPoolExecutors (CASSANDRA-13329)
 * Avoid rebuilding SASI indexes containing no values (CASSANDRA-12962)
 * Add charset to Analyser input stream (CASSANDRA-13151)
 * Fix testLimitSSTables flake caused by concurrent flush (CASSANDRA-12820)
 * cdc column addition strikes again (CASSANDRA-13382)
 * Fix static column indexes (CASSANDRA-13277)
 * DataOutputBuffer.asNewBuffer broken (CASSANDRA-13298)
 * unittest CipherFactoryTest failed on MacOS (CASSANDRA-13370)
 * Forbid SELECT restrictions and CREATE INDEX over non-frozen UDT columns (CASSANDRA-13247)
 * Default logging we ship will incorrectly print "?:?" for "%F:%L" pattern (CASSANDRA-13317)
 * Possible AssertionError in UnfilteredRowIteratorWithLowerBound (CASSANDRA-13366)
 * Support unaligned memory access for AArch64 (CASSANDRA-13326)
 * Improve SASI range iterator efficiency on intersection with an empty range (CASSANDRA-12915).
 * Fix equality comparisons of columns using the duration type (CASSANDRA-13174)
 * Move to FastThreadLocalThread and FastThreadLocal (CASSANDRA-13034)
 * nodetool stopdaemon errors out (CASSANDRA-13030)
 * Tables in system_distributed should not use gcgs of 0 (CASSANDRA-12954)
 * Fix primary index calculation for SASI (CASSANDRA-12910)
 * More fixes to the TokenAllocator (CASSANDRA-12990)
 * NoReplicationTokenAllocator should work with zero replication factor (CASSANDRA-12983)
 * Address message coalescing regression (CASSANDRA-12676)
 * Delete illegal character from StandardTokenizerImpl.jflex (CASSANDRA-13417)
 * Fix cqlsh automatic protocol downgrade regression (CASSANDRA-13307)
 * Tracing payload not passed from QueryMessage to tracing session (CASSANDRA-12835)
Merged from 3.0:
 * Filter header only commit logs before recovery (CASSANDRA-13918)
 * Ensure int overflow doesn't occur when calculating large partition warning size (CASSANDRA-13172)
 * Ensure consistent view of partition columns between coordinator and replica in ColumnFilter (CASSANDRA-13004)
 * Failed unregistering mbean during drop keyspace (CASSANDRA-13346)
 * nodetool scrub/cleanup/upgradesstables exit code is wrong (CASSANDRA-13542)
 * Fix the reported number of sstable data files accessed per read (CASSANDRA-13120)
 * Fix schema digest mismatch during rolling upgrades from versions before 3.0.12 (CASSANDRA-13559)
 * Upgrade JNA version to 4.4.0 (CASSANDRA-13072)
 * Interned ColumnIdentifiers should use minimal ByteBuffers (CASSANDRA-13533)
 * Fix repair process violating start/end token limits for small ranges (CASSANDRA-13052)
 * Add storage port options to sstableloader (CASSANDRA-13518)
 * Properly handle quoted index names in cqlsh DESCRIBE output (CASSANDRA-12847)
 * Fix NPE in StorageService.excise() (CASSANDRA-13163)
 * Expire OutboundTcpConnection messages by a single Thread (CASSANDRA-13265)
 * Fail repair if insufficient responses received (CASSANDRA-13397)
 * Fix SSTableLoader fail when the loaded table contains dropped columns (CASSANDRA-13276)
 * Avoid name clashes in CassandraIndexTest (CASSANDRA-13427)
 * Handling partially written hint files (CASSANDRA-12728)
 * Interrupt replaying hints on decommission (CASSANDRA-13308)
 * Handling partially written hint files (CASSANDRA-12728)
 * Fix NPE issue in StorageService (CASSANDRA-13060)
 * Make reading of range tombstones more reliable (CASSANDRA-12811)
 * Fix startup problems due to schema tables not completely flushed (CASSANDRA-12213)
 * Fix view builder bug that can filter out data on restart (CASSANDRA-13405)
 * Fix 2i page size calculation when there are no regular columns (CASSANDRA-13400)
 * Fix the conversion of 2.X expired rows without regular column data (CASSANDRA-13395)
 * Fix hint delivery when using ext+internal IPs with prefer_local enabled (CASSANDRA-13020)
 * Legacy deserializer can create empty range tombstones (CASSANDRA-13341)
 * Legacy caching options can prevent 3.0 upgrade (CASSANDRA-13384)
 * Use the Kernel32 library to retrieve the PID on Windows and fix startup checks (CASSANDRA-13333)
 * Fix code to not exchange schema across major versions (CASSANDRA-13274)
 * Dropping column results in "corrupt" SSTable (CASSANDRA-13337)
 * Bugs handling range tombstones in the sstable iterators (CASSANDRA-13340)
 * Fix CONTAINS filtering for null collections (CASSANDRA-13246)
 * Applying: Use a unique metric reservoir per test run when using Cassandra-wide metrics residing in MBeans (CASSANDRA-13216)
 * Propagate row deletions in 2i tables on upgrade (CASSANDRA-13320)
 * Slice.isEmpty() returns false for some empty slices (CASSANDRA-13305)
 * Add formatted row output to assertEmpty in CQL Tester (CASSANDRA-13238)
 * Prevent data loss on upgrade 2.1 - 3.0 by adding component separator to LogRecord absolute path (CASSANDRA-13294)
 * Improve testing on macOS by eliminating sigar logging (CASSANDRA-13233)
 * Cqlsh copy-from should error out when csv contains invalid data for collections (CASSANDRA-13071)
 * Fix "multiple versions of ant detected..." when running ant test (CASSANDRA-13232)
 * Coalescing strategy sleeps too much (CASSANDRA-13090)
 * Faster StreamingHistogram (CASSANDRA-13038)
 * Legacy deserializer can create unexpected boundary range tombstones (CASSANDRA-13237)
 * Remove unnecessary assertion from AntiCompactionTest (CASSANDRA-13070)
 * Fix cqlsh COPY for dates before 1900 (CASSANDRA-13185)
 * Use keyspace replication settings on system.size_estimates table (CASSANDRA-9639)
 * Add vm.max_map_count StartupCheck (CASSANDRA-13008)
 * Obfuscate password in stress-graphs (CASSANDRA-12233)
 * Hint related logging should include the IP address of the destination in addition to
   host ID (CASSANDRA-13205)
 * Reloading logback.xml does not work (CASSANDRA-13173)
 * Lightweight transactions temporarily fail after upgrade from 2.1 to 3.0 (CASSANDRA-13109)
 * Duplicate rows after upgrading from 2.1.16 to 3.0.10/3.9 (CASSANDRA-13125)
 * Fix UPDATE queries with empty IN restrictions (CASSANDRA-13152)
 * Fix handling of partition with partition-level deletion plus
   live rows in sstabledump (CASSANDRA-13177)
 * Provide user workaround when system_schema.columns does not contain entries
   for a table that's in system_schema.tables (CASSANDRA-13180)
 * Nodetool upgradesstables/scrub/compact ignores system tables (CASSANDRA-13410)
 * Fix schema version calculation for rolling upgrades (CASSANDRA-13441)
Merged from 2.2:
 * Nodes started with join_ring=False should be able to serve requests when authentication is enabled (CASSANDRA-11381)
 * cqlsh COPY FROM: increment error count only for failures, not for attempts (CASSANDRA-13209)
 * Avoid starting gossiper in RemoveTest (CASSANDRA-13407)
 * Fix weightedSize() for row-cache reported by JMX and NodeTool (CASSANDRA-13393)
 * Fix JVM metric names (CASSANDRA-13103)
 * Honor truststore-password parameter in cassandra-stress (CASSANDRA-12773)
 * Discard in-flight shadow round responses (CASSANDRA-12653)
 * Don't anti-compact repaired data to avoid inconsistencies (CASSANDRA-13153)
 * Wrong logger name in AnticompactionTask (CASSANDRA-13343)
 * Commitlog replay may fail if last mutation is within 4 bytes of end of segment (CASSANDRA-13282)
 * Fix queries updating multiple time the same list (CASSANDRA-13130)
 * Fix GRANT/REVOKE when keyspace isn't specified (CASSANDRA-13053)
 * Fix flaky LongLeveledCompactionStrategyTest (CASSANDRA-12202)
 * Fix failing COPY TO STDOUT (CASSANDRA-12497)
 * Fix ColumnCounter::countAll behaviour for reverse queries (CASSANDRA-13222)
 * Exceptions encountered calling getSeeds() breaks OTC thread (CASSANDRA-13018)
 * Fix negative mean latency metric (CASSANDRA-12876)
 * Use only one file pointer when creating commitlog segments (CASSANDRA-12539)
Merged from 2.1:
 * Fix 2ndary index queries on partition keys for tables with static columns (CASSANDRA-13147)
 * Fix ParseError unhashable type list in cqlsh copy from (CASSANDRA-13364)
 * Remove unused repositories (CASSANDRA-13278)
 * Log stacktrace of uncaught exceptions (CASSANDRA-13108)
 * Use portable stderr for java error in startup (CASSANDRA-13211)
 * Fix Thread Leak in OutboundTcpConnection (CASSANDRA-13204)
 * Upgrade netty version to fix memory leak with client encryption (CASSANDRA-13114)
 * Coalescing strategy can enter infinite loop (CASSANDRA-13159)


3.10
 * Fix secondary index queries regression (CASSANDRA-13013)
 * Add duration type to the protocol V5 (CASSANDRA-12850)
 * Fix duration type validation (CASSANDRA-13143)
 * Fix flaky GcCompactionTest (CASSANDRA-12664)
 * Fix TestHintedHandoff.hintedhandoff_decom_test (CASSANDRA-13058)
 * Fixed query monitoring for range queries (CASSANDRA-13050)
 * Remove outboundBindAny configuration property (CASSANDRA-12673)
 * Use correct bounds for all-data range when filtering (CASSANDRA-12666)
 * Remove timing window in test case (CASSANDRA-12875)
 * Resolve unit testing without JCE security libraries installed (CASSANDRA-12945)
 * Fix inconsistencies in cassandra-stress load balancing policy (CASSANDRA-12919)
 * Fix validation of non-frozen UDT cells (CASSANDRA-12916)
 * Don't shut down socket input/output on StreamSession (CASSANDRA-12903)
 * Fix Murmur3PartitionerTest (CASSANDRA-12858)
 * Move cqlsh syntax rules into separate module and allow easier customization (CASSANDRA-12897)
 * Fix CommitLogSegmentManagerTest (CASSANDRA-12283)
 * Fix cassandra-stress truncate option (CASSANDRA-12695)
 * Fix crossNode value when receiving messages (CASSANDRA-12791)
 * Don't load MX4J beans twice (CASSANDRA-12869)
 * Extend native protocol request flags, add versions to SUPPORTED, and introduce ProtocolVersion enum (CASSANDRA-12838)
 * Set JOINING mode when running pre-join tasks (CASSANDRA-12836)
 * remove net.mintern.primitive library due to license issue (CASSANDRA-12845)
 * Properly format IPv6 addresses when logging JMX service URL (CASSANDRA-12454)
 * Optimize the vnode allocation for single replica per DC (CASSANDRA-12777)
 * Use non-token restrictions for bounds when token restrictions are overridden (CASSANDRA-12419)
 * Fix CQLSH auto completion for PER PARTITION LIMIT (CASSANDRA-12803)
 * Use different build directories for Eclipse and Ant (CASSANDRA-12466)
 * Avoid potential AttributeError in cqlsh due to no table metadata (CASSANDRA-12815)
 * Fix RandomReplicationAwareTokenAllocatorTest.testExistingCluster (CASSANDRA-12812)
 * Upgrade commons-codec to 1.9 (CASSANDRA-12790)
 * Add duration data type (CASSANDRA-11873)
 * Make the fanout size for LeveledCompactionStrategy to be configurable (CASSANDRA-11550)
 * Fix timeout in ReplicationAwareTokenAllocatorTest (CASSANDRA-12784)
 * Improve sum aggregate functions (CASSANDRA-12417)
 * Make cassandra.yaml docs for batch_size_*_threshold_in_kb reflect changes in CASSANDRA-10876 (CASSANDRA-12761)
 * cqlsh fails to format collections when using aliases (CASSANDRA-11534)
 * Check for hash conflicts in prepared statements (CASSANDRA-12733)
 * Exit query parsing upon first error (CASSANDRA-12598)
 * Fix cassandra-stress to use single seed in UUID generation (CASSANDRA-12729)
 * CQLSSTableWriter does not allow Update statement (CASSANDRA-12450)
 * Config class uses boxed types but DD exposes primitive types (CASSANDRA-12199)
 * Add pre- and post-shutdown hooks to Storage Service (CASSANDRA-12461)
 * Add hint delivery metrics (CASSANDRA-12693)
 * Remove IndexInfo cache from FileIndexInfoRetriever (CASSANDRA-12731)
 * ColumnIndex does not reuse buffer (CASSANDRA-12502)
 * cdc column addition still breaks schema migration tasks (CASSANDRA-12697)
 * Upgrade metrics-reporter dependencies (CASSANDRA-12089)
 * Tune compaction thread count via nodetool (CASSANDRA-12248)
 * Add +=/-= shortcut syntax for update queries (CASSANDRA-12232)
 * Include repair session IDs in repair start message (CASSANDRA-12532)
 * Add a blocking task to Index, run before joining the ring (CASSANDRA-12039)
 * Fix NPE when using CQLSSTableWriter (CASSANDRA-12667)
 * Support optional backpressure strategies at the coordinator (CASSANDRA-9318)
 * Make randompartitioner work with new vnode allocation (CASSANDRA-12647)
 * Fix cassandra-stress graphing (CASSANDRA-12237)
 * Allow filtering on partition key columns for queries without secondary indexes (CASSANDRA-11031)
 * Fix Cassandra Stress reporting thread model and precision (CASSANDRA-12585)
 * Add JMH benchmarks.jar (CASSANDRA-12586)
 * Cleanup uses of AlterTableStatementColumn (CASSANDRA-12567)
 * Add keep-alive to streaming (CASSANDRA-11841)
 * Tracing payload is passed through newSession(..) (CASSANDRA-11706)
 * avoid deleting non existing sstable files and improve related log messages (CASSANDRA-12261)
 * json/yaml output format for nodetool compactionhistory (CASSANDRA-12486)
 * Retry all internode messages once after a connection is
   closed and reopened (CASSANDRA-12192)
 * Add support to rebuild from targeted replica (CASSANDRA-9875)
 * Add sequence distribution type to cassandra stress (CASSANDRA-12490)
 * "SELECT * FROM foo LIMIT ;" does not error out (CASSANDRA-12154)
 * Define executeLocally() at the ReadQuery Level (CASSANDRA-12474)
 * Extend read/write failure messages with a map of replica addresses
   to error codes in the v5 native protocol (CASSANDRA-12311)
 * Fix rebuild of SASI indexes with existing index files (CASSANDRA-12374)
 * Let DatabaseDescriptor not implicitly startup services (CASSANDRA-9054, 12550)
 * Fix clustering indexes in presence of static columns in SASI (CASSANDRA-12378)
 * Fix queries on columns with reversed type on SASI indexes (CASSANDRA-12223)
 * Added slow query log (CASSANDRA-12403)
 * Count full coordinated request against timeout (CASSANDRA-12256)
 * Allow TTL with null value on insert and update (CASSANDRA-12216)
 * Make decommission operation resumable (CASSANDRA-12008)
 * Add support to one-way targeted repair (CASSANDRA-9876)
 * Remove clientutil jar (CASSANDRA-11635)
 * Fix compaction throughput throttle (CASSANDRA-12366, CASSANDRA-12717)
 * Delay releasing Memtable memory on flush until PostFlush has finished running (CASSANDRA-12358)
 * Cassandra stress should dump all setting on startup (CASSANDRA-11914)
 * Make it possible to compact a given token range (CASSANDRA-10643)
 * Allow updating DynamicEndpointSnitch properties via JMX (CASSANDRA-12179)
 * Collect metrics on queries by consistency level (CASSANDRA-7384)
 * Add support for GROUP BY to SELECT statement (CASSANDRA-10707)
 * Deprecate memtable_cleanup_threshold and update default for memtable_flush_writers (CASSANDRA-12228)
 * Upgrade to OHC 0.4.4 (CASSANDRA-12133)
 * Add version command to cassandra-stress (CASSANDRA-12258)
 * Create compaction-stress tool (CASSANDRA-11844)
 * Garbage-collecting compaction operation and schema option (CASSANDRA-7019)
 * Add beta protocol flag for v5 native protocol (CASSANDRA-12142)
 * Support filtering on non-PRIMARY KEY columns in the CREATE
   MATERIALIZED VIEW statement's WHERE clause (CASSANDRA-10368)
 * Unify STDOUT and SYSTEMLOG logback format (CASSANDRA-12004)
 * COPY FROM should raise error for non-existing input files (CASSANDRA-12174)
 * Faster write path (CASSANDRA-12269)
 * Option to leave omitted columns in INSERT JSON unset (CASSANDRA-11424)
 * Support json/yaml output in nodetool tpstats (CASSANDRA-12035)
 * Expose metrics for successful/failed authentication attempts (CASSANDRA-10635)
 * Prepend snapshot name with "truncated" or "dropped" when a snapshot
   is taken before truncating or dropping a table (CASSANDRA-12178)
 * Optimize RestrictionSet (CASSANDRA-12153)
 * cqlsh does not automatically downgrade CQL version (CASSANDRA-12150)
 * Omit (de)serialization of state variable in UDAs (CASSANDRA-9613)
 * Create a system table to expose prepared statements (CASSANDRA-8831)
 * Reuse DataOutputBuffer from ColumnIndex (CASSANDRA-11970)
 * Remove DatabaseDescriptor dependency from SegmentedFile (CASSANDRA-11580)
 * Add supplied username to authentication error messages (CASSANDRA-12076)
 * Remove pre-startup check for open JMX port (CASSANDRA-12074)
 * Remove compaction Severity from DynamicEndpointSnitch (CASSANDRA-11738)
 * Restore resumable hints delivery (CASSANDRA-11960)
 * Properly record CAS contention (CASSANDRA-12626)
Merged from 3.0:
 * Dump threads when unit tests time out (CASSANDRA-13117)
 * Better error when modifying function permissions without explicit keyspace (CASSANDRA-12925)
 * Indexer is not correctly invoked when building indexes over sstables (CASSANDRA-13075)
 * Stress daemon help is incorrect (CASSANDRA-12563)
 * Read repair is not blocking repair to finish in foreground repair (CASSANDRA-13115)
 * Replace empty strings with null values if they cannot be converted (CASSANDRA-12794)
 * Remove support for non-JavaScript UDFs (CASSANDRA-12883)
 * Fix deserialization of 2.x DeletedCells (CASSANDRA-12620)
 * Add parent repair session id to anticompaction log message (CASSANDRA-12186)
 * Improve contention handling on failure to acquire MV lock for streaming and hints (CASSANDRA-12905)
 * Fix DELETE and UPDATE queries with empty IN restrictions (CASSANDRA-12829)
 * Mark MVs as built after successful bootstrap (CASSANDRA-12984)
 * Estimated TS drop-time histogram updated with Cell.NO_DELETION_TIME (CASSANDRA-13040)
 * Nodetool compactionstats fails with NullPointerException (CASSANDRA-13021)
 * Thread local pools never cleaned up (CASSANDRA-13033)
 * Set RPC_READY to false when draining or if a node is marked as shutdown (CASSANDRA-12781)
 * CQL often queries static columns unnecessarily (CASSANDRA-12768)
 * Make sure sstables only get committed when it's safe to discard commit log records (CASSANDRA-12956)
 * Reject default_time_to_live option when creating or altering MVs (CASSANDRA-12868)
 * Nodetool should use a more sane max heap size (CASSANDRA-12739)
 * LocalToken ensures token values are cloned on heap (CASSANDRA-12651)
 * AnticompactionRequestSerializer serializedSize is incorrect (CASSANDRA-12934)
 * Prevent reloading of logback.xml from UDF sandbox (CASSANDRA-12535)
 * Reenable HeapPool (CASSANDRA-12900)
 * Disallow offheap_buffers memtable allocation (CASSANDRA-11039)
 * Fix CommitLogSegmentManagerTest (CASSANDRA-12283)
 * Pass root cause to CorruptBlockException when uncompression failed (CASSANDRA-12889)
 * Batch with multiple conditional updates for the same partition causes AssertionError (CASSANDRA-12867)
 * Make AbstractReplicationStrategy extendable from outside its package (CASSANDRA-12788)
 * Don't tell users to turn off consistent rangemovements during rebuild. (CASSANDRA-12296)
 * Fix CommitLogTest.testDeleteIfNotDirty (CASSANDRA-12854)
 * Avoid deadlock due to MV lock contention (CASSANDRA-12689)
 * Fix for KeyCacheCqlTest flakiness (CASSANDRA-12801)
 * Include SSTable filename in compacting large row message (CASSANDRA-12384)
 * Fix potential socket leak (CASSANDRA-12329, CASSANDRA-12330)
 * Fix ViewTest.testCompaction (CASSANDRA-12789)
 * Improve avg aggregate functions (CASSANDRA-12417)
 * Preserve quoted reserved keyword column names in MV creation (CASSANDRA-11803)
 * nodetool stopdaemon errors out (CASSANDRA-12646)
 * Split materialized view mutations on build to prevent OOM (CASSANDRA-12268)
 * mx4j does not work in 3.0.8 (CASSANDRA-12274)
 * Abort cqlsh copy-from in case of no answer after prolonged period of time (CASSANDRA-12740)
 * Avoid sstable corrupt exception due to dropped static column (CASSANDRA-12582)
 * Make stress use client mode to avoid checking commit log size on startup (CASSANDRA-12478)
 * Fix exceptions with new vnode allocation (CASSANDRA-12715)
 * Unify drain and shutdown processes (CASSANDRA-12509)
 * Fix NPE in ComponentOfSlice.isEQ() (CASSANDRA-12706)
 * Fix failure in LogTransactionTest (CASSANDRA-12632)
 * Fix potentially incomplete non-frozen UDT values when querying with the
   full primary key specified (CASSANDRA-12605)
 * Make sure repaired tombstones are dropped when only_purge_repaired_tombstones is enabled (CASSANDRA-12703)
 * Skip writing MV mutations to commitlog on mutation.applyUnsafe() (CASSANDRA-11670)
 * Establish consistent distinction between non-existing partition and NULL value for LWTs on static columns (CASSANDRA-12060)
 * Extend ColumnIdentifier.internedInstances key to include the type that generated the byte buffer (CASSANDRA-12516)
 * Handle composite prefixes with final EOC=0 as in 2.x and refactor LegacyLayout.decodeBound (CASSANDRA-12423)
 * select_distinct_with_deletions_test failing on non-vnode environments (CASSANDRA-11126)
 * Stack Overflow returned to queries while upgrading (CASSANDRA-12527)
 * Fix legacy regex for temporary files from 2.2 (CASSANDRA-12565)
 * Add option to state current gc_grace_seconds to tools/bin/sstablemetadata (CASSANDRA-12208)
 * Fix file system race condition that may cause LogAwareFileLister to fail to classify files (CASSANDRA-11889)
 * Fix file handle leaks due to simultaneous compaction/repair and
   listing snapshots, calculating snapshot sizes, or making schema
   changes (CASSANDRA-11594)
 * Fix nodetool repair exits with 0 for some errors (CASSANDRA-12508)
 * Do not shut down BatchlogManager twice during drain (CASSANDRA-12504)
 * Disk failure policy should not be invoked on out of space (CASSANDRA-12385)
 * Calculate last compacted key on startup (CASSANDRA-6216)
 * Add schema to snapshot manifest, add USING TIMESTAMP clause to ALTER TABLE statements (CASSANDRA-7190)
 * If CF has no clustering columns, any row cache is full partition cache (CASSANDRA-12499)
 * Correct log message for statistics of offheap memtable flush (CASSANDRA-12776)
 * Explicitly set locale for string validation (CASSANDRA-12541,CASSANDRA-12542,CASSANDRA-12543,CASSANDRA-12545)
Merged from 2.2:
 * Fix speculative retry bugs (CASSANDRA-13009)
 * Fix handling of nulls and unsets in IN conditions (CASSANDRA-12981)
 * Fix race causing infinite loop if Thrift server is stopped before it starts listening (CASSANDRA-12856)
 * CompactionTasks now correctly drops sstables out of compaction when not enough disk space is available (CASSANDRA-12979)
 * Fix DynamicEndpointSnitch noop in multi-datacenter situations (CASSANDRA-13074)
 * cqlsh copy-from: encode column names to avoid primary key parsing errors (CASSANDRA-12909)
 * Temporarily fix bug that creates commit log when running offline tools (CASSANDRA-8616)
 * Reduce granuality of OpOrder.Group during index build (CASSANDRA-12796)
 * Test bind parameters and unset parameters in InsertUpdateIfConditionTest (CASSANDRA-12980)
 * Use saved tokens when setting local tokens on StorageService.joinRing (CASSANDRA-12935)
 * cqlsh: fix DESC TYPES errors (CASSANDRA-12914)
 * Fix leak on skipped SSTables in sstableupgrade (CASSANDRA-12899)
 * Avoid blocking gossip during pending range calculation (CASSANDRA-12281)
 * Fix purgeability of tombstones with max timestamp (CASSANDRA-12792)
 * Fail repair if participant dies during sync or anticompaction (CASSANDRA-12901)
 * cqlsh COPY: unprotected pk values before converting them if not using prepared statements (CASSANDRA-12863)
 * Fix Util.spinAssertEquals (CASSANDRA-12283)
 * Fix potential NPE for compactionstats (CASSANDRA-12462)
 * Prepare legacy authenticate statement if credentials table initialised after node startup (CASSANDRA-12813)
 * Change cassandra.wait_for_tracing_events_timeout_secs default to 0 (CASSANDRA-12754)
 * Clean up permissions when a UDA is dropped (CASSANDRA-12720)
 * Limit colUpdateTimeDelta histogram updates to reasonable deltas (CASSANDRA-11117)
 * Fix leak errors and execution rejected exceptions when draining (CASSANDRA-12457)
 * Fix merkle tree depth calculation (CASSANDRA-12580)
 * Make Collections deserialization more robust (CASSANDRA-12618)
 * Fix exceptions when enabling gossip on nodes that haven't joined the ring (CASSANDRA-12253)
 * Fix authentication problem when invoking cqlsh copy from a SOURCE command (CASSANDRA-12642)
 * Decrement pending range calculator jobs counter in finally block
 * cqlshlib tests: increase default execute timeout (CASSANDRA-12481)
 * Forward writes to replacement node when replace_address != broadcast_address (CASSANDRA-8523)
 * Fail repair on non-existing table (CASSANDRA-12279)
 * Enable repair -pr and -local together (fix regression of CASSANDRA-7450) (CASSANDRA-12522)
 * Better handle invalid system roles table (CASSANDRA-12700)
 * Split consistent range movement flag correction (CASSANDRA-12786)
Merged from 2.1:
 * cqlsh copy-from: sort user type fields in csv (CASSANDRA-12959)
 * Don't skip sstables based on maxLocalDeletionTime (CASSANDRA-12765)


3.8, 3.9
 * Fix value skipping with counter columns (CASSANDRA-11726)
 * Fix nodetool tablestats miss SSTable count (CASSANDRA-12205)
 * Fixed flacky SSTablesIteratedTest (CASSANDRA-12282)
 * Fixed flacky SSTableRewriterTest: check file counts before calling validateCFS (CASSANDRA-12348)
 * cqlsh: Fix handling of $$-escaped strings (CASSANDRA-12189)
 * Fix SSL JMX requiring truststore containing server cert (CASSANDRA-12109)
 * RTE from new CDC column breaks in flight queries (CASSANDRA-12236)
 * Fix hdr logging for single operation workloads (CASSANDRA-12145)
 * Fix SASI PREFIX search in CONTAINS mode with partial terms (CASSANDRA-12073)
 * Increase size of flushExecutor thread pool (CASSANDRA-12071)
 * Partial revert of CASSANDRA-11971, cannot recycle buffer in SP.sendMessagesToNonlocalDC (CASSANDRA-11950)
 * Upgrade netty to 4.0.39 (CASSANDRA-12032, CASSANDRA-12034)
 * Improve details in compaction log message (CASSANDRA-12080)
 * Allow unset values in CQLSSTableWriter (CASSANDRA-11911)
 * Chunk cache to request compressor-compatible buffers if pool space is exhausted (CASSANDRA-11993)
 * Remove DatabaseDescriptor dependencies from SequentialWriter (CASSANDRA-11579)
 * Move skip_stop_words filter before stemming (CASSANDRA-12078)
 * Support seek() in EncryptedFileSegmentInputStream (CASSANDRA-11957)
 * SSTable tools mishandling LocalPartitioner (CASSANDRA-12002)
 * When SEPWorker assigned work, set thread name to match pool (CASSANDRA-11966)
 * Add cross-DC latency metrics (CASSANDRA-11596)
 * Allow terms in selection clause (CASSANDRA-10783)
 * Add bind variables to trace (CASSANDRA-11719)
 * Switch counter shards' clock to timestamps (CASSANDRA-9811)
 * Introduce HdrHistogram and response/service/wait separation to stress tool (CASSANDRA-11853)
 * entry-weighers in QueryProcessor should respect partitionKeyBindIndexes field (CASSANDRA-11718)
 * Support older ant versions (CASSANDRA-11807)
 * Estimate compressed on disk size when deciding if sstable size limit reached (CASSANDRA-11623)
 * cassandra-stress profiles should support case sensitive schemas (CASSANDRA-11546)
 * Remove DatabaseDescriptor dependency from FileUtils (CASSANDRA-11578)
 * Faster streaming (CASSANDRA-9766)
 * Add prepared query parameter to trace for "Execute CQL3 prepared query" session (CASSANDRA-11425)
 * Add repaired percentage metric (CASSANDRA-11503)
 * Add Change-Data-Capture (CASSANDRA-8844)
Merged from 3.0:
 * Fix paging for 2.x to 3.x upgrades (CASSANDRA-11195)
 * Fix clean interval not sent to commit log for empty memtable flush (CASSANDRA-12436)
 * Fix potential resource leak in RMIServerSocketFactoryImpl (CASSANDRA-12331)
 * Make sure compaction stats are updated when compaction is interrupted (CASSANDRA-12100)
 * Change commitlog and sstables to track dirty and clean intervals (CASSANDRA-11828)
 * NullPointerException during compaction on table with static columns (CASSANDRA-12336)
 * Fixed ConcurrentModificationException when reading metrics in GraphiteReporter (CASSANDRA-11823)
 * Fix upgrade of super columns on thrift (CASSANDRA-12335)
 * Fixed flacky BlacklistingCompactionsTest, switched to fixed size types and increased corruption size (CASSANDRA-12359)
 * Rerun ReplicationAwareTokenAllocatorTest on failure to avoid flakiness (CASSANDRA-12277)
 * Exception when computing read-repair for range tombstones (CASSANDRA-12263)
 * Lost counter writes in compact table and static columns (CASSANDRA-12219)
 * AssertionError with MVs on updating a row that isn't indexed due to a null value (CASSANDRA-12247)
 * Disable RR and speculative retry with EACH_QUORUM reads (CASSANDRA-11980)
 * Add option to override compaction space check (CASSANDRA-12180)
 * Faster startup by only scanning each directory for temporary files once (CASSANDRA-12114)
 * Respond with v1/v2 protocol header when responding to driver that attempts
   to connect with too low of a protocol version (CASSANDRA-11464)
 * NullPointerExpception when reading/compacting table (CASSANDRA-11988)
 * Fix problem with undeleteable rows on upgrade to new sstable format (CASSANDRA-12144)
 * Fix potential bad messaging service message for paged range reads
   within mixed-version 3.x clusters (CASSANDRA-12249)
 * Fix paging logic for deleted partitions with static columns (CASSANDRA-12107)
 * Wait until the message is being send to decide which serializer must be used (CASSANDRA-11393)
 * Fix migration of static thrift column names with non-text comparators (CASSANDRA-12147)
 * Fix upgrading sparse tables that are incorrectly marked as dense (CASSANDRA-11315)
 * Fix reverse queries ignoring range tombstones (CASSANDRA-11733)
 * Avoid potential race when rebuilding CFMetaData (CASSANDRA-12098)
 * Avoid missing sstables when getting the canonical sstables (CASSANDRA-11996)
 * Always select the live sstables when getting sstables in bounds (CASSANDRA-11944)
 * Fix column ordering of results with static columns for Thrift requests in
   a mixed 2.x/3.x cluster, also fix potential non-resolved duplication of
   those static columns in query results (CASSANDRA-12123)
 * Avoid digest mismatch with empty but static rows (CASSANDRA-12090)
 * Fix EOF exception when altering column type (CASSANDRA-11820)
 * Fix potential race in schema during new table creation (CASSANDRA-12083)
 * cqlsh: fix error handling in rare COPY FROM failure scenario (CASSANDRA-12070)
 * Disable autocompaction during drain (CASSANDRA-11878)
 * Add a metrics timer to MemtablePool and use it to track time spent blocked on memory in MemtableAllocator (CASSANDRA-11327)
 * Fix upgrading schema with super columns with non-text subcomparators (CASSANDRA-12023)
 * Add TimeWindowCompactionStrategy (CASSANDRA-9666)
 * Fix JsonTransformer output of partition with deletion info (CASSANDRA-12418)
 * Fix NPE in SSTableLoader when specifying partial directory path (CASSANDRA-12609)
Merged from 2.2:
 * Add local address entry in PropertyFileSnitch (CASSANDRA-11332)
 * cqlsh copy: fix missing counter values (CASSANDRA-12476)
 * Move migration tasks to non-periodic queue, assure flush executor shutdown after non-periodic executor (CASSANDRA-12251)
 * cqlsh copy: fixed possible race in initializing feeding thread (CASSANDRA-11701)
 * Only set broadcast_rpc_address on Ec2MultiRegionSnitch if it's not set (CASSANDRA-11357)
 * Update StorageProxy range metrics for timeouts, failures and unavailables (CASSANDRA-9507)
 * Add Sigar to classes included in clientutil.jar (CASSANDRA-11635)
 * Add decay to histograms and timers used for metrics (CASSANDRA-11752)
 * Fix hanging stream session (CASSANDRA-10992)
 * Fix INSERT JSON, fromJson() support of smallint, tinyint types (CASSANDRA-12371)
 * Restore JVM metric export for metric reporters (CASSANDRA-12312)
 * Release sstables of failed stream sessions only when outgoing transfers are finished (CASSANDRA-11345)
 * Wait for tracing events before returning response and query at same consistency level client side (CASSANDRA-11465)
 * cqlsh copyutil should get host metadata by connected address (CASSANDRA-11979)
 * Fixed cqlshlib.test.remove_test_db (CASSANDRA-12214)
 * Synchronize ThriftServer::stop() (CASSANDRA-12105)
 * Use dedicated thread for JMX notifications (CASSANDRA-12146)
 * Improve streaming synchronization and fault tolerance (CASSANDRA-11414)
 * MemoryUtil.getShort() should return an unsigned short also for architectures not supporting unaligned memory accesses (CASSANDRA-11973)
Merged from 2.1:
 * Fix queries with empty ByteBuffer values in clustering column restrictions (CASSANDRA-12127)
 * Disable passing control to post-flush after flush failure to prevent data loss (CASSANDRA-11828)
 * Allow STCS-in-L0 compactions to reduce scope with LCS (CASSANDRA-12040)
 * cannot use cql since upgrading python to 2.7.11+ (CASSANDRA-11850)
 * Fix filtering on clustering columns when 2i is used (CASSANDRA-11907)


3.0.8
 * Fix potential race in schema during new table creation (CASSANDRA-12083)
 * cqlsh: fix error handling in rare COPY FROM failure scenario (CASSANDRA-12070)
 * Disable autocompaction during drain (CASSANDRA-11878)
 * Add a metrics timer to MemtablePool and use it to track time spent blocked on memory in MemtableAllocator (CASSANDRA-11327)
 * Fix upgrading schema with super columns with non-text subcomparators (CASSANDRA-12023)
 * Add TimeWindowCompactionStrategy (CASSANDRA-9666)
Merged from 2.2:
 * Allow nodetool info to run with readonly JMX access (CASSANDRA-11755)
 * Validate bloom_filter_fp_chance against lowest supported
   value when the table is created (CASSANDRA-11920)
 * Don't send erroneous NEW_NODE notifications on restart (CASSANDRA-11038)
 * StorageService shutdown hook should use a volatile variable (CASSANDRA-11984)
Merged from 2.1:
 * Add system property to set the max number of native transport requests in queue (CASSANDRA-11363)
 * Fix queries with empty ByteBuffer values in clustering column restrictions (CASSANDRA-12127)
 * Disable passing control to post-flush after flush failure to prevent data loss (CASSANDRA-11828)
 * Allow STCS-in-L0 compactions to reduce scope with LCS (CASSANDRA-12040)
 * cannot use cql since upgrading python to 2.7.11+ (CASSANDRA-11850)
 * Fix filtering on clustering columns when 2i is used (CASSANDRA-11907)
 * Avoid stalling paxos when the paxos state expires (CASSANDRA-12043)
 * Remove finished incoming streaming connections from MessagingService (CASSANDRA-11854)
 * Don't try to get sstables for non-repairing column families (CASSANDRA-12077)
 * Avoid marking too many sstables as repaired (CASSANDRA-11696)
 * Prevent select statements with clustering key > 64k (CASSANDRA-11882)
 * Fix clock skew corrupting other nodes with paxos (CASSANDRA-11991)
 * Remove distinction between non-existing static columns and existing but null in LWTs (CASSANDRA-9842)
 * Cache local ranges when calculating repair neighbors (CASSANDRA-11934)
 * Allow LWT operation on static column with only partition keys (CASSANDRA-10532)
 * Create interval tree over canonical sstables to avoid missing sstables during streaming (CASSANDRA-11886)
 * cqlsh COPY FROM: shutdown parent cluster after forking, to avoid corrupting SSL connections (CASSANDRA-11749)


3.7
 * Support multiple folders for user defined compaction tasks (CASSANDRA-11765)
 * Fix race in CompactionStrategyManager's pause/resume (CASSANDRA-11922)
Merged from 3.0:
 * Fix legacy serialization of Thrift-generated non-compound range tombstones
   when communicating with 2.x nodes (CASSANDRA-11930)
 * Fix Directories instantiations where CFS.initialDirectories should be used (CASSANDRA-11849)
 * Avoid referencing DatabaseDescriptor in AbstractType (CASSANDRA-11912)
 * Don't use static dataDirectories field in Directories instances (CASSANDRA-11647)
 * Fix sstables not being protected from removal during index build (CASSANDRA-11905)
 * cqlsh: Suppress stack trace from Read/WriteFailures (CASSANDRA-11032)
 * Remove unneeded code to repair index summaries that have
   been improperly down-sampled (CASSANDRA-11127)
 * Avoid WriteTimeoutExceptions during commit log replay due to materialized
   view lock contention (CASSANDRA-11891)
 * Prevent OOM failures on SSTable corruption, improve tests for corruption detection (CASSANDRA-9530)
 * Use CFS.initialDirectories when clearing snapshots (CASSANDRA-11705)
 * Allow compaction strategies to disable early open (CASSANDRA-11754)
 * Refactor Materialized View code (CASSANDRA-11475)
 * Update Java Driver (CASSANDRA-11615)
Merged from 2.2:
 * Persist local metadata earlier in startup sequence (CASSANDRA-11742)
 * cqlsh: fix tab completion for case-sensitive identifiers (CASSANDRA-11664)
 * Avoid showing estimated key as -1 in tablestats (CASSANDRA-11587)
 * Fix possible race condition in CommitLog.recover (CASSANDRA-11743)
 * Enable client encryption in sstableloader with cli options (CASSANDRA-11708)
 * Possible memory leak in NIODataInputStream (CASSANDRA-11867)
 * Add seconds to cqlsh tracing session duration (CASSANDRA-11753)
 * Fix commit log replay after out-of-order flush completion (CASSANDRA-9669)
 * Prohibit Reversed Counter type as part of the PK (CASSANDRA-9395)
 * cqlsh: correctly handle non-ascii chars in error messages (CASSANDRA-11626)
Merged from 2.1:
 * Run CommitLog tests with different compression settings (CASSANDRA-9039)
 * cqlsh: apply current keyspace to source command (CASSANDRA-11152)
 * Clear out parent repair session if repair coordinator dies (CASSANDRA-11824)
 * Set default streaming_socket_timeout_in_ms to 24 hours (CASSANDRA-11840)
 * Do not consider local node a valid source during replace (CASSANDRA-11848)
 * Add message dropped tasks to nodetool netstats (CASSANDRA-11855)
 * Avoid holding SSTableReaders for duration of incremental repair (CASSANDRA-11739)


3.6
 * Correctly migrate schema for frozen UDTs during 2.x -> 3.x upgrades
   (does not affect any released versions) (CASSANDRA-11613)
 * Allow server startup if JMX is configured directly (CASSANDRA-11725)
 * Prevent direct memory OOM on buffer pool allocations (CASSANDRA-11710)
 * Enhanced Compaction Logging (CASSANDRA-10805)
 * Make prepared statement cache size configurable (CASSANDRA-11555)
 * Integrated JMX authentication and authorization (CASSANDRA-10091)
 * Add units to stress ouput (CASSANDRA-11352)
 * Fix PER PARTITION LIMIT for single and multi partitions queries (CASSANDRA-11603)
 * Add uncompressed chunk cache for RandomAccessReader (CASSANDRA-5863)
 * Clarify ClusteringPrefix hierarchy (CASSANDRA-11213)
 * Always perform collision check before joining ring (CASSANDRA-10134)
 * SSTableWriter output discrepancy (CASSANDRA-11646)
 * Fix potential timeout in NativeTransportService.testConcurrentDestroys (CASSANDRA-10756)
 * Support large partitions on the 3.0 sstable format (CASSANDRA-11206,11763)
 * Add support to rebuild from specific range (CASSANDRA-10406)
 * Optimize the overlapping lookup by calculating all the
   bounds in advance (CASSANDRA-11571)
 * Support json/yaml output in nodetool tablestats (CASSANDRA-5977)
 * (stress) Add datacenter option to -node options (CASSANDRA-11591)
 * Fix handling of empty slices (CASSANDRA-11513)
 * Make number of cores used by cqlsh COPY visible to testing code (CASSANDRA-11437)
 * Allow filtering on clustering columns for queries without secondary indexes (CASSANDRA-11310)
 * Refactor Restriction hierarchy (CASSANDRA-11354)
 * Eliminate allocations in R/W path (CASSANDRA-11421)
 * Update Netty to 4.0.36 (CASSANDRA-11567)
 * Fix PER PARTITION LIMIT for queries requiring post-query ordering (CASSANDRA-11556)
 * Allow instantiation of UDTs and tuples in UDFs (CASSANDRA-10818)
 * Support UDT in CQLSSTableWriter (CASSANDRA-10624)
 * Support for non-frozen user-defined types, updating
   individual fields of user-defined types (CASSANDRA-7423)
 * Make LZ4 compression level configurable (CASSANDRA-11051)
 * Allow per-partition LIMIT clause in CQL (CASSANDRA-7017)
 * Make custom filtering more extensible with UserExpression (CASSANDRA-11295)
 * Improve field-checking and error reporting in cassandra.yaml (CASSANDRA-10649)
 * Print CAS stats in nodetool proxyhistograms (CASSANDRA-11507)
 * More user friendly error when providing an invalid token to nodetool (CASSANDRA-9348)
 * Add static column support to SASI index (CASSANDRA-11183)
 * Support EQ/PREFIX queries in SASI CONTAINS mode without tokenization (CASSANDRA-11434)
 * Support LIKE operator in prepared statements (CASSANDRA-11456)
 * Add a command to see if a Materialized View has finished building (CASSANDRA-9967)
 * Log endpoint and port associated with streaming operation (CASSANDRA-8777)
 * Print sensible units for all log messages (CASSANDRA-9692)
 * Upgrade Netty to version 4.0.34 (CASSANDRA-11096)
 * Break the CQL grammar into separate Parser and Lexer (CASSANDRA-11372)
 * Compress only inter-dc traffic by default (CASSANDRA-8888)
 * Add metrics to track write amplification (CASSANDRA-11420)
 * cassandra-stress: cannot handle "value-less" tables (CASSANDRA-7739)
 * Add/drop multiple columns in one ALTER TABLE statement (CASSANDRA-10411)
 * Add require_endpoint_verification opt for internode encryption (CASSANDRA-9220)
 * Add auto import java.util for UDF code block (CASSANDRA-11392)
 * Add --hex-format option to nodetool getsstables (CASSANDRA-11337)
 * sstablemetadata should print sstable min/max token (CASSANDRA-7159)
 * Do not wrap CassandraException in TriggerExecutor (CASSANDRA-9421)
 * COPY TO should have higher double precision (CASSANDRA-11255)
 * Stress should exit with non-zero status after failure (CASSANDRA-10340)
 * Add client to cqlsh SHOW_SESSION (CASSANDRA-8958)
 * Fix nodetool tablestats keyspace level metrics (CASSANDRA-11226)
 * Store repair options in parent_repair_history (CASSANDRA-11244)
 * Print current leveling in sstableofflinerelevel (CASSANDRA-9588)
 * Change repair message for keyspaces with RF 1 (CASSANDRA-11203)
 * Remove hard-coded SSL cipher suites and protocols (CASSANDRA-10508)
 * Improve concurrency in CompactionStrategyManager (CASSANDRA-10099)
 * (cqlsh) interpret CQL type for formatting blobs (CASSANDRA-11274)
 * Refuse to start and print txn log information in case of disk
   corruption (CASSANDRA-10112)
 * Resolve some eclipse-warnings (CASSANDRA-11086)
 * (cqlsh) Show static columns in a different color (CASSANDRA-11059)
 * Allow to remove TTLs on table with default_time_to_live (CASSANDRA-11207)
Merged from 3.0:
 * Disallow creating view with a static column (CASSANDRA-11602)
 * Reduce the amount of object allocations caused by the getFunctions methods (CASSANDRA-11593)
 * Potential error replaying commitlog with smallint/tinyint/date/time types (CASSANDRA-11618)
 * Fix queries with filtering on counter columns (CASSANDRA-11629)
 * Improve tombstone printing in sstabledump (CASSANDRA-11655)
 * Fix paging for range queries where all clustering columns are specified (CASSANDRA-11669)
 * Don't require HEAP_NEW_SIZE to be set when using G1 (CASSANDRA-11600)
 * Fix sstabledump not showing cells after tombstone marker (CASSANDRA-11654)
 * Ignore all LocalStrategy keyspaces for streaming and other related
   operations (CASSANDRA-11627)
 * Ensure columnfilter covers indexed columns for thrift 2i queries (CASSANDRA-11523)
 * Only open one sstable scanner per sstable (CASSANDRA-11412)
 * Option to specify ProtocolVersion in cassandra-stress (CASSANDRA-11410)
 * ArithmeticException in avgFunctionForDecimal (CASSANDRA-11485)
 * LogAwareFileLister should only use OLD sstable files in current folder to determine disk consistency (CASSANDRA-11470)
 * Notify indexers of expired rows during compaction (CASSANDRA-11329)
 * Properly respond with ProtocolError when a v1/v2 native protocol
   header is received (CASSANDRA-11464)
 * Validate that num_tokens and initial_token are consistent with one another (CASSANDRA-10120)
Merged from 2.2:
 * Exit JVM if JMX server fails to startup (CASSANDRA-11540)
 * Produce a heap dump when exiting on OOM (CASSANDRA-9861)
 * Restore ability to filter on clustering columns when using a 2i (CASSANDRA-11510)
 * JSON datetime formatting needs timezone (CASSANDRA-11137)
 * Fix is_dense recalculation for Thrift-updated tables (CASSANDRA-11502)
 * Remove unnescessary file existence check during anticompaction (CASSANDRA-11660)
 * Add missing files to debian packages (CASSANDRA-11642)
 * Avoid calling Iterables::concat in loops during ModificationStatement::getFunctions (CASSANDRA-11621)
 * cqlsh: COPY FROM should use regular inserts for single statement batches and
   report errors correctly if workers processes crash on initialization (CASSANDRA-11474)
 * Always close cluster with connection in CqlRecordWriter (CASSANDRA-11553)
 * Allow only DISTINCT queries with partition keys restrictions (CASSANDRA-11339)
 * CqlConfigHelper no longer requires both a keystore and truststore to work (CASSANDRA-11532)
 * Make deprecated repair methods backward-compatible with previous notification service (CASSANDRA-11430)
 * IncomingStreamingConnection version check message wrong (CASSANDRA-11462)
Merged from 2.1:
 * Support mlockall on IBM POWER arch (CASSANDRA-11576)
 * Add option to disable use of severity in DynamicEndpointSnitch (CASSANDRA-11737)
 * cqlsh COPY FROM fails for null values with non-prepared statements (CASSANDRA-11631)
 * Make cython optional in pylib/setup.py (CASSANDRA-11630)
 * Change order of directory searching for cassandra.in.sh to favor local one (CASSANDRA-11628)
 * cqlsh COPY FROM fails with []{} chars in UDT/tuple fields/values (CASSANDRA-11633)
 * clqsh: COPY FROM throws TypeError with Cython extensions enabled (CASSANDRA-11574)
 * cqlsh: COPY FROM ignores NULL values in conversion (CASSANDRA-11549)
 * Validate levels when building LeveledScanner to avoid overlaps with orphaned sstables (CASSANDRA-9935)


3.5
 * StaticTokenTreeBuilder should respect posibility of duplicate tokens (CASSANDRA-11525)
 * Correctly fix potential assertion error during compaction (CASSANDRA-11353)
 * Avoid index segment stitching in RAM which lead to OOM on big SSTable files (CASSANDRA-11383)
 * Fix clustering and row filters for LIKE queries on clustering columns (CASSANDRA-11397)
Merged from 3.0:
 * Fix rare NPE on schema upgrade from 2.x to 3.x (CASSANDRA-10943)
 * Improve backoff policy for cqlsh COPY FROM (CASSANDRA-11320)
 * Improve IF NOT EXISTS check in CREATE INDEX (CASSANDRA-11131)
 * Upgrade ohc to 0.4.3
 * Enable SO_REUSEADDR for JMX RMI server sockets (CASSANDRA-11093)
 * Allocate merkletrees with the correct size (CASSANDRA-11390)
 * Support streaming pre-3.0 sstables (CASSANDRA-10990)
 * Add backpressure to compressed or encrypted commit log (CASSANDRA-10971)
 * SSTableExport supports secondary index tables (CASSANDRA-11330)
 * Fix sstabledump to include missing info in debug output (CASSANDRA-11321)
 * Establish and implement canonical bulk reading workload(s) (CASSANDRA-10331)
 * Fix paging for IN queries on tables without clustering columns (CASSANDRA-11208)
 * Remove recursive call from CompositesSearcher (CASSANDRA-11304)
 * Fix filtering on non-primary key columns for queries without index (CASSANDRA-6377)
 * Fix sstableloader fail when using materialized view (CASSANDRA-11275)
Merged from 2.2:
 * DatabaseDescriptor should log stacktrace in case of Eception during seed provider creation (CASSANDRA-11312)
 * Use canonical path for directory in SSTable descriptor (CASSANDRA-10587)
 * Add cassandra-stress keystore option (CASSANDRA-9325)
 * Dont mark sstables as repairing with sub range repairs (CASSANDRA-11451)
 * Notify when sstables change after cancelling compaction (CASSANDRA-11373)
 * cqlsh: COPY FROM should check that explicit column names are valid (CASSANDRA-11333)
 * Add -Dcassandra.start_gossip startup option (CASSANDRA-10809)
 * Fix UTF8Validator.validate() for modified UTF-8 (CASSANDRA-10748)
 * Clarify that now() function is calculated on the coordinator node in CQL documentation (CASSANDRA-10900)
 * Fix bloom filter sizing with LCS (CASSANDRA-11344)
 * (cqlsh) Fix error when result is 0 rows with EXPAND ON (CASSANDRA-11092)
 * Add missing newline at end of bin/cqlsh (CASSANDRA-11325)
 * Unresolved hostname leads to replace being ignored (CASSANDRA-11210)
 * Only log yaml config once, at startup (CASSANDRA-11217)
 * Reference leak with parallel repairs on the same table (CASSANDRA-11215)
Merged from 2.1:
 * Add a -j parameter to scrub/cleanup/upgradesstables to state how
   many threads to use (CASSANDRA-11179)
 * COPY FROM on large datasets: fix progress report and debug performance (CASSANDRA-11053)
 * InvalidateKeys should have a weak ref to key cache (CASSANDRA-11176)


3.4
 * (cqlsh) add cqlshrc option to always connect using ssl (CASSANDRA-10458)
 * Cleanup a few resource warnings (CASSANDRA-11085)
 * Allow custom tracing implementations (CASSANDRA-10392)
 * Extract LoaderOptions to be able to be used from outside (CASSANDRA-10637)
 * fix OnDiskIndexTest to properly treat empty ranges (CASSANDRA-11205)
 * fix TrackerTest to handle new notifications (CASSANDRA-11178)
 * add SASI validation for partitioner and complex columns (CASSANDRA-11169)
 * Add caching of encrypted credentials in PasswordAuthenticator (CASSANDRA-7715)
 * fix SASI memtable switching on flush (CASSANDRA-11159)
 * Remove duplicate offline compaction tracking (CASSANDRA-11148)
 * fix EQ semantics of analyzed SASI indexes (CASSANDRA-11130)
 * Support long name output for nodetool commands (CASSANDRA-7950)
 * Encrypted hints (CASSANDRA-11040)
 * SASI index options validation (CASSANDRA-11136)
 * Optimize disk seek using min/max column name meta data when the LIMIT clause is used
   (CASSANDRA-8180)
 * Add LIKE support to CQL3 (CASSANDRA-11067)
 * Generic Java UDF types (CASSANDRA-10819)
 * cqlsh: Include sub-second precision in timestamps by default (CASSANDRA-10428)
 * Set javac encoding to utf-8 (CASSANDRA-11077)
 * Integrate SASI index into Cassandra (CASSANDRA-10661)
 * Add --skip-flush option to nodetool snapshot
 * Skip values for non-queried columns (CASSANDRA-10657)
 * Add support for secondary indexes on static columns (CASSANDRA-8103)
 * CommitLogUpgradeTestMaker creates broken commit logs (CASSANDRA-11051)
 * Add metric for number of dropped mutations (CASSANDRA-10866)
 * Simplify row cache invalidation code (CASSANDRA-10396)
 * Support user-defined compaction through nodetool (CASSANDRA-10660)
 * Stripe view locks by key and table ID to reduce contention (CASSANDRA-10981)
 * Add nodetool gettimeout and settimeout commands (CASSANDRA-10953)
 * Add 3.0 metadata to sstablemetadata output (CASSANDRA-10838)
Merged from 3.0:
 * MV should only query complex columns included in the view (CASSANDRA-11069)
 * Failed aggregate creation breaks server permanently (CASSANDRA-11064)
 * Add sstabledump tool (CASSANDRA-7464)
 * Introduce backpressure for hints (CASSANDRA-10972)
 * Fix ClusteringPrefix not being able to read tombstone range boundaries (CASSANDRA-11158)
 * Prevent logging in sandboxed state (CASSANDRA-11033)
 * Disallow drop/alter operations of UDTs used by UDAs (CASSANDRA-10721)
 * Add query time validation method on Index (CASSANDRA-11043)
 * Avoid potential AssertionError in mixed version cluster (CASSANDRA-11128)
 * Properly handle hinted handoff after topology changes (CASSANDRA-5902)
 * AssertionError when listing sstable files on inconsistent disk state (CASSANDRA-11156)
 * Fix wrong rack counting and invalid conditions check for TokenAllocation
   (CASSANDRA-11139)
 * Avoid creating empty hint files (CASSANDRA-11090)
 * Fix leak detection strong reference loop using weak reference (CASSANDRA-11120)
 * Configurie BatchlogManager to stop delayed tasks on shutdown (CASSANDRA-11062)
 * Hadoop integration is incompatible with Cassandra Driver 3.0.0 (CASSANDRA-11001)
 * Add dropped_columns to the list of schema table so it gets handled
   properly (CASSANDRA-11050)
 * Fix NPE when using forceRepairRangeAsync without DC (CASSANDRA-11239)
Merged from 2.2:
 * Preserve order for preferred SSL cipher suites (CASSANDRA-11164)
 * Range.compareTo() violates the contract of Comparable (CASSANDRA-11216)
 * Avoid NPE when serializing ErrorMessage with null message (CASSANDRA-11167)
 * Replacing an aggregate with a new version doesn't reset INITCOND (CASSANDRA-10840)
 * (cqlsh) cqlsh cannot be called through symlink (CASSANDRA-11037)
 * fix ohc and java-driver pom dependencies in build.xml (CASSANDRA-10793)
 * Protect from keyspace dropped during repair (CASSANDRA-11065)
 * Handle adding fields to a UDT in SELECT JSON and toJson() (CASSANDRA-11146)
 * Better error message for cleanup (CASSANDRA-10991)
 * cqlsh pg-style-strings broken if line ends with ';' (CASSANDRA-11123)
 * Always persist upsampled index summaries (CASSANDRA-10512)
 * (cqlsh) Fix inconsistent auto-complete (CASSANDRA-10733)
 * Make SELECT JSON and toJson() threadsafe (CASSANDRA-11048)
 * Fix SELECT on tuple relations for mixed ASC/DESC clustering order (CASSANDRA-7281)
 * Use cloned TokenMetadata in size estimates to avoid race against membership check
   (CASSANDRA-10736)
 * (cqlsh) Support utf-8/cp65001 encoding on Windows (CASSANDRA-11030)
 * Fix paging on DISTINCT queries repeats result when first row in partition changes
   (CASSANDRA-10010)
 * (cqlsh) Support timezone conversion using pytz (CASSANDRA-10397)
 * cqlsh: change default encoding to UTF-8 (CASSANDRA-11124)
Merged from 2.1:
 * Checking if an unlogged batch is local is inefficient (CASSANDRA-11529)
 * Fix out-of-space error treatment in memtable flushing (CASSANDRA-11448).
 * Don't do defragmentation if reading from repaired sstables (CASSANDRA-10342)
 * Fix streaming_socket_timeout_in_ms not enforced (CASSANDRA-11286)
 * Avoid dropping message too quickly due to missing unit conversion (CASSANDRA-11302)
 * Don't remove FailureDetector history on removeEndpoint (CASSANDRA-10371)
 * Only notify if repair status changed (CASSANDRA-11172)
 * Use logback setting for 'cassandra -v' command (CASSANDRA-10767)
 * Fix sstableloader to unthrottle streaming by default (CASSANDRA-9714)
 * Fix incorrect warning in 'nodetool status' (CASSANDRA-10176)
 * Properly release sstable ref when doing offline scrub (CASSANDRA-10697)
 * Improve nodetool status performance for large cluster (CASSANDRA-7238)
 * Gossiper#isEnabled is not thread safe (CASSANDRA-11116)
 * Avoid major compaction mixing repaired and unrepaired sstables in DTCS (CASSANDRA-11113)
 * Make it clear what DTCS timestamp_resolution is used for (CASSANDRA-11041)
 * (cqlsh) Display milliseconds when datetime overflows (CASSANDRA-10625)


3.3
 * Avoid infinite loop if owned range is smaller than number of
   data dirs (CASSANDRA-11034)
 * Avoid bootstrap hanging when existing nodes have no data to stream (CASSANDRA-11010)
Merged from 3.0:
 * Remove double initialization of newly added tables (CASSANDRA-11027)
 * Filter keys searcher results by target range (CASSANDRA-11104)
 * Fix deserialization of legacy read commands (CASSANDRA-11087)
 * Fix incorrect computation of deletion time in sstable metadata (CASSANDRA-11102)
 * Avoid memory leak when collecting sstable metadata (CASSANDRA-11026)
 * Mutations do not block for completion under view lock contention (CASSANDRA-10779)
 * Invalidate legacy schema tables when unloading them (CASSANDRA-11071)
 * (cqlsh) handle INSERT and UPDATE statements with LWT conditions correctly
   (CASSANDRA-11003)
 * Fix DISTINCT queries in mixed version clusters (CASSANDRA-10762)
 * Migrate build status for indexes along with legacy schema (CASSANDRA-11046)
 * Ensure SSTables for legacy KEYS indexes can be read (CASSANDRA-11045)
 * Added support for IBM zSystems architecture (CASSANDRA-11054)
 * Update CQL documentation (CASSANDRA-10899)
 * Check the column name, not cell name, for dropped columns when reading
   legacy sstables (CASSANDRA-11018)
 * Don't attempt to index clustering values of static rows (CASSANDRA-11021)
 * Remove checksum files after replaying hints (CASSANDRA-10947)
 * Support passing base table metadata to custom 2i validation (CASSANDRA-10924)
 * Ensure stale index entries are purged during reads (CASSANDRA-11013)
 * (cqlsh) Also apply --connect-timeout to control connection
   timeout (CASSANDRA-10959)
 * Fix AssertionError when removing from list using UPDATE (CASSANDRA-10954)
 * Fix UnsupportedOperationException when reading old sstable with range
   tombstone (CASSANDRA-10743)
 * MV should use the maximum timestamp of the primary key (CASSANDRA-10910)
 * Fix potential assertion error during compaction (CASSANDRA-10944)
Merged from 2.2:
 * maxPurgeableTimestamp needs to check memtables too (CASSANDRA-9949)
 * Apply change to compaction throughput in real time (CASSANDRA-10025)
 * (cqlsh) encode input correctly when saving history
 * Fix potential NPE on ORDER BY queries with IN (CASSANDRA-10955)
 * Start L0 STCS-compactions even if there is a L0 -> L1 compaction
   going (CASSANDRA-10979)
 * Make UUID LSB unique per process (CASSANDRA-7925)
 * Avoid NPE when performing sstable tasks (scrub etc.) (CASSANDRA-10980)
 * Make sure client gets tombstone overwhelmed warning (CASSANDRA-9465)
 * Fix error streaming section more than 2GB (CASSANDRA-10961)
 * Histogram buckets exposed in jmx are sorted incorrectly (CASSANDRA-10975)
 * Enable GC logging by default (CASSANDRA-10140)
 * Optimize pending range computation (CASSANDRA-9258)
 * Skip commit log and saved cache directories in SSTable version startup check (CASSANDRA-10902)
 * drop/alter user should be case sensitive (CASSANDRA-10817)
Merged from 2.1:
 * test_bulk_round_trip_blogposts is failing occasionally (CASSANDRA-10938)
 * Fix isJoined return true only after becoming cluster member (CASANDRA-11007)
 * Fix bad gossip generation seen in long-running clusters (CASSANDRA-10969)
 * Avoid NPE when incremental repair fails (CASSANDRA-10909)
 * Unmark sstables compacting once they are done in cleanup/scrub/upgradesstables (CASSANDRA-10829)
 * Allow simultaneous bootstrapping with strict consistency when no vnodes are used (CASSANDRA-11005)
 * Log a message when major compaction does not result in a single file (CASSANDRA-10847)
 * (cqlsh) fix cqlsh_copy_tests when vnodes are disabled (CASSANDRA-10997)
 * (cqlsh) Add request timeout option to cqlsh (CASSANDRA-10686)
 * Avoid AssertionError while submitting hint with LWT (CASSANDRA-10477)
 * If CompactionMetadata is not in stats file, use index summary instead (CASSANDRA-10676)
 * Retry sending gossip syn multiple times during shadow round (CASSANDRA-8072)
 * Fix pending range calculation during moves (CASSANDRA-10887)
 * Sane default (200Mbps) for inter-DC streaming througput (CASSANDRA-8708)



3.2
 * Make sure tokens don't exist in several data directories (CASSANDRA-6696)
 * Add requireAuthorization method to IAuthorizer (CASSANDRA-10852)
 * Move static JVM options to conf/jvm.options file (CASSANDRA-10494)
 * Fix CassandraVersion to accept x.y version string (CASSANDRA-10931)
 * Add forceUserDefinedCleanup to allow more flexible cleanup (CASSANDRA-10708)
 * (cqlsh) allow setting TTL with COPY (CASSANDRA-9494)
 * Fix counting of received sstables in streaming (CASSANDRA-10949)
 * Implement hints compression (CASSANDRA-9428)
 * Fix potential assertion error when reading static columns (CASSANDRA-10903)
 * Fix EstimatedHistogram creation in nodetool tablehistograms (CASSANDRA-10859)
 * Establish bootstrap stream sessions sequentially (CASSANDRA-6992)
 * Sort compactionhistory output by timestamp (CASSANDRA-10464)
 * More efficient BTree removal (CASSANDRA-9991)
 * Make tablehistograms accept the same syntax as tablestats (CASSANDRA-10149)
 * Group pending compactions based on table (CASSANDRA-10718)
 * Add compressor name in sstablemetadata output (CASSANDRA-9879)
 * Fix type casting for counter columns (CASSANDRA-10824)
 * Prevent running Cassandra as root (CASSANDRA-8142)
 * bound maximum in-flight commit log replay mutation bytes to 64 megabytes (CASSANDRA-8639)
 * Normalize all scripts (CASSANDRA-10679)
 * Make compression ratio much more accurate (CASSANDRA-10225)
 * Optimize building of Clustering object when only one is created (CASSANDRA-10409)
 * Make index building pluggable (CASSANDRA-10681)
 * Add sstable flush observer (CASSANDRA-10678)
 * Improve NTS endpoints calculation (CASSANDRA-10200)
 * Improve performance of the folderSize function (CASSANDRA-10677)
 * Add support for type casting in selection clause (CASSANDRA-10310)
 * Added graphing option to cassandra-stress (CASSANDRA-7918)
 * Abort in-progress queries that time out (CASSANDRA-7392)
 * Add transparent data encryption core classes (CASSANDRA-9945)
Merged from 3.0:
 * Better handling of SSL connection errors inter-node (CASSANDRA-10816)
 * Avoid NoSuchElementException when executing empty batch (CASSANDRA-10711)
 * Avoid building PartitionUpdate in toString (CASSANDRA-10897)
 * Reduce heap spent when receiving many SSTables (CASSANDRA-10797)
 * Add back support for 3rd party auth providers to bulk loader (CASSANDRA-10873)
 * Eliminate the dependency on jgrapht for UDT resolution (CASSANDRA-10653)
 * (Hadoop) Close Clusters and Sessions in Hadoop Input/Output classes (CASSANDRA-10837)
 * Fix sstableloader not working with upper case keyspace name (CASSANDRA-10806)
Merged from 2.2:
 * jemalloc detection fails due to quoting issues in regexv (CASSANDRA-10946)
 * (cqlsh) show correct column names for empty result sets (CASSANDRA-9813)
 * Add new types to Stress (CASSANDRA-9556)
 * Add property to allow listening on broadcast interface (CASSANDRA-9748)
Merged from 2.1:
 * Match cassandra-loader options in COPY FROM (CASSANDRA-9303)
 * Fix binding to any address in CqlBulkRecordWriter (CASSANDRA-9309)
 * cqlsh fails to decode utf-8 characters for text typed columns (CASSANDRA-10875)
 * Log error when stream session fails (CASSANDRA-9294)
 * Fix bugs in commit log archiving startup behavior (CASSANDRA-10593)
 * (cqlsh) further optimise COPY FROM (CASSANDRA-9302)
 * Allow CREATE TABLE WITH ID (CASSANDRA-9179)
 * Make Stress compiles within eclipse (CASSANDRA-10807)
 * Cassandra Daemon should print JVM arguments (CASSANDRA-10764)
 * Allow cancellation of index summary redistribution (CASSANDRA-8805)


3.1.1
Merged from 3.0:
  * Fix upgrade data loss due to range tombstone deleting more data than then should
    (CASSANDRA-10822)


3.1
Merged from 3.0:
 * Avoid MV race during node decommission (CASSANDRA-10674)
 * Disable reloading of GossipingPropertyFileSnitch (CASSANDRA-9474)
 * Handle single-column deletions correction in materialized views
   when the column is part of the view primary key (CASSANDRA-10796)
 * Fix issue with datadir migration on upgrade (CASSANDRA-10788)
 * Fix bug with range tombstones on reverse queries and test coverage for
   AbstractBTreePartition (CASSANDRA-10059)
 * Remove 64k limit on collection elements (CASSANDRA-10374)
 * Remove unclear Indexer.indexes() method (CASSANDRA-10690)
 * Fix NPE on stream read error (CASSANDRA-10771)
 * Normalize cqlsh DESC output (CASSANDRA-10431)
 * Rejects partition range deletions when columns are specified (CASSANDRA-10739)
 * Fix error when saving cached key for old format sstable (CASSANDRA-10778)
 * Invalidate prepared statements on DROP INDEX (CASSANDRA-10758)
 * Fix SELECT statement with IN restrictions on partition key,
   ORDER BY and LIMIT (CASSANDRA-10729)
 * Improve stress performance over 1k threads (CASSANDRA-7217)
 * Wait for migration responses to complete before bootstrapping (CASSANDRA-10731)
 * Unable to create a function with argument of type Inet (CASSANDRA-10741)
 * Fix backward incompatibiliy in CqlInputFormat (CASSANDRA-10717)
 * Correctly preserve deletion info on updated rows when notifying indexers
   of single-row deletions (CASSANDRA-10694)
 * Notify indexers of partition delete during cleanup (CASSANDRA-10685)
 * Keep the file open in trySkipCache (CASSANDRA-10669)
 * Updated trigger example (CASSANDRA-10257)
Merged from 2.2:
 * Verify tables in pseudo-system keyspaces at startup (CASSANDRA-10761)
 * Fix IllegalArgumentException in DataOutputBuffer.reallocate for large buffers (CASSANDRA-10592)
 * Show CQL help in cqlsh in web browser (CASSANDRA-7225)
 * Serialize on disk the proper SSTable compression ratio (CASSANDRA-10775)
 * Reject index queries while the index is building (CASSANDRA-8505)
 * CQL.textile syntax incorrectly includes optional keyspace for aggregate SFUNC and FINALFUNC (CASSANDRA-10747)
 * Fix JSON update with prepared statements (CASSANDRA-10631)
 * Don't do anticompaction after subrange repair (CASSANDRA-10422)
 * Fix SimpleDateType type compatibility (CASSANDRA-10027)
 * (Hadoop) fix splits calculation (CASSANDRA-10640)
 * (Hadoop) ensure that Cluster instances are always closed (CASSANDRA-10058)
Merged from 2.1:
 * Fix Stress profile parsing on Windows (CASSANDRA-10808)
 * Fix incremental repair hang when replica is down (CASSANDRA-10288)
 * Optimize the way we check if a token is repaired in anticompaction (CASSANDRA-10768)
 * Add proper error handling to stream receiver (CASSANDRA-10774)
 * Warn or fail when changing cluster topology live (CASSANDRA-10243)
 * Status command in debian/ubuntu init script doesn't work (CASSANDRA-10213)
 * Some DROP ... IF EXISTS incorrectly result in exceptions on non-existing KS (CASSANDRA-10658)
 * DeletionTime.compareTo wrong in rare cases (CASSANDRA-10749)
 * Force encoding when computing statement ids (CASSANDRA-10755)
 * Properly reject counters as map keys (CASSANDRA-10760)
 * Fix the sstable-needs-cleanup check (CASSANDRA-10740)
 * (cqlsh) Print column names before COPY operation (CASSANDRA-8935)
 * Fix CompressedInputStream for proper cleanup (CASSANDRA-10012)
 * (cqlsh) Support counters in COPY commands (CASSANDRA-9043)
 * Try next replica if not possible to connect to primary replica on
   ColumnFamilyRecordReader (CASSANDRA-2388)
 * Limit window size in DTCS (CASSANDRA-10280)
 * sstableloader does not use MAX_HEAP_SIZE env parameter (CASSANDRA-10188)
 * (cqlsh) Improve COPY TO performance and error handling (CASSANDRA-9304)
 * Create compression chunk for sending file only (CASSANDRA-10680)
 * Forbid compact clustering column type changes in ALTER TABLE (CASSANDRA-8879)
 * Reject incremental repair with subrange repair (CASSANDRA-10422)
 * Add a nodetool command to refresh size_estimates (CASSANDRA-9579)
 * Invalidate cache after stream receive task is completed (CASSANDRA-10341)
 * Reject counter writes in CQLSSTableWriter (CASSANDRA-10258)
 * Remove superfluous COUNTER_MUTATION stage mapping (CASSANDRA-10605)


3.0
 * Fix AssertionError while flushing memtable due to materialized views
   incorrectly inserting empty rows (CASSANDRA-10614)
 * Store UDA initcond as CQL literal in the schema table, instead of a blob (CASSANDRA-10650)
 * Don't use -1 for the position of partition key in schema (CASSANDRA-10491)
 * Fix distinct queries in mixed version cluster (CASSANDRA-10573)
 * Skip sstable on clustering in names query (CASSANDRA-10571)
 * Remove value skipping as it breaks read-repair (CASSANDRA-10655)
 * Fix bootstrapping with MVs (CASSANDRA-10621)
 * Make sure EACH_QUORUM reads are using NTS (CASSANDRA-10584)
 * Fix MV replica filtering for non-NetworkTopologyStrategy (CASSANDRA-10634)
 * (Hadoop) fix CIF describeSplits() not handling 0 size estimates (CASSANDRA-10600)
 * Fix reading of legacy sstables (CASSANDRA-10590)
 * Use CQL type names in schema metadata tables (CASSANDRA-10365)
 * Guard batchlog replay against integer division by zero (CASSANDRA-9223)
 * Fix bug when adding a column to thrift with the same name than a primary key (CASSANDRA-10608)
 * Add client address argument to IAuthenticator::newSaslNegotiator (CASSANDRA-8068)
 * Fix implementation of LegacyLayout.LegacyBoundComparator (CASSANDRA-10602)
 * Don't use 'names query' read path for counters (CASSANDRA-10572)
 * Fix backward compatibility for counters (CASSANDRA-10470)
 * Remove memory_allocator paramter from cassandra.yaml (CASSANDRA-10581,10628)
 * Execute the metadata reload task of all registered indexes on CFS::reload (CASSANDRA-10604)
 * Fix thrift cas operations with defined columns (CASSANDRA-10576)
 * Fix PartitionUpdate.operationCount()for updates with static column operations (CASSANDRA-10606)
 * Fix thrift get() queries with defined columns (CASSANDRA-10586)
 * Fix marking of indexes as built and removed (CASSANDRA-10601)
 * Skip initialization of non-registered 2i instances, remove Index::getIndexName (CASSANDRA-10595)
 * Fix batches on multiple tables (CASSANDRA-10554)
 * Ensure compaction options are validated when updating KeyspaceMetadata (CASSANDRA-10569)
 * Flatten Iterator Transformation Hierarchy (CASSANDRA-9975)
 * Remove token generator (CASSANDRA-5261)
 * RolesCache should not be created for any authenticator that does not requireAuthentication (CASSANDRA-10562)
 * Fix LogTransaction checking only a single directory for files (CASSANDRA-10421)
 * Fix handling of range tombstones when reading old format sstables (CASSANDRA-10360)
 * Aggregate with Initial Condition fails with C* 3.0 (CASSANDRA-10367)
Merged from 2.2:
 * (cqlsh) show partial trace if incomplete after max_trace_wait (CASSANDRA-7645)
 * Use most up-to-date version of schema for system tables (CASSANDRA-10652)
 * Deprecate memory_allocator in cassandra.yaml (CASSANDRA-10581,10628)
 * Expose phi values from failure detector via JMX and tweak debug
   and trace logging (CASSANDRA-9526)
 * Fix IllegalArgumentException in DataOutputBuffer.reallocate for large buffers (CASSANDRA-10592)
Merged from 2.1:
 * Shutdown compaction in drain to prevent leak (CASSANDRA-10079)
 * (cqlsh) fix COPY using wrong variable name for time_format (CASSANDRA-10633)
 * Do not run SizeEstimatesRecorder if a node is not a member of the ring (CASSANDRA-9912)
 * Improve handling of dead nodes in gossip (CASSANDRA-10298)
 * Fix logback-tools.xml incorrectly configured for outputing to System.err
   (CASSANDRA-9937)
 * Fix streaming to catch exception so retry not fail (CASSANDRA-10557)
 * Add validation method to PerRowSecondaryIndex (CASSANDRA-10092)
 * Support encrypted and plain traffic on the same port (CASSANDRA-10559)
 * Do STCS in DTCS windows (CASSANDRA-10276)
 * Avoid repetition of JVM_OPTS in debian package (CASSANDRA-10251)
 * Fix potential NPE from handling result of SIM.highestSelectivityIndex (CASSANDRA-10550)
 * Fix paging issues with partitions containing only static columns data (CASSANDRA-10381)
 * Fix conditions on static columns (CASSANDRA-10264)
 * AssertionError: attempted to delete non-existing file CommitLog (CASSANDRA-10377)
 * Fix sorting for queries with an IN condition on partition key columns (CASSANDRA-10363)


3.0-rc2
 * Fix SELECT DISTINCT queries between 2.2.2 nodes and 3.0 nodes (CASSANDRA-10473)
 * Remove circular references in SegmentedFile (CASSANDRA-10543)
 * Ensure validation of indexed values only occurs once per-partition (CASSANDRA-10536)
 * Fix handling of static columns for range tombstones in thrift (CASSANDRA-10174)
 * Support empty ColumnFilter for backward compatility on empty IN (CASSANDRA-10471)
 * Remove Pig support (CASSANDRA-10542)
 * Fix LogFile throws Exception when assertion is disabled (CASSANDRA-10522)
 * Revert CASSANDRA-7486, make CMS default GC, move GC config to
   conf/jvm.options (CASSANDRA-10403)
 * Fix TeeingAppender causing some logs to be truncated/empty (CASSANDRA-10447)
 * Allow EACH_QUORUM for reads (CASSANDRA-9602)
 * Fix potential ClassCastException while upgrading (CASSANDRA-10468)
 * Fix NPE in MVs on update (CASSANDRA-10503)
 * Only include modified cell data in indexing deltas (CASSANDRA-10438)
 * Do not load keyspace when creating sstable writer (CASSANDRA-10443)
 * If node is not yet gossiping write all MV updates to batchlog only (CASSANDRA-10413)
 * Re-populate token metadata after commit log recovery (CASSANDRA-10293)
 * Provide additional metrics for materialized views (CASSANDRA-10323)
 * Flush system schema tables after local schema changes (CASSANDRA-10429)
Merged from 2.2:
 * Reduce contention getting instances of CompositeType (CASSANDRA-10433)
 * Fix the regression when using LIMIT with aggregates (CASSANDRA-10487)
 * Avoid NoClassDefFoundError during DataDescriptor initialization on windows (CASSANDRA-10412)
 * Preserve case of quoted Role & User names (CASSANDRA-10394)
 * cqlsh pg-style-strings broken (CASSANDRA-10484)
 * cqlsh prompt includes name of keyspace after failed `use` statement (CASSANDRA-10369)
Merged from 2.1:
 * (cqlsh) Distinguish negative and positive infinity in output (CASSANDRA-10523)
 * (cqlsh) allow custom time_format for COPY TO (CASSANDRA-8970)
 * Don't allow startup if the node's rack has changed (CASSANDRA-10242)
 * (cqlsh) show partial trace if incomplete after max_trace_wait (CASSANDRA-7645)
 * Allow LOCAL_JMX to be easily overridden (CASSANDRA-10275)
 * Mark nodes as dead even if they've already left (CASSANDRA-10205)


3.0.0-rc1
 * Fix mixed version read request compatibility for compact static tables
   (CASSANDRA-10373)
 * Fix paging of DISTINCT with static and IN (CASSANDRA-10354)
 * Allow MATERIALIZED VIEW's SELECT statement to restrict primary key
   columns (CASSANDRA-9664)
 * Move crc_check_chance out of compression options (CASSANDRA-9839)
 * Fix descending iteration past end of BTreeSearchIterator (CASSANDRA-10301)
 * Transfer hints to a different node on decommission (CASSANDRA-10198)
 * Check partition keys for CAS operations during stmt validation (CASSANDRA-10338)
 * Add custom query expressions to SELECT (CASSANDRA-10217)
 * Fix minor bugs in MV handling (CASSANDRA-10362)
 * Allow custom indexes with 0,1 or multiple target columns (CASSANDRA-10124)
 * Improve MV schema representation (CASSANDRA-9921)
 * Add flag to enable/disable coordinator batchlog for MV writes (CASSANDRA-10230)
 * Update cqlsh COPY for new internal driver serialization interface (CASSANDRA-10318)
 * Give index implementations more control over rebuild operations (CASSANDRA-10312)
 * Update index file format (CASSANDRA-10314)
 * Add "shadowable" row tombstones to deal with mv timestamp issues (CASSANDRA-10261)
 * CFS.loadNewSSTables() broken for pre-3.0 sstables
 * Cache selected index in read command to reduce lookups (CASSANDRA-10215)
 * Small optimizations of sstable index serialization (CASSANDRA-10232)
 * Support for both encrypted and unencrypted native transport connections (CASSANDRA-9590)
Merged from 2.2:
 * Configurable page size in cqlsh (CASSANDRA-9855)
 * Defer default role manager setup until all nodes are on 2.2+ (CASSANDRA-9761)
 * Handle missing RoleManager in config after upgrade to 2.2 (CASSANDRA-10209)
Merged from 2.1:
 * Bulk Loader API could not tolerate even node failure (CASSANDRA-10347)
 * Avoid misleading pushed notifications when multiple nodes
   share an rpc_address (CASSANDRA-10052)
 * Fix dropping undroppable when message queue is full (CASSANDRA-10113)
 * Fix potential ClassCastException during paging (CASSANDRA-10352)
 * Prevent ALTER TYPE from creating circular references (CASSANDRA-10339)
 * Fix cache handling of 2i and base tables (CASSANDRA-10155, 10359)
 * Fix NPE in nodetool compactionhistory (CASSANDRA-9758)
 * (Pig) support BulkOutputFormat as a URL parameter (CASSANDRA-7410)
 * BATCH statement is broken in cqlsh (CASSANDRA-10272)
 * (cqlsh) Make cqlsh PEP8 Compliant (CASSANDRA-10066)
 * (cqlsh) Fix error when starting cqlsh with --debug (CASSANDRA-10282)
 * Scrub, Cleanup and Upgrade do not unmark compacting until all operations
   have completed, regardless of the occurence of exceptions (CASSANDRA-10274)


3.0.0-beta2
 * Fix columns returned by AbstractBtreePartitions (CASSANDRA-10220)
 * Fix backward compatibility issue due to AbstractBounds serialization bug (CASSANDRA-9857)
 * Fix startup error when upgrading nodes (CASSANDRA-10136)
 * Base table PRIMARY KEY can be assumed to be NOT NULL in MV creation (CASSANDRA-10147)
 * Improve batchlog write patch (CASSANDRA-9673)
 * Re-apply MaterializedView updates on commitlog replay (CASSANDRA-10164)
 * Require AbstractType.isByteOrderComparable declaration in constructor (CASSANDRA-9901)
 * Avoid digest mismatch on upgrade to 3.0 (CASSANDRA-9554)
 * Fix Materialized View builder when adding multiple MVs (CASSANDRA-10156)
 * Choose better poolingOptions for protocol v4 in cassandra-stress (CASSANDRA-10182)
 * Fix LWW bug affecting Materialized Views (CASSANDRA-10197)
 * Ensures frozen sets and maps are always sorted (CASSANDRA-10162)
 * Don't deadlock when flushing CFS backed custom indexes (CASSANDRA-10181)
 * Fix double flushing of secondary index tables (CASSANDRA-10180)
 * Fix incorrect handling of range tombstones in thrift (CASSANDRA-10046)
 * Only use batchlog when paired materialized view replica is remote (CASSANDRA-10061)
 * Reuse TemporalRow when updating multiple MaterializedViews (CASSANDRA-10060)
 * Validate gc_grace_seconds for batchlog writes and MVs (CASSANDRA-9917)
 * Fix sstablerepairedset (CASSANDRA-10132)
Merged from 2.2:
 * Cancel transaction for sstables we wont redistribute index summary
   for (CASSANDRA-10270)
 * Retry snapshot deletion after compaction and gc on Windows (CASSANDRA-10222)
 * Fix failure to start with space in directory path on Windows (CASSANDRA-10239)
 * Fix repair hang when snapshot failed (CASSANDRA-10057)
 * Fall back to 1/4 commitlog volume for commitlog_total_space on small disks
   (CASSANDRA-10199)
Merged from 2.1:
 * Added configurable warning threshold for GC duration (CASSANDRA-8907)
 * Fix handling of streaming EOF (CASSANDRA-10206)
 * Only check KeyCache when it is enabled
 * Change streaming_socket_timeout_in_ms default to 1 hour (CASSANDRA-8611)
 * (cqlsh) update list of CQL keywords (CASSANDRA-9232)
 * Add nodetool gettraceprobability command (CASSANDRA-10234)
Merged from 2.0:
 * Fix rare race where older gossip states can be shadowed (CASSANDRA-10366)
 * Fix consolidating racks violating the RF contract (CASSANDRA-10238)
 * Disallow decommission when node is in drained state (CASSANDRA-8741)


2.2.1
 * Fix race during construction of commit log (CASSANDRA-10049)
 * Fix LeveledCompactionStrategyTest (CASSANDRA-9757)
 * Fix broken UnbufferedDataOutputStreamPlus.writeUTF (CASSANDRA-10203)
 * (cqlsh) default load-from-file encoding to utf-8 (CASSANDRA-9898)
 * Avoid returning Permission.NONE when failing to query users table (CASSANDRA-10168)
 * (cqlsh) add CLEAR command (CASSANDRA-10086)
 * Support string literals as Role names for compatibility (CASSANDRA-10135)
Merged from 2.1:
 * Only check KeyCache when it is enabled
 * Change streaming_socket_timeout_in_ms default to 1 hour (CASSANDRA-8611)
 * (cqlsh) update list of CQL keywords (CASSANDRA-9232)


3.0.0-beta1
 * Redesign secondary index API (CASSANDRA-9459, 7771, 9041)
 * Fix throwing ReadFailure instead of ReadTimeout on range queries (CASSANDRA-10125)
 * Rewrite hinted handoff (CASSANDRA-6230)
 * Fix query on static compact tables (CASSANDRA-10093)
 * Fix race during construction of commit log (CASSANDRA-10049)
 * Add option to only purge repaired tombstones (CASSANDRA-6434)
 * Change authorization handling for MVs (CASSANDRA-9927)
 * Add custom JMX enabled executor for UDF sandbox (CASSANDRA-10026)
 * Fix row deletion bug for Materialized Views (CASSANDRA-10014)
 * Support mixed-version clusters with Cassandra 2.1 and 2.2 (CASSANDRA-9704)
 * Fix multiple slices on RowSearchers (CASSANDRA-10002)
 * Fix bug in merging of collections (CASSANDRA-10001)
 * Optimize batchlog replay to avoid full scans (CASSANDRA-7237)
 * Repair improvements when using vnodes (CASSANDRA-5220)
 * Disable scripted UDFs by default (CASSANDRA-9889)
 * Bytecode inspection for Java-UDFs (CASSANDRA-9890)
 * Use byte to serialize MT hash length (CASSANDRA-9792)
 * Replace usage of Adler32 with CRC32 (CASSANDRA-8684)
 * Fix migration to new format from 2.1 SSTable (CASSANDRA-10006)
 * SequentialWriter should extend BufferedDataOutputStreamPlus (CASSANDRA-9500)
 * Use the same repairedAt timestamp within incremental repair session (CASSANDRA-9111)
Merged from 2.2:
 * Allow count(*) and count(1) to be use as normal aggregation (CASSANDRA-10114)
 * An NPE is thrown if the column name is unknown for an IN relation (CASSANDRA-10043)
 * Apply commit_failure_policy to more errors on startup (CASSANDRA-9749)
 * Fix histogram overflow exception (CASSANDRA-9973)
 * Route gossip messages over dedicated socket (CASSANDRA-9237)
 * Add checksum to saved cache files (CASSANDRA-9265)
 * Log warning when using an aggregate without partition key (CASSANDRA-9737)
Merged from 2.1:
 * (cqlsh) Allow encoding to be set through command line (CASSANDRA-10004)
 * Add new JMX methods to change local compaction strategy (CASSANDRA-9965)
 * Write hints for paxos commits (CASSANDRA-7342)
 * (cqlsh) Fix timestamps before 1970 on Windows, always
   use UTC for timestamp display (CASSANDRA-10000)
 * (cqlsh) Avoid overwriting new config file with old config
   when both exist (CASSANDRA-9777)
 * Release snapshot selfRef when doing snapshot repair (CASSANDRA-9998)
 * Cannot replace token does not exist - DN node removed as Fat Client (CASSANDRA-9871)
Merged from 2.0:
 * Don't cast expected bf size to an int (CASSANDRA-9959)
 * Make getFullyExpiredSSTables less expensive (CASSANDRA-9882)


3.0.0-alpha1
 * Implement proper sandboxing for UDFs (CASSANDRA-9402)
 * Simplify (and unify) cleanup of compaction leftovers (CASSANDRA-7066)
 * Allow extra schema definitions in cassandra-stress yaml (CASSANDRA-9850)
 * Metrics should use up to date nomenclature (CASSANDRA-9448)
 * Change CREATE/ALTER TABLE syntax for compression (CASSANDRA-8384)
 * Cleanup crc and adler code for java 8 (CASSANDRA-9650)
 * Storage engine refactor (CASSANDRA-8099, 9743, 9746, 9759, 9781, 9808, 9825,
   9848, 9705, 9859, 9867, 9874, 9828, 9801)
 * Update Guava to 18.0 (CASSANDRA-9653)
 * Bloom filter false positive ratio is not honoured (CASSANDRA-8413)
 * New option for cassandra-stress to leave a ratio of columns null (CASSANDRA-9522)
 * Change hinted_handoff_enabled yaml setting, JMX (CASSANDRA-9035)
 * Add algorithmic token allocation (CASSANDRA-7032)
 * Add nodetool command to replay batchlog (CASSANDRA-9547)
 * Make file buffer cache independent of paths being read (CASSANDRA-8897)
 * Remove deprecated legacy Hadoop code (CASSANDRA-9353)
 * Decommissioned nodes will not rejoin the cluster (CASSANDRA-8801)
 * Change gossip stabilization to use endpoit size (CASSANDRA-9401)
 * Change default garbage collector to G1 (CASSANDRA-7486)
 * Populate TokenMetadata early during startup (CASSANDRA-9317)
 * Undeprecate cache recentHitRate (CASSANDRA-6591)
 * Add support for selectively varint encoding fields (CASSANDRA-9499, 9865)
 * Materialized Views (CASSANDRA-6477)
Merged from 2.2:
 * Avoid grouping sstables for anticompaction with DTCS (CASSANDRA-9900)
 * UDF / UDA execution time in trace (CASSANDRA-9723)
 * Fix broken internode SSL (CASSANDRA-9884)
Merged from 2.1:
 * Add new JMX methods to change local compaction strategy (CASSANDRA-9965)
 * Fix handling of enable/disable autocompaction (CASSANDRA-9899)
 * Add consistency level to tracing ouput (CASSANDRA-9827)
 * Remove repair snapshot leftover on startup (CASSANDRA-7357)
 * Use random nodes for batch log when only 2 racks (CASSANDRA-8735)
 * Ensure atomicity inside thrift and stream session (CASSANDRA-7757)
 * Fix nodetool info error when the node is not joined (CASSANDRA-9031)
Merged from 2.0:
 * Log when messages are dropped due to cross_node_timeout (CASSANDRA-9793)
 * Don't track hotness when opening from snapshot for validation (CASSANDRA-9382)


2.2.0
 * Allow the selection of columns together with aggregates (CASSANDRA-9767)
 * Fix cqlsh copy methods and other windows specific issues (CASSANDRA-9795)
 * Don't wrap byte arrays in SequentialWriter (CASSANDRA-9797)
 * sum() and avg() functions missing for smallint and tinyint types (CASSANDRA-9671)
 * Revert CASSANDRA-9542 (allow native functions in UDA) (CASSANDRA-9771)
Merged from 2.1:
 * Fix MarshalException when upgrading superColumn family (CASSANDRA-9582)
 * Fix broken logging for "empty" flushes in Memtable (CASSANDRA-9837)
 * Handle corrupt files on startup (CASSANDRA-9686)
 * Fix clientutil jar and tests (CASSANDRA-9760)
 * (cqlsh) Allow the SSL protocol version to be specified through the
    config file or environment variables (CASSANDRA-9544)
Merged from 2.0:
 * Add tool to find why expired sstables are not getting dropped (CASSANDRA-10015)
 * Remove erroneous pending HH tasks from tpstats/jmx (CASSANDRA-9129)
 * Don't cast expected bf size to an int (CASSANDRA-9959)
 * checkForEndpointCollision fails for legitimate collisions (CASSANDRA-9765)
 * Complete CASSANDRA-8448 fix (CASSANDRA-9519)
 * Don't include auth credentials in debug log (CASSANDRA-9682)
 * Can't transition from write survey to normal mode (CASSANDRA-9740)
 * Scrub (recover) sstables even when -Index.db is missing (CASSANDRA-9591)
 * Fix growing pending background compaction (CASSANDRA-9662)


2.2.0-rc2
 * Re-enable memory-mapped I/O on Windows (CASSANDRA-9658)
 * Warn when an extra-large partition is compacted (CASSANDRA-9643)
 * (cqlsh) Allow setting the initial connection timeout (CASSANDRA-9601)
 * BulkLoader has --transport-factory option but does not use it (CASSANDRA-9675)
 * Allow JMX over SSL directly from nodetool (CASSANDRA-9090)
 * Update cqlsh for UDFs (CASSANDRA-7556)
 * Change Windows kernel default timer resolution (CASSANDRA-9634)
 * Deprected sstable2json and json2sstable (CASSANDRA-9618)
 * Allow native functions in user-defined aggregates (CASSANDRA-9542)
 * Don't repair system_distributed by default (CASSANDRA-9621)
 * Fix mixing min, max, and count aggregates for blob type (CASSANRA-9622)
 * Rename class for DATE type in Java driver (CASSANDRA-9563)
 * Duplicate compilation of UDFs on coordinator (CASSANDRA-9475)
 * Fix connection leak in CqlRecordWriter (CASSANDRA-9576)
 * Mlockall before opening system sstables & remove boot_without_jna option (CASSANDRA-9573)
 * Add functions to convert timeuuid to date or time, deprecate dateOf and unixTimestampOf (CASSANDRA-9229)
 * Make sure we cancel non-compacting sstables from LifecycleTransaction (CASSANDRA-9566)
 * Fix deprecated repair JMX API (CASSANDRA-9570)
 * Add logback metrics (CASSANDRA-9378)
 * Update and refactor ant test/test-compression to run the tests in parallel (CASSANDRA-9583)
 * Fix upgrading to new directory for secondary index (CASSANDRA-9687)
Merged from 2.1:
 * (cqlsh) Fix bad check for CQL compatibility when DESCRIBE'ing
   COMPACT STORAGE tables with no clustering columns
 * Eliminate strong self-reference chains in sstable ref tidiers (CASSANDRA-9656)
 * Ensure StreamSession uses canonical sstable reader instances (CASSANDRA-9700)
 * Ensure memtable book keeping is not corrupted in the event we shrink usage (CASSANDRA-9681)
 * Update internal python driver for cqlsh (CASSANDRA-9064)
 * Fix IndexOutOfBoundsException when inserting tuple with too many
   elements using the string literal notation (CASSANDRA-9559)
 * Enable describe on indices (CASSANDRA-7814)
 * Fix incorrect result for IN queries where column not found (CASSANDRA-9540)
 * ColumnFamilyStore.selectAndReference may block during compaction (CASSANDRA-9637)
 * Fix bug in cardinality check when compacting (CASSANDRA-9580)
 * Fix memory leak in Ref due to ConcurrentLinkedQueue.remove() behaviour (CASSANDRA-9549)
 * Make rebuild only run one at a time (CASSANDRA-9119)
Merged from 2.0:
 * Avoid NPE in AuthSuccess#decode (CASSANDRA-9727)
 * Add listen_address to system.local (CASSANDRA-9603)
 * Bug fixes to resultset metadata construction (CASSANDRA-9636)
 * Fix setting 'durable_writes' in ALTER KEYSPACE (CASSANDRA-9560)
 * Avoids ballot clash in Paxos (CASSANDRA-9649)
 * Improve trace messages for RR (CASSANDRA-9479)
 * Fix suboptimal secondary index selection when restricted
   clustering column is also indexed (CASSANDRA-9631)
 * (cqlsh) Add min_threshold to DTCS option autocomplete (CASSANDRA-9385)
 * Fix error message when attempting to create an index on a column
   in a COMPACT STORAGE table with clustering columns (CASSANDRA-9527)
 * 'WITH WITH' in alter keyspace statements causes NPE (CASSANDRA-9565)
 * Expose some internals of SelectStatement for inspection (CASSANDRA-9532)
 * ArrivalWindow should use primitives (CASSANDRA-9496)
 * Periodically submit background compaction tasks (CASSANDRA-9592)
 * Set HAS_MORE_PAGES flag to false when PagingState is null (CASSANDRA-9571)


2.2.0-rc1
 * Compressed commit log should measure compressed space used (CASSANDRA-9095)
 * Fix comparison bug in CassandraRoleManager#collectRoles (CASSANDRA-9551)
 * Add tinyint,smallint,time,date support for UDFs (CASSANDRA-9400)
 * Deprecates SSTableSimpleWriter and SSTableSimpleUnsortedWriter (CASSANDRA-9546)
 * Empty INITCOND treated as null in aggregate (CASSANDRA-9457)
 * Remove use of Cell in Thrift MapReduce classes (CASSANDRA-8609)
 * Integrate pre-release Java Driver 2.2-rc1, custom build (CASSANDRA-9493)
 * Clean up gossiper logic for old versions (CASSANDRA-9370)
 * Fix custom payload coding/decoding to match the spec (CASSANDRA-9515)
 * ant test-all results incomplete when parsed (CASSANDRA-9463)
 * Disallow frozen<> types in function arguments and return types for
   clarity (CASSANDRA-9411)
 * Static Analysis to warn on unsafe use of Autocloseable instances (CASSANDRA-9431)
 * Update commitlog archiving examples now that commitlog segments are
   not recycled (CASSANDRA-9350)
 * Extend Transactional API to sstable lifecycle management (CASSANDRA-8568)
 * (cqlsh) Add support for native protocol 4 (CASSANDRA-9399)
 * Ensure that UDF and UDAs are keyspace-isolated (CASSANDRA-9409)
 * Revert CASSANDRA-7807 (tracing completion client notifications) (CASSANDRA-9429)
 * Add ability to stop compaction by ID (CASSANDRA-7207)
 * Let CassandraVersion handle SNAPSHOT version (CASSANDRA-9438)
Merged from 2.1:
 * (cqlsh) Fix using COPY through SOURCE or -f (CASSANDRA-9083)
 * Fix occasional lack of `system` keyspace in schema tables (CASSANDRA-8487)
 * Use ProtocolError code instead of ServerError code for native protocol
   error responses to unsupported protocol versions (CASSANDRA-9451)
 * Default commitlog_sync_batch_window_in_ms changed to 2ms (CASSANDRA-9504)
 * Fix empty partition assertion in unsorted sstable writing tools (CASSANDRA-9071)
 * Ensure truncate without snapshot cannot produce corrupt responses (CASSANDRA-9388)
 * Consistent error message when a table mixes counter and non-counter
   columns (CASSANDRA-9492)
 * Avoid getting unreadable keys during anticompaction (CASSANDRA-9508)
 * (cqlsh) Better float precision by default (CASSANDRA-9224)
 * Improve estimated row count (CASSANDRA-9107)
 * Optimize range tombstone memory footprint (CASSANDRA-8603)
 * Use configured gcgs in anticompaction (CASSANDRA-9397)
Merged from 2.0:
 * Don't accumulate more range than necessary in RangeTombstone.Tracker (CASSANDRA-9486)
 * Add broadcast and rpc addresses to system.local (CASSANDRA-9436)
 * Always mark sstable suspect when corrupted (CASSANDRA-9478)
 * Add database users and permissions to CQL3 documentation (CASSANDRA-7558)
 * Allow JVM_OPTS to be passed to standalone tools (CASSANDRA-5969)
 * Fix bad condition in RangeTombstoneList (CASSANDRA-9485)
 * Fix potential StackOverflow when setting CrcCheckChance over JMX (CASSANDRA-9488)
 * Fix null static columns in pages after the first, paged reversed
   queries (CASSANDRA-8502)
 * Fix counting cache serialization in request metrics (CASSANDRA-9466)
 * Add option not to validate atoms during scrub (CASSANDRA-9406)


2.2.0-beta1
 * Introduce Transactional API for internal state changes (CASSANDRA-8984)
 * Add a flag in cassandra.yaml to enable UDFs (CASSANDRA-9404)
 * Better support of null for UDF (CASSANDRA-8374)
 * Use ecj instead of javassist for UDFs (CASSANDRA-8241)
 * faster async logback configuration for tests (CASSANDRA-9376)
 * Add `smallint` and `tinyint` data types (CASSANDRA-8951)
 * Avoid thrift schema creation when native driver is used in stress tool (CASSANDRA-9374)
 * Make Functions.declared thread-safe
 * Add client warnings to native protocol v4 (CASSANDRA-8930)
 * Allow roles cache to be invalidated (CASSANDRA-8967)
 * Upgrade Snappy (CASSANDRA-9063)
 * Don't start Thrift rpc by default (CASSANDRA-9319)
 * Only stream from unrepaired sstables with incremental repair (CASSANDRA-8267)
 * Aggregate UDFs allow SFUNC return type to differ from STYPE if FFUNC specified (CASSANDRA-9321)
 * Remove Thrift dependencies in bundled tools (CASSANDRA-8358)
 * Disable memory mapping of hsperfdata file for JVM statistics (CASSANDRA-9242)
 * Add pre-startup checks to detect potential incompatibilities (CASSANDRA-8049)
 * Distinguish between null and unset in protocol v4 (CASSANDRA-7304)
 * Add user/role permissions for user-defined functions (CASSANDRA-7557)
 * Allow cassandra config to be updated to restart daemon without unloading classes (CASSANDRA-9046)
 * Don't initialize compaction writer before checking if iter is empty (CASSANDRA-9117)
 * Don't execute any functions at prepare-time (CASSANDRA-9037)
 * Share file handles between all instances of a SegmentedFile (CASSANDRA-8893)
 * Make it possible to major compact LCS (CASSANDRA-7272)
 * Make FunctionExecutionException extend RequestExecutionException
   (CASSANDRA-9055)
 * Add support for SELECT JSON, INSERT JSON syntax and new toJson(), fromJson()
   functions (CASSANDRA-7970)
 * Optimise max purgeable timestamp calculation in compaction (CASSANDRA-8920)
 * Constrain internode message buffer sizes, and improve IO class hierarchy (CASSANDRA-8670)
 * New tool added to validate all sstables in a node (CASSANDRA-5791)
 * Push notification when tracing completes for an operation (CASSANDRA-7807)
 * Delay "node up" and "node added" notifications until native protocol server is started (CASSANDRA-8236)
 * Compressed Commit Log (CASSANDRA-6809)
 * Optimise IntervalTree (CASSANDRA-8988)
 * Add a key-value payload for third party usage (CASSANDRA-8553, 9212)
 * Bump metrics-reporter-config dependency for metrics 3.0 (CASSANDRA-8149)
 * Partition intra-cluster message streams by size, not type (CASSANDRA-8789)
 * Add WriteFailureException to native protocol, notify coordinator of
   write failures (CASSANDRA-8592)
 * Convert SequentialWriter to nio (CASSANDRA-8709)
 * Add role based access control (CASSANDRA-7653, 8650, 7216, 8760, 8849, 8761, 8850)
 * Record client ip address in tracing sessions (CASSANDRA-8162)
 * Indicate partition key columns in response metadata for prepared
   statements (CASSANDRA-7660)
 * Merge UUIDType and TimeUUIDType parse logic (CASSANDRA-8759)
 * Avoid memory allocation when searching index summary (CASSANDRA-8793)
 * Optimise (Time)?UUIDType Comparisons (CASSANDRA-8730)
 * Make CRC32Ex into a separate maven dependency (CASSANDRA-8836)
 * Use preloaded jemalloc w/ Unsafe (CASSANDRA-8714, 9197)
 * Avoid accessing partitioner through StorageProxy (CASSANDRA-8244, 8268)
 * Upgrade Metrics library and remove depricated metrics (CASSANDRA-5657)
 * Serializing Row cache alternative, fully off heap (CASSANDRA-7438)
 * Duplicate rows returned when in clause has repeated values (CASSANDRA-6706)
 * Make CassandraException unchecked, extend RuntimeException (CASSANDRA-8560)
 * Support direct buffer decompression for reads (CASSANDRA-8464)
 * DirectByteBuffer compatible LZ4 methods (CASSANDRA-7039)
 * Group sstables for anticompaction correctly (CASSANDRA-8578)
 * Add ReadFailureException to native protocol, respond
   immediately when replicas encounter errors while handling
   a read request (CASSANDRA-7886)
 * Switch CommitLogSegment from RandomAccessFile to nio (CASSANDRA-8308)
 * Allow mixing token and partition key restrictions (CASSANDRA-7016)
 * Support index key/value entries on map collections (CASSANDRA-8473)
 * Modernize schema tables (CASSANDRA-8261)
 * Support for user-defined aggregation functions (CASSANDRA-8053)
 * Fix NPE in SelectStatement with empty IN values (CASSANDRA-8419)
 * Refactor SelectStatement, return IN results in natural order instead
   of IN value list order and ignore duplicate values in partition key IN restrictions (CASSANDRA-7981)
 * Support UDTs, tuples, and collections in user-defined
   functions (CASSANDRA-7563)
 * Fix aggregate fn results on empty selection, result column name,
   and cqlsh parsing (CASSANDRA-8229)
 * Mark sstables as repaired after full repair (CASSANDRA-7586)
 * Extend Descriptor to include a format value and refactor reader/writer
   APIs (CASSANDRA-7443)
 * Integrate JMH for microbenchmarks (CASSANDRA-8151)
 * Keep sstable levels when bootstrapping (CASSANDRA-7460)
 * Add Sigar library and perform basic OS settings check on startup (CASSANDRA-7838)
 * Support for aggregation functions (CASSANDRA-4914)
 * Remove cassandra-cli (CASSANDRA-7920)
 * Accept dollar quoted strings in CQL (CASSANDRA-7769)
 * Make assassinate a first class command (CASSANDRA-7935)
 * Support IN clause on any partition key column (CASSANDRA-7855)
 * Support IN clause on any clustering column (CASSANDRA-4762)
 * Improve compaction logging (CASSANDRA-7818)
 * Remove YamlFileNetworkTopologySnitch (CASSANDRA-7917)
 * Do anticompaction in groups (CASSANDRA-6851)
 * Support user-defined functions (CASSANDRA-7395, 7526, 7562, 7740, 7781, 7929,
   7924, 7812, 8063, 7813, 7708)
 * Permit configurable timestamps with cassandra-stress (CASSANDRA-7416)
 * Move sstable RandomAccessReader to nio2, which allows using the
   FILE_SHARE_DELETE flag on Windows (CASSANDRA-4050)
 * Remove CQL2 (CASSANDRA-5918)
 * Optimize fetching multiple cells by name (CASSANDRA-6933)
 * Allow compilation in java 8 (CASSANDRA-7028)
 * Make incremental repair default (CASSANDRA-7250)
 * Enable code coverage thru JaCoCo (CASSANDRA-7226)
 * Switch external naming of 'column families' to 'tables' (CASSANDRA-4369)
 * Shorten SSTable path (CASSANDRA-6962)
 * Use unsafe mutations for most unit tests (CASSANDRA-6969)
 * Fix race condition during calculation of pending ranges (CASSANDRA-7390)
 * Fail on very large batch sizes (CASSANDRA-8011)
 * Improve concurrency of repair (CASSANDRA-6455, 8208, 9145)
 * Select optimal CRC32 implementation at runtime (CASSANDRA-8614)
 * Evaluate MurmurHash of Token once per query (CASSANDRA-7096)
 * Generalize progress reporting (CASSANDRA-8901)
 * Resumable bootstrap streaming (CASSANDRA-8838, CASSANDRA-8942)
 * Allow scrub for secondary index (CASSANDRA-5174)
 * Save repair data to system table (CASSANDRA-5839)
 * fix nodetool names that reference column families (CASSANDRA-8872)
 Merged from 2.1:
 * Warn on misuse of unlogged batches (CASSANDRA-9282)
 * Failure detector detects and ignores local pauses (CASSANDRA-9183)
 * Add utility class to support for rate limiting a given log statement (CASSANDRA-9029)
 * Add missing consistency levels to cassandra-stess (CASSANDRA-9361)
 * Fix commitlog getCompletedTasks to not increment (CASSANDRA-9339)
 * Fix for harmless exceptions logged as ERROR (CASSANDRA-8564)
 * Delete processed sstables in sstablesplit/sstableupgrade (CASSANDRA-8606)
 * Improve sstable exclusion from partition tombstones (CASSANDRA-9298)
 * Validate the indexed column rather than the cell's contents for 2i (CASSANDRA-9057)
 * Add support for top-k custom 2i queries (CASSANDRA-8717)
 * Fix error when dropping table during compaction (CASSANDRA-9251)
 * cassandra-stress supports validation operations over user profiles (CASSANDRA-8773)
 * Add support for rate limiting log messages (CASSANDRA-9029)
 * Log the partition key with tombstone warnings (CASSANDRA-8561)
 * Reduce runWithCompactionsDisabled poll interval to 1ms (CASSANDRA-9271)
 * Fix PITR commitlog replay (CASSANDRA-9195)
 * GCInspector logs very different times (CASSANDRA-9124)
 * Fix deleting from an empty list (CASSANDRA-9198)
 * Update tuple and collection types that use a user-defined type when that UDT
   is modified (CASSANDRA-9148, CASSANDRA-9192)
 * Use higher timeout for prepair and snapshot in repair (CASSANDRA-9261)
 * Fix anticompaction blocking ANTI_ENTROPY stage (CASSANDRA-9151)
 * Repair waits for anticompaction to finish (CASSANDRA-9097)
 * Fix streaming not holding ref when stream error (CASSANDRA-9295)
 * Fix canonical view returning early opened SSTables (CASSANDRA-9396)
Merged from 2.0:
 * (cqlsh) Add LOGIN command to switch users (CASSANDRA-7212)
 * Clone SliceQueryFilter in AbstractReadCommand implementations (CASSANDRA-8940)
 * Push correct protocol notification for DROP INDEX (CASSANDRA-9310)
 * token-generator - generated tokens too long (CASSANDRA-9300)
 * Fix counting of tombstones for TombstoneOverwhelmingException (CASSANDRA-9299)
 * Fix ReconnectableSnitch reconnecting to peers during upgrade (CASSANDRA-6702)
 * Include keyspace and table name in error log for collections over the size
   limit (CASSANDRA-9286)
 * Avoid potential overlap in LCS with single-partition sstables (CASSANDRA-9322)
 * Log warning message when a table is queried before the schema has fully
   propagated (CASSANDRA-9136)
 * Overload SecondaryIndex#indexes to accept the column definition (CASSANDRA-9314)
 * (cqlsh) Add SERIAL and LOCAL_SERIAL consistency levels (CASSANDRA-8051)
 * Fix index selection during rebuild with certain table layouts (CASSANDRA-9281)
 * Fix partition-level-delete-only workload accounting (CASSANDRA-9194)
 * Allow scrub to handle corrupted compressed chunks (CASSANDRA-9140)
 * Fix assertion error when resetlocalschema is run during repair (CASSANDRA-9249)
 * Disable single sstable tombstone compactions for DTCS by default (CASSANDRA-9234)
 * IncomingTcpConnection thread is not named (CASSANDRA-9262)
 * Close incoming connections when MessagingService is stopped (CASSANDRA-9238)
 * Fix streaming hang when retrying (CASSANDRA-9132)


2.1.5
 * Re-add deprecated cold_reads_to_omit param for backwards compat (CASSANDRA-9203)
 * Make anticompaction visible in compactionstats (CASSANDRA-9098)
 * Improve nodetool getendpoints documentation about the partition
   key parameter (CASSANDRA-6458)
 * Don't check other keyspaces for schema changes when an user-defined
   type is altered (CASSANDRA-9187)
 * Add generate-idea-files target to build.xml (CASSANDRA-9123)
 * Allow takeColumnFamilySnapshot to take a list of tables (CASSANDRA-8348)
 * Limit major sstable operations to their canonical representation (CASSANDRA-8669)
 * cqlsh: Add tests for INSERT and UPDATE tab completion (CASSANDRA-9125)
 * cqlsh: quote column names when needed in COPY FROM inserts (CASSANDRA-9080)
 * Do not load read meter for offline operations (CASSANDRA-9082)
 * cqlsh: Make CompositeType data readable (CASSANDRA-8919)
 * cqlsh: Fix display of triggers (CASSANDRA-9081)
 * Fix NullPointerException when deleting or setting an element by index on
   a null list collection (CASSANDRA-9077)
 * Buffer bloom filter serialization (CASSANDRA-9066)
 * Fix anti-compaction target bloom filter size (CASSANDRA-9060)
 * Make FROZEN and TUPLE unreserved keywords in CQL (CASSANDRA-9047)
 * Prevent AssertionError from SizeEstimatesRecorder (CASSANDRA-9034)
 * Avoid overwriting index summaries for sstables with an older format that
   does not support downsampling; rebuild summaries on startup when this
   is detected (CASSANDRA-8993)
 * Fix potential data loss in CompressedSequentialWriter (CASSANDRA-8949)
 * Make PasswordAuthenticator number of hashing rounds configurable (CASSANDRA-8085)
 * Fix AssertionError when binding nested collections in DELETE (CASSANDRA-8900)
 * Check for overlap with non-early sstables in LCS (CASSANDRA-8739)
 * Only calculate max purgable timestamp if we have to (CASSANDRA-8914)
 * (cqlsh) Greatly improve performance of COPY FROM (CASSANDRA-8225)
 * IndexSummary effectiveIndexInterval is now a guideline, not a rule (CASSANDRA-8993)
 * Use correct bounds for page cache eviction of compressed files (CASSANDRA-8746)
 * SSTableScanner enforces its bounds (CASSANDRA-8946)
 * Cleanup cell equality (CASSANDRA-8947)
 * Introduce intra-cluster message coalescing (CASSANDRA-8692)
 * DatabaseDescriptor throws NPE when rpc_interface is used (CASSANDRA-8839)
 * Don't check if an sstable is live for offline compactions (CASSANDRA-8841)
 * Don't set clientMode in SSTableLoader (CASSANDRA-8238)
 * Fix SSTableRewriter with disabled early open (CASSANDRA-8535)
 * Fix cassandra-stress so it respects the CL passed in user mode (CASSANDRA-8948)
 * Fix rare NPE in ColumnDefinition#hasIndexOption() (CASSANDRA-8786)
 * cassandra-stress reports per-operation statistics, plus misc (CASSANDRA-8769)
 * Add SimpleDate (cql date) and Time (cql time) types (CASSANDRA-7523)
 * Use long for key count in cfstats (CASSANDRA-8913)
 * Make SSTableRewriter.abort() more robust to failure (CASSANDRA-8832)
 * Remove cold_reads_to_omit from STCS (CASSANDRA-8860)
 * Make EstimatedHistogram#percentile() use ceil instead of floor (CASSANDRA-8883)
 * Fix top partitions reporting wrong cardinality (CASSANDRA-8834)
 * Fix rare NPE in KeyCacheSerializer (CASSANDRA-8067)
 * Pick sstables for validation as late as possible inc repairs (CASSANDRA-8366)
 * Fix commitlog getPendingTasks to not increment (CASSANDRA-8862)
 * Fix parallelism adjustment in range and secondary index queries
   when the first fetch does not satisfy the limit (CASSANDRA-8856)
 * Check if the filtered sstables is non-empty in STCS (CASSANDRA-8843)
 * Upgrade java-driver used for cassandra-stress (CASSANDRA-8842)
 * Fix CommitLog.forceRecycleAllSegments() memory access error (CASSANDRA-8812)
 * Improve assertions in Memory (CASSANDRA-8792)
 * Fix SSTableRewriter cleanup (CASSANDRA-8802)
 * Introduce SafeMemory for CompressionMetadata.Writer (CASSANDRA-8758)
 * 'nodetool info' prints exception against older node (CASSANDRA-8796)
 * Ensure SSTableReader.last corresponds exactly with the file end (CASSANDRA-8750)
 * Make SSTableWriter.openEarly more robust and obvious (CASSANDRA-8747)
 * Enforce SSTableReader.first/last (CASSANDRA-8744)
 * Cleanup SegmentedFile API (CASSANDRA-8749)
 * Avoid overlap with early compaction replacement (CASSANDRA-8683)
 * Safer Resource Management++ (CASSANDRA-8707)
 * Write partition size estimates into a system table (CASSANDRA-7688)
 * cqlsh: Fix keys() and full() collection indexes in DESCRIBE output
   (CASSANDRA-8154)
 * Show progress of streaming in nodetool netstats (CASSANDRA-8886)
 * IndexSummaryBuilder utilises offheap memory, and shares data between
   each IndexSummary opened from it (CASSANDRA-8757)
 * markCompacting only succeeds if the exact SSTableReader instances being
   marked are in the live set (CASSANDRA-8689)
 * cassandra-stress support for varint (CASSANDRA-8882)
 * Fix Adler32 digest for compressed sstables (CASSANDRA-8778)
 * Add nodetool statushandoff/statusbackup (CASSANDRA-8912)
 * Use stdout for progress and stats in sstableloader (CASSANDRA-8982)
 * Correctly identify 2i datadir from older versions (CASSANDRA-9116)
Merged from 2.0:
 * Ignore gossip SYNs after shutdown (CASSANDRA-9238)
 * Avoid overflow when calculating max sstable size in LCS (CASSANDRA-9235)
 * Make sstable blacklisting work with compression (CASSANDRA-9138)
 * Do not attempt to rebuild indexes if no index accepts any column (CASSANDRA-9196)
 * Don't initiate snitch reconnection for dead states (CASSANDRA-7292)
 * Fix ArrayIndexOutOfBoundsException in CQLSSTableWriter (CASSANDRA-8978)
 * Add shutdown gossip state to prevent timeouts during rolling restarts (CASSANDRA-8336)
 * Fix running with java.net.preferIPv6Addresses=true (CASSANDRA-9137)
 * Fix failed bootstrap/replace attempts being persisted in system.peers (CASSANDRA-9180)
 * Flush system.IndexInfo after marking index built (CASSANDRA-9128)
 * Fix updates to min/max_compaction_threshold through cassandra-cli
   (CASSANDRA-8102)
 * Don't include tmp files when doing offline relevel (CASSANDRA-9088)
 * Use the proper CAS WriteType when finishing a previous round during Paxos
   preparation (CASSANDRA-8672)
 * Avoid race in cancelling compactions (CASSANDRA-9070)
 * More aggressive check for expired sstables in DTCS (CASSANDRA-8359)
 * Fix ignored index_interval change in ALTER TABLE statements (CASSANDRA-7976)
 * Do more aggressive compaction in old time windows in DTCS (CASSANDRA-8360)
 * java.lang.AssertionError when reading saved cache (CASSANDRA-8740)
 * "disk full" when running cleanup (CASSANDRA-9036)
 * Lower logging level from ERROR to DEBUG when a scheduled schema pull
   cannot be completed due to a node being down (CASSANDRA-9032)
 * Fix MOVED_NODE client event (CASSANDRA-8516)
 * Allow overriding MAX_OUTSTANDING_REPLAY_COUNT (CASSANDRA-7533)
 * Fix malformed JMX ObjectName containing IPv6 addresses (CASSANDRA-9027)
 * (cqlsh) Allow increasing CSV field size limit through
   cqlshrc config option (CASSANDRA-8934)
 * Stop logging range tombstones when exceeding the threshold
   (CASSANDRA-8559)
 * Fix NullPointerException when nodetool getendpoints is run
   against invalid keyspaces or tables (CASSANDRA-8950)
 * Allow specifying the tmp dir (CASSANDRA-7712)
 * Improve compaction estimated tasks estimation (CASSANDRA-8904)
 * Fix duplicate up/down messages sent to native clients (CASSANDRA-7816)
 * Expose commit log archive status via JMX (CASSANDRA-8734)
 * Provide better exceptions for invalid replication strategy parameters
   (CASSANDRA-8909)
 * Fix regression in mixed single and multi-column relation support for
   SELECT statements (CASSANDRA-8613)
 * Add ability to limit number of native connections (CASSANDRA-8086)
 * Fix CQLSSTableWriter throwing exception and spawning threads
   (CASSANDRA-8808)
 * Fix MT mismatch between empty and GC-able data (CASSANDRA-8979)
 * Fix incorrect validation when snapshotting single table (CASSANDRA-8056)
 * Add offline tool to relevel sstables (CASSANDRA-8301)
 * Preserve stream ID for more protocol errors (CASSANDRA-8848)
 * Fix combining token() function with multi-column relations on
   clustering columns (CASSANDRA-8797)
 * Make CFS.markReferenced() resistant to bad refcounting (CASSANDRA-8829)
 * Fix StreamTransferTask abort/complete bad refcounting (CASSANDRA-8815)
 * Fix AssertionError when querying a DESC clustering ordered
   table with ASC ordering and paging (CASSANDRA-8767)
 * AssertionError: "Memory was freed" when running cleanup (CASSANDRA-8716)
 * Make it possible to set max_sstable_age to fractional days (CASSANDRA-8406)
 * Fix some multi-column relations with indexes on some clustering
   columns (CASSANDRA-8275)
 * Fix memory leak in SSTableSimple*Writer and SSTableReader.validate()
   (CASSANDRA-8748)
 * Throw OOM if allocating memory fails to return a valid pointer (CASSANDRA-8726)
 * Fix SSTableSimpleUnsortedWriter ConcurrentModificationException (CASSANDRA-8619)
 * 'nodetool info' prints exception against older node (CASSANDRA-8796)
 * Ensure SSTableSimpleUnsortedWriter.close() terminates if
   disk writer has crashed (CASSANDRA-8807)


2.1.4
 * Bind JMX to localhost unless explicitly configured otherwise (CASSANDRA-9085)


2.1.3
 * Fix HSHA/offheap_objects corruption (CASSANDRA-8719)
 * Upgrade libthrift to 0.9.2 (CASSANDRA-8685)
 * Don't use the shared ref in sstableloader (CASSANDRA-8704)
 * Purge internal prepared statements if related tables or
   keyspaces are dropped (CASSANDRA-8693)
 * (cqlsh) Handle unicode BOM at start of files (CASSANDRA-8638)
 * Stop compactions before exiting offline tools (CASSANDRA-8623)
 * Update tools/stress/README.txt to match current behaviour (CASSANDRA-7933)
 * Fix schema from Thrift conversion with empty metadata (CASSANDRA-8695)
 * Safer Resource Management (CASSANDRA-7705)
 * Make sure we compact highly overlapping cold sstables with
   STCS (CASSANDRA-8635)
 * rpc_interface and listen_interface generate NPE on startup when specified
   interface doesn't exist (CASSANDRA-8677)
 * Fix ArrayIndexOutOfBoundsException in nodetool cfhistograms (CASSANDRA-8514)
 * Switch from yammer metrics for nodetool cf/proxy histograms (CASSANDRA-8662)
 * Make sure we don't add tmplink files to the compaction
   strategy (CASSANDRA-8580)
 * (cqlsh) Handle maps with blob keys (CASSANDRA-8372)
 * (cqlsh) Handle DynamicCompositeType schemas correctly (CASSANDRA-8563)
 * Duplicate rows returned when in clause has repeated values (CASSANDRA-6706)
 * Add tooling to detect hot partitions (CASSANDRA-7974)
 * Fix cassandra-stress user-mode truncation of partition generation (CASSANDRA-8608)
 * Only stream from unrepaired sstables during inc repair (CASSANDRA-8267)
 * Don't allow starting multiple inc repairs on the same sstables (CASSANDRA-8316)
 * Invalidate prepared BATCH statements when related tables
   or keyspaces are dropped (CASSANDRA-8652)
 * Fix missing results in secondary index queries on collections
   with ALLOW FILTERING (CASSANDRA-8421)
 * Expose EstimatedHistogram metrics for range slices (CASSANDRA-8627)
 * (cqlsh) Escape clqshrc passwords properly (CASSANDRA-8618)
 * Fix NPE when passing wrong argument in ALTER TABLE statement (CASSANDRA-8355)
 * Pig: Refactor and deprecate CqlStorage (CASSANDRA-8599)
 * Don't reuse the same cleanup strategy for all sstables (CASSANDRA-8537)
 * Fix case-sensitivity of index name on CREATE and DROP INDEX
   statements (CASSANDRA-8365)
 * Better detection/logging for corruption in compressed sstables (CASSANDRA-8192)
 * Use the correct repairedAt value when closing writer (CASSANDRA-8570)
 * (cqlsh) Handle a schema mismatch being detected on startup (CASSANDRA-8512)
 * Properly calculate expected write size during compaction (CASSANDRA-8532)
 * Invalidate affected prepared statements when a table's columns
   are altered (CASSANDRA-7910)
 * Stress - user defined writes should populate sequentally (CASSANDRA-8524)
 * Fix regression in SSTableRewriter causing some rows to become unreadable
   during compaction (CASSANDRA-8429)
 * Run major compactions for repaired/unrepaired in parallel (CASSANDRA-8510)
 * (cqlsh) Fix compression options in DESCRIBE TABLE output when compression
   is disabled (CASSANDRA-8288)
 * (cqlsh) Fix DESCRIBE output after keyspaces are altered (CASSANDRA-7623)
 * Make sure we set lastCompactedKey correctly (CASSANDRA-8463)
 * (cqlsh) Fix output of CONSISTENCY command (CASSANDRA-8507)
 * (cqlsh) Fixed the handling of LIST statements (CASSANDRA-8370)
 * Make sstablescrub check leveled manifest again (CASSANDRA-8432)
 * Check first/last keys in sstable when giving out positions (CASSANDRA-8458)
 * Disable mmap on Windows (CASSANDRA-6993)
 * Add missing ConsistencyLevels to cassandra-stress (CASSANDRA-8253)
 * Add auth support to cassandra-stress (CASSANDRA-7985)
 * Fix ArrayIndexOutOfBoundsException when generating error message
   for some CQL syntax errors (CASSANDRA-8455)
 * Scale memtable slab allocation logarithmically (CASSANDRA-7882)
 * cassandra-stress simultaneous inserts over same seed (CASSANDRA-7964)
 * Reduce cassandra-stress sampling memory requirements (CASSANDRA-7926)
 * Ensure memtable flush cannot expire commit log entries from its future (CASSANDRA-8383)
 * Make read "defrag" async to reclaim memtables (CASSANDRA-8459)
 * Remove tmplink files for offline compactions (CASSANDRA-8321)
 * Reduce maxHintsInProgress (CASSANDRA-8415)
 * BTree updates may call provided update function twice (CASSANDRA-8018)
 * Release sstable references after anticompaction (CASSANDRA-8386)
 * Handle abort() in SSTableRewriter properly (CASSANDRA-8320)
 * Centralize shared executors (CASSANDRA-8055)
 * Fix filtering for CONTAINS (KEY) relations on frozen collection
   clustering columns when the query is restricted to a single
   partition (CASSANDRA-8203)
 * Do more aggressive entire-sstable TTL expiry checks (CASSANDRA-8243)
 * Add more log info if readMeter is null (CASSANDRA-8238)
 * add check of the system wall clock time at startup (CASSANDRA-8305)
 * Support for frozen collections (CASSANDRA-7859)
 * Fix overflow on histogram computation (CASSANDRA-8028)
 * Have paxos reuse the timestamp generation of normal queries (CASSANDRA-7801)
 * Fix incremental repair not remove parent session on remote (CASSANDRA-8291)
 * Improve JBOD disk utilization (CASSANDRA-7386)
 * Log failed host when preparing incremental repair (CASSANDRA-8228)
 * Force config client mode in CQLSSTableWriter (CASSANDRA-8281)
 * Fix sstableupgrade throws exception (CASSANDRA-8688)
 * Fix hang when repairing empty keyspace (CASSANDRA-8694)
Merged from 2.0:
 * Fix IllegalArgumentException in dynamic snitch (CASSANDRA-8448)
 * Add support for UPDATE ... IF EXISTS (CASSANDRA-8610)
 * Fix reversal of list prepends (CASSANDRA-8733)
 * Prevent non-zero default_time_to_live on tables with counters
   (CASSANDRA-8678)
 * Fix SSTableSimpleUnsortedWriter ConcurrentModificationException
   (CASSANDRA-8619)
 * Round up time deltas lower than 1ms in BulkLoader (CASSANDRA-8645)
 * Add batch remove iterator to ABSC (CASSANDRA-8414, 8666)
 * Round up time deltas lower than 1ms in BulkLoader (CASSANDRA-8645)
 * Fix isClientMode check in Keyspace (CASSANDRA-8687)
 * Use more efficient slice size for querying internal secondary
   index tables (CASSANDRA-8550)
 * Fix potentially returning deleted rows with range tombstone (CASSANDRA-8558)
 * Check for available disk space before starting a compaction (CASSANDRA-8562)
 * Fix DISTINCT queries with LIMITs or paging when some partitions
   contain only tombstones (CASSANDRA-8490)
 * Introduce background cache refreshing to permissions cache
   (CASSANDRA-8194)
 * Fix race condition in StreamTransferTask that could lead to
   infinite loops and premature sstable deletion (CASSANDRA-7704)
 * Add an extra version check to MigrationTask (CASSANDRA-8462)
 * Ensure SSTableWriter cleans up properly after failure (CASSANDRA-8499)
 * Increase bf true positive count on key cache hit (CASSANDRA-8525)
 * Move MeteredFlusher to its own thread (CASSANDRA-8485)
 * Fix non-distinct results in DISTNCT queries on static columns when
   paging is enabled (CASSANDRA-8087)
 * Move all hints related tasks to hints internal executor (CASSANDRA-8285)
 * Fix paging for multi-partition IN queries (CASSANDRA-8408)
 * Fix MOVED_NODE topology event never being emitted when a node
   moves its token (CASSANDRA-8373)
 * Fix validation of indexes in COMPACT tables (CASSANDRA-8156)
 * Avoid StackOverflowError when a large list of IN values
   is used for a clustering column (CASSANDRA-8410)
 * Fix NPE when writetime() or ttl() calls are wrapped by
   another function call (CASSANDRA-8451)
 * Fix NPE after dropping a keyspace (CASSANDRA-8332)
 * Fix error message on read repair timeouts (CASSANDRA-7947)
 * Default DTCS base_time_seconds changed to 60 (CASSANDRA-8417)
 * Refuse Paxos operation with more than one pending endpoint (CASSANDRA-8346, 8640)
 * Throw correct exception when trying to bind a keyspace or table
   name (CASSANDRA-6952)
 * Make HHOM.compact synchronized (CASSANDRA-8416)
 * cancel latency-sampling task when CF is dropped (CASSANDRA-8401)
 * don't block SocketThread for MessagingService (CASSANDRA-8188)
 * Increase quarantine delay on replacement (CASSANDRA-8260)
 * Expose off-heap memory usage stats (CASSANDRA-7897)
 * Ignore Paxos commits for truncated tables (CASSANDRA-7538)
 * Validate size of indexed column values (CASSANDRA-8280)
 * Make LCS split compaction results over all data directories (CASSANDRA-8329)
 * Fix some failing queries that use multi-column relations
   on COMPACT STORAGE tables (CASSANDRA-8264)
 * Fix InvalidRequestException with ORDER BY (CASSANDRA-8286)
 * Disable SSLv3 for POODLE (CASSANDRA-8265)
 * Fix millisecond timestamps in Tracing (CASSANDRA-8297)
 * Include keyspace name in error message when there are insufficient
   live nodes to stream from (CASSANDRA-8221)
 * Avoid overlap in L1 when L0 contains many nonoverlapping
   sstables (CASSANDRA-8211)
 * Improve PropertyFileSnitch logging (CASSANDRA-8183)
 * Add DC-aware sequential repair (CASSANDRA-8193)
 * Use live sstables in snapshot repair if possible (CASSANDRA-8312)
 * Fix hints serialized size calculation (CASSANDRA-8587)


2.1.2
 * (cqlsh) parse_for_table_meta errors out on queries with undefined
   grammars (CASSANDRA-8262)
 * (cqlsh) Fix SELECT ... TOKEN() function broken in C* 2.1.1 (CASSANDRA-8258)
 * Fix Cassandra crash when running on JDK8 update 40 (CASSANDRA-8209)
 * Optimize partitioner tokens (CASSANDRA-8230)
 * Improve compaction of repaired/unrepaired sstables (CASSANDRA-8004)
 * Make cache serializers pluggable (CASSANDRA-8096)
 * Fix issues with CONTAINS (KEY) queries on secondary indexes
   (CASSANDRA-8147)
 * Fix read-rate tracking of sstables for some queries (CASSANDRA-8239)
 * Fix default timestamp in QueryOptions (CASSANDRA-8246)
 * Set socket timeout when reading remote version (CASSANDRA-8188)
 * Refactor how we track live size (CASSANDRA-7852)
 * Make sure unfinished compaction files are removed (CASSANDRA-8124)
 * Fix shutdown when run as Windows service (CASSANDRA-8136)
 * Fix DESCRIBE TABLE with custom indexes (CASSANDRA-8031)
 * Fix race in RecoveryManagerTest (CASSANDRA-8176)
 * Avoid IllegalArgumentException while sorting sstables in
   IndexSummaryManager (CASSANDRA-8182)
 * Shutdown JVM on file descriptor exhaustion (CASSANDRA-7579)
 * Add 'die' policy for commit log and disk failure (CASSANDRA-7927)
 * Fix installing as service on Windows (CASSANDRA-8115)
 * Fix CREATE TABLE for CQL2 (CASSANDRA-8144)
 * Avoid boxing in ColumnStats min/max trackers (CASSANDRA-8109)
Merged from 2.0:
 * Correctly handle non-text column names in cql3 (CASSANDRA-8178)
 * Fix deletion for indexes on primary key columns (CASSANDRA-8206)
 * Add 'nodetool statusgossip' (CASSANDRA-8125)
 * Improve client notification that nodes are ready for requests (CASSANDRA-7510)
 * Handle negative timestamp in writetime method (CASSANDRA-8139)
 * Pig: Remove errant LIMIT clause in CqlNativeStorage (CASSANDRA-8166)
 * Throw ConfigurationException when hsha is used with the default
   rpc_max_threads setting of 'unlimited' (CASSANDRA-8116)
 * Allow concurrent writing of the same table in the same JVM using
   CQLSSTableWriter (CASSANDRA-7463)
 * Fix totalDiskSpaceUsed calculation (CASSANDRA-8205)


2.1.1
 * Fix spin loop in AtomicSortedColumns (CASSANDRA-7546)
 * Dont notify when replacing tmplink files (CASSANDRA-8157)
 * Fix validation with multiple CONTAINS clause (CASSANDRA-8131)
 * Fix validation of collections in TriggerExecutor (CASSANDRA-8146)
 * Fix IllegalArgumentException when a list of IN values containing tuples
   is passed as a single arg to a prepared statement with the v1 or v2
   protocol (CASSANDRA-8062)
 * Fix ClassCastException in DISTINCT query on static columns with
   query paging (CASSANDRA-8108)
 * Fix NPE on null nested UDT inside a set (CASSANDRA-8105)
 * Fix exception when querying secondary index on set items or map keys
   when some clustering columns are specified (CASSANDRA-8073)
 * Send proper error response when there is an error during native
   protocol message decode (CASSANDRA-8118)
 * Gossip should ignore generation numbers too far in the future (CASSANDRA-8113)
 * Fix NPE when creating a table with frozen sets, lists (CASSANDRA-8104)
 * Fix high memory use due to tracking reads on incrementally opened sstable
   readers (CASSANDRA-8066)
 * Fix EXECUTE request with skipMetadata=false returning no metadata
   (CASSANDRA-8054)
 * Allow concurrent use of CQLBulkOutputFormat (CASSANDRA-7776)
 * Shutdown JVM on OOM (CASSANDRA-7507)
 * Upgrade netty version and enable epoll event loop (CASSANDRA-7761)
 * Don't duplicate sstables smaller than split size when using
   the sstablesplitter tool (CASSANDRA-7616)
 * Avoid re-parsing already prepared statements (CASSANDRA-7923)
 * Fix some Thrift slice deletions and updates of COMPACT STORAGE
   tables with some clustering columns omitted (CASSANDRA-7990)
 * Fix filtering for CONTAINS on sets (CASSANDRA-8033)
 * Properly track added size (CASSANDRA-7239)
 * Allow compilation in java 8 (CASSANDRA-7208)
 * Fix Assertion error on RangeTombstoneList diff (CASSANDRA-8013)
 * Release references to overlapping sstables during compaction (CASSANDRA-7819)
 * Send notification when opening compaction results early (CASSANDRA-8034)
 * Make native server start block until properly bound (CASSANDRA-7885)
 * (cqlsh) Fix IPv6 support (CASSANDRA-7988)
 * Ignore fat clients when checking for endpoint collision (CASSANDRA-7939)
 * Make sstablerepairedset take a list of files (CASSANDRA-7995)
 * (cqlsh) Tab completeion for indexes on map keys (CASSANDRA-7972)
 * (cqlsh) Fix UDT field selection in select clause (CASSANDRA-7891)
 * Fix resource leak in event of corrupt sstable
 * (cqlsh) Add command line option for cqlshrc file path (CASSANDRA-7131)
 * Provide visibility into prepared statements churn (CASSANDRA-7921, CASSANDRA-7930)
 * Invalidate prepared statements when their keyspace or table is
   dropped (CASSANDRA-7566)
 * cassandra-stress: fix support for NetworkTopologyStrategy (CASSANDRA-7945)
 * Fix saving caches when a table is dropped (CASSANDRA-7784)
 * Add better error checking of new stress profile (CASSANDRA-7716)
 * Use ThreadLocalRandom and remove FBUtilities.threadLocalRandom (CASSANDRA-7934)
 * Prevent operator mistakes due to simultaneous bootstrap (CASSANDRA-7069)
 * cassandra-stress supports whitelist mode for node config (CASSANDRA-7658)
 * GCInspector more closely tracks GC; cassandra-stress and nodetool report it (CASSANDRA-7916)
 * nodetool won't output bogus ownership info without a keyspace (CASSANDRA-7173)
 * Add human readable option to nodetool commands (CASSANDRA-5433)
 * Don't try to set repairedAt on old sstables (CASSANDRA-7913)
 * Add metrics for tracking PreparedStatement use (CASSANDRA-7719)
 * (cqlsh) tab-completion for triggers (CASSANDRA-7824)
 * (cqlsh) Support for query paging (CASSANDRA-7514)
 * (cqlsh) Show progress of COPY operations (CASSANDRA-7789)
 * Add syntax to remove multiple elements from a map (CASSANDRA-6599)
 * Support non-equals conditions in lightweight transactions (CASSANDRA-6839)
 * Add IF [NOT] EXISTS to create/drop triggers (CASSANDRA-7606)
 * (cqlsh) Display the current logged-in user (CASSANDRA-7785)
 * (cqlsh) Don't ignore CTRL-C during COPY FROM execution (CASSANDRA-7815)
 * (cqlsh) Order UDTs according to cross-type dependencies in DESCRIBE
   output (CASSANDRA-7659)
 * (cqlsh) Fix handling of CAS statement results (CASSANDRA-7671)
 * (cqlsh) COPY TO/FROM improvements (CASSANDRA-7405)
 * Support list index operations with conditions (CASSANDRA-7499)
 * Add max live/tombstoned cells to nodetool cfstats output (CASSANDRA-7731)
 * Validate IPv6 wildcard addresses properly (CASSANDRA-7680)
 * (cqlsh) Error when tracing query (CASSANDRA-7613)
 * Avoid IOOBE when building SyntaxError message snippet (CASSANDRA-7569)
 * SSTableExport uses correct validator to create string representation of partition
   keys (CASSANDRA-7498)
 * Avoid NPEs when receiving type changes for an unknown keyspace (CASSANDRA-7689)
 * Add support for custom 2i validation (CASSANDRA-7575)
 * Pig support for hadoop CqlInputFormat (CASSANDRA-6454)
 * Add duration mode to cassandra-stress (CASSANDRA-7468)
 * Add listen_interface and rpc_interface options (CASSANDRA-7417)
 * Improve schema merge performance (CASSANDRA-7444)
 * Adjust MT depth based on # of partition validating (CASSANDRA-5263)
 * Optimise NativeCell comparisons (CASSANDRA-6755)
 * Configurable client timeout for cqlsh (CASSANDRA-7516)
 * Include snippet of CQL query near syntax error in messages (CASSANDRA-7111)
 * Make repair -pr work with -local (CASSANDRA-7450)
 * Fix error in sstableloader with -cph > 1 (CASSANDRA-8007)
 * Fix snapshot repair error on indexed tables (CASSANDRA-8020)
 * Do not exit nodetool repair when receiving JMX NOTIF_LOST (CASSANDRA-7909)
 * Stream to private IP when available (CASSANDRA-8084)
Merged from 2.0:
 * Reject conditions on DELETE unless full PK is given (CASSANDRA-6430)
 * Properly reject the token function DELETE (CASSANDRA-7747)
 * Force batchlog replay before decommissioning a node (CASSANDRA-7446)
 * Fix hint replay with many accumulated expired hints (CASSANDRA-6998)
 * Fix duplicate results in DISTINCT queries on static columns with query
   paging (CASSANDRA-8108)
 * Add DateTieredCompactionStrategy (CASSANDRA-6602)
 * Properly validate ascii and utf8 string literals in CQL queries (CASSANDRA-8101)
 * (cqlsh) Fix autocompletion for alter keyspace (CASSANDRA-8021)
 * Create backup directories for commitlog archiving during startup (CASSANDRA-8111)
 * Reduce totalBlockFor() for LOCAL_* consistency levels (CASSANDRA-8058)
 * Fix merging schemas with re-dropped keyspaces (CASSANDRA-7256)
 * Fix counters in supercolumns during live upgrades from 1.2 (CASSANDRA-7188)
 * Notify DT subscribers when a column family is truncated (CASSANDRA-8088)
 * Add sanity check of $JAVA on startup (CASSANDRA-7676)
 * Schedule fat client schema pull on join (CASSANDRA-7993)
 * Don't reset nodes' versions when closing IncomingTcpConnections
   (CASSANDRA-7734)
 * Record the real messaging version in all cases in OutboundTcpConnection
   (CASSANDRA-8057)
 * SSL does not work in cassandra-cli (CASSANDRA-7899)
 * Fix potential exception when using ReversedType in DynamicCompositeType
   (CASSANDRA-7898)
 * Better validation of collection values (CASSANDRA-7833)
 * Track min/max timestamps correctly (CASSANDRA-7969)
 * Fix possible overflow while sorting CL segments for replay (CASSANDRA-7992)
 * Increase nodetool Xmx (CASSANDRA-7956)
 * Archive any commitlog segments present at startup (CASSANDRA-6904)
 * CrcCheckChance should adjust based on live CFMetadata not
   sstable metadata (CASSANDRA-7978)
 * token() should only accept columns in the partitioning
   key order (CASSANDRA-6075)
 * Add method to invalidate permission cache via JMX (CASSANDRA-7977)
 * Allow propagating multiple gossip states atomically (CASSANDRA-6125)
 * Log exceptions related to unclean native protocol client disconnects
   at DEBUG or INFO (CASSANDRA-7849)
 * Allow permissions cache to be set via JMX (CASSANDRA-7698)
 * Include schema_triggers CF in readable system resources (CASSANDRA-7967)
 * Fix RowIndexEntry to report correct serializedSize (CASSANDRA-7948)
 * Make CQLSSTableWriter sync within partitions (CASSANDRA-7360)
 * Potentially use non-local replicas in CqlConfigHelper (CASSANDRA-7906)
 * Explicitly disallow mixing multi-column and single-column
   relations on clustering columns (CASSANDRA-7711)
 * Better error message when condition is set on PK column (CASSANDRA-7804)
 * Don't send schema change responses and events for no-op DDL
   statements (CASSANDRA-7600)
 * (Hadoop) fix cluster initialisation for a split fetching (CASSANDRA-7774)
 * Throw InvalidRequestException when queries contain relations on entire
   collection columns (CASSANDRA-7506)
 * (cqlsh) enable CTRL-R history search with libedit (CASSANDRA-7577)
 * (Hadoop) allow ACFRW to limit nodes to local DC (CASSANDRA-7252)
 * (cqlsh) cqlsh should automatically disable tracing when selecting
   from system_traces (CASSANDRA-7641)
 * (Hadoop) Add CqlOutputFormat (CASSANDRA-6927)
 * Don't depend on cassandra config for nodetool ring (CASSANDRA-7508)
 * (cqlsh) Fix failing cqlsh formatting tests (CASSANDRA-7703)
 * Fix IncompatibleClassChangeError from hadoop2 (CASSANDRA-7229)
 * Add 'nodetool sethintedhandoffthrottlekb' (CASSANDRA-7635)
 * (cqlsh) Add tab-completion for CREATE/DROP USER IF [NOT] EXISTS (CASSANDRA-7611)
 * Catch errors when the JVM pulls the rug out from GCInspector (CASSANDRA-5345)
 * cqlsh fails when version number parts are not int (CASSANDRA-7524)
 * Fix NPE when table dropped during streaming (CASSANDRA-7946)
 * Fix wrong progress when streaming uncompressed (CASSANDRA-7878)
 * Fix possible infinite loop in creating repair range (CASSANDRA-7983)
 * Fix unit in nodetool for streaming throughput (CASSANDRA-7375)
Merged from 1.2:
 * Don't index tombstones (CASSANDRA-7828)
 * Improve PasswordAuthenticator default super user setup (CASSANDRA-7788)


2.1.0
 * (cqlsh) Removed "ALTER TYPE <name> RENAME TO <name>" from tab-completion
   (CASSANDRA-7895)
 * Fixed IllegalStateException in anticompaction (CASSANDRA-7892)
 * cqlsh: DESCRIBE support for frozen UDTs, tuples (CASSANDRA-7863)
 * Avoid exposing internal classes over JMX (CASSANDRA-7879)
 * Add null check for keys when freezing collection (CASSANDRA-7869)
 * Improve stress workload realism (CASSANDRA-7519)
Merged from 2.0:
 * Configure system.paxos with LeveledCompactionStrategy (CASSANDRA-7753)
 * Fix ALTER clustering column type from DateType to TimestampType when
   using DESC clustering order (CASSANRDA-7797)
 * Throw EOFException if we run out of chunks in compressed datafile
   (CASSANDRA-7664)
 * Fix PRSI handling of CQL3 row markers for row cleanup (CASSANDRA-7787)
 * Fix dropping collection when it's the last regular column (CASSANDRA-7744)
 * Make StreamReceiveTask thread safe and gc friendly (CASSANDRA-7795)
 * Validate empty cell names from counter updates (CASSANDRA-7798)
Merged from 1.2:
 * Don't allow compacted sstables to be marked as compacting (CASSANDRA-7145)
 * Track expired tombstones (CASSANDRA-7810)


2.1.0-rc7
 * Add frozen keyword and require UDT to be frozen (CASSANDRA-7857)
 * Track added sstable size correctly (CASSANDRA-7239)
 * (cqlsh) Fix case insensitivity (CASSANDRA-7834)
 * Fix failure to stream ranges when moving (CASSANDRA-7836)
 * Correctly remove tmplink files (CASSANDRA-7803)
 * (cqlsh) Fix column name formatting for functions, CAS operations,
   and UDT field selections (CASSANDRA-7806)
 * (cqlsh) Fix COPY FROM handling of null/empty primary key
   values (CASSANDRA-7792)
 * Fix ordering of static cells (CASSANDRA-7763)
Merged from 2.0:
 * Forbid re-adding dropped counter columns (CASSANDRA-7831)
 * Fix CFMetaData#isThriftCompatible() for PK-only tables (CASSANDRA-7832)
 * Always reject inequality on the partition key without token()
   (CASSANDRA-7722)
 * Always send Paxos commit to all replicas (CASSANDRA-7479)
 * Make disruptor_thrift_server invocation pool configurable (CASSANDRA-7594)
 * Make repair no-op when RF=1 (CASSANDRA-7864)


2.1.0-rc6
 * Fix OOM issue from netty caching over time (CASSANDRA-7743)
 * json2sstable couldn't import JSON for CQL table (CASSANDRA-7477)
 * Invalidate all caches on table drop (CASSANDRA-7561)
 * Skip strict endpoint selection for ranges if RF == nodes (CASSANRA-7765)
 * Fix Thrift range filtering without 2ary index lookups (CASSANDRA-7741)
 * Add tracing entries about concurrent range requests (CASSANDRA-7599)
 * (cqlsh) Fix DESCRIBE for NTS keyspaces (CASSANDRA-7729)
 * Remove netty buffer ref-counting (CASSANDRA-7735)
 * Pass mutated cf to index updater for use by PRSI (CASSANDRA-7742)
 * Include stress yaml example in release and deb (CASSANDRA-7717)
 * workaround for netty issue causing corrupted data off the wire (CASSANDRA-7695)
 * cqlsh DESC CLUSTER fails retrieving ring information (CASSANDRA-7687)
 * Fix binding null values inside UDT (CASSANDRA-7685)
 * Fix UDT field selection with empty fields (CASSANDRA-7670)
 * Bogus deserialization of static cells from sstable (CASSANDRA-7684)
 * Fix NPE on compaction leftover cleanup for dropped table (CASSANDRA-7770)
Merged from 2.0:
 * Fix race condition in StreamTransferTask that could lead to
   infinite loops and premature sstable deletion (CASSANDRA-7704)
 * (cqlsh) Wait up to 10 sec for a tracing session (CASSANDRA-7222)
 * Fix NPE in FileCacheService.sizeInBytes (CASSANDRA-7756)
 * Remove duplicates from StorageService.getJoiningNodes (CASSANDRA-7478)
 * Clone token map outside of hot gossip loops (CASSANDRA-7758)
 * Fix MS expiring map timeout for Paxos messages (CASSANDRA-7752)
 * Do not flush on truncate if durable_writes is false (CASSANDRA-7750)
 * Give CRR a default input_cql Statement (CASSANDRA-7226)
 * Better error message when adding a collection with the same name
   than a previously dropped one (CASSANDRA-6276)
 * Fix validation when adding static columns (CASSANDRA-7730)
 * (Thrift) fix range deletion of supercolumns (CASSANDRA-7733)
 * Fix potential AssertionError in RangeTombstoneList (CASSANDRA-7700)
 * Validate arguments of blobAs* functions (CASSANDRA-7707)
 * Fix potential AssertionError with 2ndary indexes (CASSANDRA-6612)
 * Avoid logging CompactionInterrupted at ERROR (CASSANDRA-7694)
 * Minor leak in sstable2jon (CASSANDRA-7709)
 * Add cassandra.auto_bootstrap system property (CASSANDRA-7650)
 * Update java driver (for hadoop) (CASSANDRA-7618)
 * Remove CqlPagingRecordReader/CqlPagingInputFormat (CASSANDRA-7570)
 * Support connecting to ipv6 jmx with nodetool (CASSANDRA-7669)


2.1.0-rc5
 * Reject counters inside user types (CASSANDRA-7672)
 * Switch to notification-based GCInspector (CASSANDRA-7638)
 * (cqlsh) Handle nulls in UDTs and tuples correctly (CASSANDRA-7656)
 * Don't use strict consistency when replacing (CASSANDRA-7568)
 * Fix min/max cell name collection on 2.0 SSTables with range
   tombstones (CASSANDRA-7593)
 * Tolerate min/max cell names of different lengths (CASSANDRA-7651)
 * Filter cached results correctly (CASSANDRA-7636)
 * Fix tracing on the new SEPExecutor (CASSANDRA-7644)
 * Remove shuffle and taketoken (CASSANDRA-7601)
 * Clean up Windows batch scripts (CASSANDRA-7619)
 * Fix native protocol drop user type notification (CASSANDRA-7571)
 * Give read access to system.schema_usertypes to all authenticated users
   (CASSANDRA-7578)
 * (cqlsh) Fix cqlsh display when zero rows are returned (CASSANDRA-7580)
 * Get java version correctly when JAVA_TOOL_OPTIONS is set (CASSANDRA-7572)
 * Fix NPE when dropping index from non-existent keyspace, AssertionError when
   dropping non-existent index with IF EXISTS (CASSANDRA-7590)
 * Fix sstablelevelresetter hang (CASSANDRA-7614)
 * (cqlsh) Fix deserialization of blobs (CASSANDRA-7603)
 * Use "keyspace updated" schema change message for UDT changes in v1 and
   v2 protocols (CASSANDRA-7617)
 * Fix tracing of range slices and secondary index lookups that are local
   to the coordinator (CASSANDRA-7599)
 * Set -Dcassandra.storagedir for all tool shell scripts (CASSANDRA-7587)
 * Don't swap max/min col names when mutating sstable metadata (CASSANDRA-7596)
 * (cqlsh) Correctly handle paged result sets (CASSANDRA-7625)
 * (cqlsh) Improve waiting for a trace to complete (CASSANDRA-7626)
 * Fix tracing of concurrent range slices and 2ary index queries (CASSANDRA-7626)
 * Fix scrub against collection type (CASSANDRA-7665)
Merged from 2.0:
 * Set gc_grace_seconds to seven days for system schema tables (CASSANDRA-7668)
 * SimpleSeedProvider no longer caches seeds forever (CASSANDRA-7663)
 * Always flush on truncate (CASSANDRA-7511)
 * Fix ReversedType(DateType) mapping to native protocol (CASSANDRA-7576)
 * Always merge ranges owned by a single node (CASSANDRA-6930)
 * Track max/min timestamps for range tombstones (CASSANDRA-7647)
 * Fix NPE when listing saved caches dir (CASSANDRA-7632)


2.1.0-rc4
 * Fix word count hadoop example (CASSANDRA-7200)
 * Updated memtable_cleanup_threshold and memtable_flush_writers defaults
   (CASSANDRA-7551)
 * (Windows) fix startup when WMI memory query fails (CASSANDRA-7505)
 * Anti-compaction proceeds if any part of the repair failed (CASSANDRA-7521)
 * Add missing table name to DROP INDEX responses and notifications (CASSANDRA-7539)
 * Bump CQL version to 3.2.0 and update CQL documentation (CASSANDRA-7527)
 * Fix configuration error message when running nodetool ring (CASSANDRA-7508)
 * Support conditional updates, tuple type, and the v3 protocol in cqlsh (CASSANDRA-7509)
 * Handle queries on multiple secondary index types (CASSANDRA-7525)
 * Fix cqlsh authentication with v3 native protocol (CASSANDRA-7564)
 * Fix NPE when unknown prepared statement ID is used (CASSANDRA-7454)
Merged from 2.0:
 * (Windows) force range-based repair to non-sequential mode (CASSANDRA-7541)
 * Fix range merging when DES scores are zero (CASSANDRA-7535)
 * Warn when SSL certificates have expired (CASSANDRA-7528)
 * Fix error when doing reversed queries with static columns (CASSANDRA-7490)
Merged from 1.2:
 * Set correct stream ID on responses when non-Exception Throwables
   are thrown while handling native protocol messages (CASSANDRA-7470)


2.1.0-rc3
 * Consider expiry when reconciling otherwise equal cells (CASSANDRA-7403)
 * Introduce CQL support for stress tool (CASSANDRA-6146)
 * Fix ClassCastException processing expired messages (CASSANDRA-7496)
 * Fix prepared marker for collections inside UDT (CASSANDRA-7472)
 * Remove left-over populate_io_cache_on_flush and replicate_on_write
   uses (CASSANDRA-7493)
 * (Windows) handle spaces in path names (CASSANDRA-7451)
 * Ensure writes have completed after dropping a table, before recycling
   commit log segments (CASSANDRA-7437)
 * Remove left-over rows_per_partition_to_cache (CASSANDRA-7493)
 * Fix error when CONTAINS is used with a bind marker (CASSANDRA-7502)
 * Properly reject unknown UDT field (CASSANDRA-7484)
Merged from 2.0:
 * Fix CC#collectTimeOrderedData() tombstone optimisations (CASSANDRA-7394)
 * Support DISTINCT for static columns and fix behaviour when DISTINC is
   not use (CASSANDRA-7305).
 * Workaround JVM NPE on JMX bind failure (CASSANDRA-7254)
 * Fix race in FileCacheService RemovalListener (CASSANDRA-7278)
 * Fix inconsistent use of consistencyForCommit that allowed LOCAL_QUORUM
   operations to incorrect become full QUORUM (CASSANDRA-7345)
 * Properly handle unrecognized opcodes and flags (CASSANDRA-7440)
 * (Hadoop) close CqlRecordWriter clients when finished (CASSANDRA-7459)
 * Commit disk failure policy (CASSANDRA-7429)
 * Make sure high level sstables get compacted (CASSANDRA-7414)
 * Fix AssertionError when using empty clustering columns and static columns
   (CASSANDRA-7455)
 * Add option to disable STCS in L0 (CASSANDRA-6621)
 * Upgrade to snappy-java 1.0.5.2 (CASSANDRA-7476)


2.1.0-rc2
 * Fix heap size calculation for CompoundSparseCellName and
   CompoundSparseCellName.WithCollection (CASSANDRA-7421)
 * Allow counter mutations in UNLOGGED batches (CASSANDRA-7351)
 * Modify reconcile logic to always pick a tombstone over a counter cell
   (CASSANDRA-7346)
 * Avoid incremental compaction on Windows (CASSANDRA-7365)
 * Fix exception when querying a composite-keyed table with a collection index
   (CASSANDRA-7372)
 * Use node's host id in place of counter ids (CASSANDRA-7366)
 * Fix error when doing reversed queries with static columns (CASSANDRA-7490)
 * Backport CASSANDRA-6747 (CASSANDRA-7560)
 * Track max/min timestamps for range tombstones (CASSANDRA-7647)
 * Fix NPE when listing saved caches dir (CASSANDRA-7632)
 * Fix sstableloader unable to connect encrypted node (CASSANDRA-7585)
Merged from 1.2:
 * Clone token map outside of hot gossip loops (CASSANDRA-7758)
 * Add stop method to EmbeddedCassandraService (CASSANDRA-7595)
 * Support connecting to ipv6 jmx with nodetool (CASSANDRA-7669)
 * Set gc_grace_seconds to seven days for system schema tables (CASSANDRA-7668)
 * SimpleSeedProvider no longer caches seeds forever (CASSANDRA-7663)
 * Set correct stream ID on responses when non-Exception Throwables
   are thrown while handling native protocol messages (CASSANDRA-7470)
 * Fix row size miscalculation in LazilyCompactedRow (CASSANDRA-7543)
 * Fix race in background compaction check (CASSANDRA-7745)
 * Don't clear out range tombstones during compaction (CASSANDRA-7808)


2.1.0-rc1
 * Revert flush directory (CASSANDRA-6357)
 * More efficient executor service for fast operations (CASSANDRA-4718)
 * Move less common tools into a new cassandra-tools package (CASSANDRA-7160)
 * Support more concurrent requests in native protocol (CASSANDRA-7231)
 * Add tab-completion to debian nodetool packaging (CASSANDRA-6421)
 * Change concurrent_compactors defaults (CASSANDRA-7139)
 * Add PowerShell Windows launch scripts (CASSANDRA-7001)
 * Make commitlog archive+restore more robust (CASSANDRA-6974)
 * Fix marking commitlogsegments clean (CASSANDRA-6959)
 * Add snapshot "manifest" describing files included (CASSANDRA-6326)
 * Parallel streaming for sstableloader (CASSANDRA-3668)
 * Fix bugs in supercolumns handling (CASSANDRA-7138)
 * Fix ClassClassException on composite dense tables (CASSANDRA-7112)
 * Cleanup and optimize collation and slice iterators (CASSANDRA-7107)
 * Upgrade NBHM lib (CASSANDRA-7128)
 * Optimize netty server (CASSANDRA-6861)
 * Fix repair hang when given CF does not exist (CASSANDRA-7189)
 * Allow c* to be shutdown in an embedded mode (CASSANDRA-5635)
 * Add server side batching to native transport (CASSANDRA-5663)
 * Make batchlog replay asynchronous (CASSANDRA-6134)
 * remove unused classes (CASSANDRA-7197)
 * Limit user types to the keyspace they are defined in (CASSANDRA-6643)
 * Add validate method to CollectionType (CASSANDRA-7208)
 * New serialization format for UDT values (CASSANDRA-7209, CASSANDRA-7261)
 * Fix nodetool netstats (CASSANDRA-7270)
 * Fix potential ClassCastException in HintedHandoffManager (CASSANDRA-7284)
 * Use prepared statements internally (CASSANDRA-6975)
 * Fix broken paging state with prepared statement (CASSANDRA-7120)
 * Fix IllegalArgumentException in CqlStorage (CASSANDRA-7287)
 * Allow nulls/non-existant fields in UDT (CASSANDRA-7206)
 * Add Thrift MultiSliceRequest (CASSANDRA-6757, CASSANDRA-7027)
 * Handle overlapping MultiSlices (CASSANDRA-7279)
 * Fix DataOutputTest on Windows (CASSANDRA-7265)
 * Embedded sets in user defined data-types are not updating (CASSANDRA-7267)
 * Add tuple type to CQL/native protocol (CASSANDRA-7248)
 * Fix CqlPagingRecordReader on tables with few rows (CASSANDRA-7322)
Merged from 2.0:
 * Copy compaction options to make sure they are reloaded (CASSANDRA-7290)
 * Add option to do more aggressive tombstone compactions (CASSANDRA-6563)
 * Don't try to compact already-compacting files in HHOM (CASSANDRA-7288)
 * Always reallocate buffers in HSHA (CASSANDRA-6285)
 * (Hadoop) support authentication in CqlRecordReader (CASSANDRA-7221)
 * (Hadoop) Close java driver Cluster in CQLRR.close (CASSANDRA-7228)
 * Warn when 'USING TIMESTAMP' is used on a CAS BATCH (CASSANDRA-7067)
 * return all cpu values from BackgroundActivityMonitor.readAndCompute (CASSANDRA-7183)
 * Correctly delete scheduled range xfers (CASSANDRA-7143)
 * return all cpu values from BackgroundActivityMonitor.readAndCompute (CASSANDRA-7183)
 * reduce garbage creation in calculatePendingRanges (CASSANDRA-7191)
 * fix c* launch issues on Russian os's due to output of linux 'free' cmd (CASSANDRA-6162)
 * Fix disabling autocompaction (CASSANDRA-7187)
 * Fix potential NumberFormatException when deserializing IntegerType (CASSANDRA-7088)
 * cqlsh can't tab-complete disabling compaction (CASSANDRA-7185)
 * cqlsh: Accept and execute CQL statement(s) from command-line parameter (CASSANDRA-7172)
 * Fix IllegalStateException in CqlPagingRecordReader (CASSANDRA-7198)
 * Fix the InvertedIndex trigger example (CASSANDRA-7211)
 * Add --resolve-ip option to 'nodetool ring' (CASSANDRA-7210)
 * reduce garbage on codec flag deserialization (CASSANDRA-7244)
 * Fix duplicated error messages on directory creation error at startup (CASSANDRA-5818)
 * Proper null handle for IF with map element access (CASSANDRA-7155)
 * Improve compaction visibility (CASSANDRA-7242)
 * Correctly delete scheduled range xfers (CASSANDRA-7143)
 * Make batchlog replica selection rack-aware (CASSANDRA-6551)
 * Fix CFMetaData#getColumnDefinitionFromColumnName() (CASSANDRA-7074)
 * Fix writetime/ttl functions for static columns (CASSANDRA-7081)
 * Suggest CTRL-C or semicolon after three blank lines in cqlsh (CASSANDRA-7142)
 * Fix 2ndary index queries with DESC clustering order (CASSANDRA-6950)
 * Invalid key cache entries on DROP (CASSANDRA-6525)
 * Fix flapping RecoveryManagerTest (CASSANDRA-7084)
 * Add missing iso8601 patterns for date strings (CASSANDRA-6973)
 * Support selecting multiple rows in a partition using IN (CASSANDRA-6875)
 * Add authentication support to shuffle (CASSANDRA-6484)
 * Swap local and global default read repair chances (CASSANDRA-7320)
 * Add conditional CREATE/DROP USER support (CASSANDRA-7264)
 * Cqlsh counts non-empty lines for "Blank lines" warning (CASSANDRA-7325)
Merged from 1.2:
 * Add Cloudstack snitch (CASSANDRA-7147)
 * Update system.peers correctly when relocating tokens (CASSANDRA-7126)
 * Add Google Compute Engine snitch (CASSANDRA-7132)
 * remove duplicate query for local tokens (CASSANDRA-7182)
 * exit CQLSH with error status code if script fails (CASSANDRA-6344)
 * Fix bug with some IN queries missig results (CASSANDRA-7105)
 * Fix availability validation for LOCAL_ONE CL (CASSANDRA-7319)
 * Hint streaming can cause decommission to fail (CASSANDRA-7219)


2.1.0-beta2
 * Increase default CL space to 8GB (CASSANDRA-7031)
 * Add range tombstones to read repair digests (CASSANDRA-6863)
 * Fix BTree.clear for large updates (CASSANDRA-6943)
 * Fail write instead of logging a warning when unable to append to CL
   (CASSANDRA-6764)
 * Eliminate possibility of CL segment appearing twice in active list
   (CASSANDRA-6557)
 * Apply DONTNEED fadvise to commitlog segments (CASSANDRA-6759)
 * Switch CRC component to Adler and include it for compressed sstables
   (CASSANDRA-4165)
 * Allow cassandra-stress to set compaction strategy options (CASSANDRA-6451)
 * Add broadcast_rpc_address option to cassandra.yaml (CASSANDRA-5899)
 * Auto reload GossipingPropertyFileSnitch config (CASSANDRA-5897)
 * Fix overflow of memtable_total_space_in_mb (CASSANDRA-6573)
 * Fix ABTC NPE and apply update function correctly (CASSANDRA-6692)
 * Allow nodetool to use a file or prompt for password (CASSANDRA-6660)
 * Fix AIOOBE when concurrently accessing ABSC (CASSANDRA-6742)
 * Fix assertion error in ALTER TYPE RENAME (CASSANDRA-6705)
 * Scrub should not always clear out repaired status (CASSANDRA-5351)
 * Improve handling of range tombstone for wide partitions (CASSANDRA-6446)
 * Fix ClassCastException for compact table with composites (CASSANDRA-6738)
 * Fix potentially repairing with wrong nodes (CASSANDRA-6808)
 * Change caching option syntax (CASSANDRA-6745)
 * Fix stress to do proper counter reads (CASSANDRA-6835)
 * Fix help message for stress counter_write (CASSANDRA-6824)
 * Fix stress smart Thrift client to pick servers correctly (CASSANDRA-6848)
 * Add logging levels (minimal, normal or verbose) to stress tool (CASSANDRA-6849)
 * Fix race condition in Batch CLE (CASSANDRA-6860)
 * Improve cleanup/scrub/upgradesstables failure handling (CASSANDRA-6774)
 * ByteBuffer write() methods for serializing sstables (CASSANDRA-6781)
 * Proper compare function for CollectionType (CASSANDRA-6783)
 * Update native server to Netty 4 (CASSANDRA-6236)
 * Fix off-by-one error in stress (CASSANDRA-6883)
 * Make OpOrder AutoCloseable (CASSANDRA-6901)
 * Remove sync repair JMX interface (CASSANDRA-6900)
 * Add multiple memory allocation options for memtables (CASSANDRA-6689, 6694)
 * Remove adjusted op rate from stress output (CASSANDRA-6921)
 * Add optimized CF.hasColumns() implementations (CASSANDRA-6941)
 * Serialize batchlog mutations with the version of the target node
   (CASSANDRA-6931)
 * Optimize CounterColumn#reconcile() (CASSANDRA-6953)
 * Properly remove 1.2 sstable support in 2.1 (CASSANDRA-6869)
 * Lock counter cells, not partitions (CASSANDRA-6880)
 * Track presence of legacy counter shards in sstables (CASSANDRA-6888)
 * Ensure safe resource cleanup when replacing sstables (CASSANDRA-6912)
 * Add failure handler to async callback (CASSANDRA-6747)
 * Fix AE when closing SSTable without releasing reference (CASSANDRA-7000)
 * Clean up IndexInfo on keyspace/table drops (CASSANDRA-6924)
 * Only snapshot relative SSTables when sequential repair (CASSANDRA-7024)
 * Require nodetool rebuild_index to specify index names (CASSANDRA-7038)
 * fix cassandra stress errors on reads with native protocol (CASSANDRA-7033)
 * Use OpOrder to guard sstable references for reads (CASSANDRA-6919)
 * Preemptive opening of compaction result (CASSANDRA-6916)
 * Multi-threaded scrub/cleanup/upgradesstables (CASSANDRA-5547)
 * Optimize cellname comparison (CASSANDRA-6934)
 * Native protocol v3 (CASSANDRA-6855)
 * Optimize Cell liveness checks and clean up Cell (CASSANDRA-7119)
 * Support consistent range movements (CASSANDRA-2434)
 * Display min timestamp in sstablemetadata viewer (CASSANDRA-6767)
Merged from 2.0:
 * Avoid race-prone second "scrub" of system keyspace (CASSANDRA-6797)
 * Pool CqlRecordWriter clients by inetaddress rather than Range
   (CASSANDRA-6665)
 * Fix compaction_history timestamps (CASSANDRA-6784)
 * Compare scores of full replica ordering in DES (CASSANDRA-6683)
 * fix CME in SessionInfo updateProgress affecting netstats (CASSANDRA-6577)
 * Allow repairing between specific replicas (CASSANDRA-6440)
 * Allow per-dc enabling of hints (CASSANDRA-6157)
 * Add compatibility for Hadoop 0.2.x (CASSANDRA-5201)
 * Fix EstimatedHistogram races (CASSANDRA-6682)
 * Failure detector correctly converts initial value to nanos (CASSANDRA-6658)
 * Add nodetool taketoken to relocate vnodes (CASSANDRA-4445)
 * Expose bulk loading progress over JMX (CASSANDRA-4757)
 * Correctly handle null with IF conditions and TTL (CASSANDRA-6623)
 * Account for range/row tombstones in tombstone drop
   time histogram (CASSANDRA-6522)
 * Stop CommitLogSegment.close() from calling sync() (CASSANDRA-6652)
 * Make commitlog failure handling configurable (CASSANDRA-6364)
 * Avoid overlaps in LCS (CASSANDRA-6688)
 * Improve support for paginating over composites (CASSANDRA-4851)
 * Fix count(*) queries in a mixed cluster (CASSANDRA-6707)
 * Improve repair tasks(snapshot, differencing) concurrency (CASSANDRA-6566)
 * Fix replaying pre-2.0 commit logs (CASSANDRA-6714)
 * Add static columns to CQL3 (CASSANDRA-6561)
 * Optimize single partition batch statements (CASSANDRA-6737)
 * Disallow post-query re-ordering when paging (CASSANDRA-6722)
 * Fix potential paging bug with deleted columns (CASSANDRA-6748)
 * Fix NPE on BulkLoader caused by losing StreamEvent (CASSANDRA-6636)
 * Fix truncating compression metadata (CASSANDRA-6791)
 * Add CMSClassUnloadingEnabled JVM option (CASSANDRA-6541)
 * Catch memtable flush exceptions during shutdown (CASSANDRA-6735)
 * Fix upgradesstables NPE for non-CF-based indexes (CASSANDRA-6645)
 * Fix UPDATE updating PRIMARY KEY columns implicitly (CASSANDRA-6782)
 * Fix IllegalArgumentException when updating from 1.2 with SuperColumns
   (CASSANDRA-6733)
 * FBUtilities.singleton() should use the CF comparator (CASSANDRA-6778)
 * Fix CQLSStableWriter.addRow(Map<String, Object>) (CASSANDRA-6526)
 * Fix HSHA server introducing corrupt data (CASSANDRA-6285)
 * Fix CAS conditions for COMPACT STORAGE tables (CASSANDRA-6813)
 * Starting threads in OutboundTcpConnectionPool constructor causes race conditions (CASSANDRA-7177)
 * Allow overriding cassandra-rackdc.properties file (CASSANDRA-7072)
 * Set JMX RMI port to 7199 (CASSANDRA-7087)
 * Use LOCAL_QUORUM for data reads at LOCAL_SERIAL (CASSANDRA-6939)
 * Log a warning for large batches (CASSANDRA-6487)
 * Put nodes in hibernate when join_ring is false (CASSANDRA-6961)
 * Avoid early loading of non-system keyspaces before compaction-leftovers
   cleanup at startup (CASSANDRA-6913)
 * Restrict Windows to parallel repairs (CASSANDRA-6907)
 * (Hadoop) Allow manually specifying start/end tokens in CFIF (CASSANDRA-6436)
 * Fix NPE in MeteredFlusher (CASSANDRA-6820)
 * Fix race processing range scan responses (CASSANDRA-6820)
 * Allow deleting snapshots from dropped keyspaces (CASSANDRA-6821)
 * Add uuid() function (CASSANDRA-6473)
 * Omit tombstones from schema digests (CASSANDRA-6862)
 * Include correct consistencyLevel in LWT timeout (CASSANDRA-6884)
 * Lower chances for losing new SSTables during nodetool refresh and
   ColumnFamilyStore.loadNewSSTables (CASSANDRA-6514)
 * Add support for DELETE ... IF EXISTS to CQL3 (CASSANDRA-5708)
 * Update hadoop_cql3_word_count example (CASSANDRA-6793)
 * Fix handling of RejectedExecution in sync Thrift server (CASSANDRA-6788)
 * Log more information when exceeding tombstone_warn_threshold (CASSANDRA-6865)
 * Fix truncate to not abort due to unreachable fat clients (CASSANDRA-6864)
 * Fix schema concurrency exceptions (CASSANDRA-6841)
 * Fix leaking validator FH in StreamWriter (CASSANDRA-6832)
 * Fix saving triggers to schema (CASSANDRA-6789)
 * Fix trigger mutations when base mutation list is immutable (CASSANDRA-6790)
 * Fix accounting in FileCacheService to allow re-using RAR (CASSANDRA-6838)
 * Fix static counter columns (CASSANDRA-6827)
 * Restore expiring->deleted (cell) compaction optimization (CASSANDRA-6844)
 * Fix CompactionManager.needsCleanup (CASSANDRA-6845)
 * Correctly compare BooleanType values other than 0 and 1 (CASSANDRA-6779)
 * Read message id as string from earlier versions (CASSANDRA-6840)
 * Properly use the Paxos consistency for (non-protocol) batch (CASSANDRA-6837)
 * Add paranoid disk failure option (CASSANDRA-6646)
 * Improve PerRowSecondaryIndex performance (CASSANDRA-6876)
 * Extend triggers to support CAS updates (CASSANDRA-6882)
 * Static columns with IF NOT EXISTS don't always work as expected (CASSANDRA-6873)
 * Fix paging with SELECT DISTINCT (CASSANDRA-6857)
 * Fix UnsupportedOperationException on CAS timeout (CASSANDRA-6923)
 * Improve MeteredFlusher handling of MF-unaffected column families
   (CASSANDRA-6867)
 * Add CqlRecordReader using native pagination (CASSANDRA-6311)
 * Add QueryHandler interface (CASSANDRA-6659)
 * Track liveRatio per-memtable, not per-CF (CASSANDRA-6945)
 * Make sure upgradesstables keeps sstable level (CASSANDRA-6958)
 * Fix LIMIT with static columns (CASSANDRA-6956)
 * Fix clash with CQL column name in thrift validation (CASSANDRA-6892)
 * Fix error with super columns in mixed 1.2-2.0 clusters (CASSANDRA-6966)
 * Fix bad skip of sstables on slice query with composite start/finish (CASSANDRA-6825)
 * Fix unintended update with conditional statement (CASSANDRA-6893)
 * Fix map element access in IF (CASSANDRA-6914)
 * Avoid costly range calculations for range queries on system keyspaces
   (CASSANDRA-6906)
 * Fix SSTable not released if stream session fails (CASSANDRA-6818)
 * Avoid build failure due to ANTLR timeout (CASSANDRA-6991)
 * Queries on compact tables can return more rows that requested (CASSANDRA-7052)
 * USING TIMESTAMP for batches does not work (CASSANDRA-7053)
 * Fix performance regression from CASSANDRA-5614 (CASSANDRA-6949)
 * Ensure that batchlog and hint timeouts do not produce hints (CASSANDRA-7058)
 * Merge groupable mutations in TriggerExecutor#execute() (CASSANDRA-7047)
 * Plug holes in resource release when wiring up StreamSession (CASSANDRA-7073)
 * Re-add parameter columns to tracing session (CASSANDRA-6942)
 * Preserves CQL metadata when updating table from thrift (CASSANDRA-6831)
Merged from 1.2:
 * Fix nodetool display with vnodes (CASSANDRA-7082)
 * Add UNLOGGED, COUNTER options to BATCH documentation (CASSANDRA-6816)
 * add extra SSL cipher suites (CASSANDRA-6613)
 * fix nodetool getsstables for blob PK (CASSANDRA-6803)
 * Fix BatchlogManager#deleteBatch() use of millisecond timestamps
   (CASSANDRA-6822)
 * Continue assassinating even if the endpoint vanishes (CASSANDRA-6787)
 * Schedule schema pulls on change (CASSANDRA-6971)
 * Non-droppable verbs shouldn't be dropped from OTC (CASSANDRA-6980)
 * Shutdown batchlog executor in SS#drain() (CASSANDRA-7025)
 * Fix batchlog to account for CF truncation records (CASSANDRA-6999)
 * Fix CQLSH parsing of functions and BLOB literals (CASSANDRA-7018)
 * Properly load trustore in the native protocol (CASSANDRA-6847)
 * Always clean up references in SerializingCache (CASSANDRA-6994)
 * Don't shut MessagingService down when replacing a node (CASSANDRA-6476)
 * fix npe when doing -Dcassandra.fd_initial_value_ms (CASSANDRA-6751)


2.1.0-beta1
 * Add flush directory distinct from compaction directories (CASSANDRA-6357)
 * Require JNA by default (CASSANDRA-6575)
 * add listsnapshots command to nodetool (CASSANDRA-5742)
 * Introduce AtomicBTreeColumns (CASSANDRA-6271, 6692)
 * Multithreaded commitlog (CASSANDRA-3578)
 * allocate fixed index summary memory pool and resample cold index summaries
   to use less memory (CASSANDRA-5519)
 * Removed multithreaded compaction (CASSANDRA-6142)
 * Parallelize fetching rows for low-cardinality indexes (CASSANDRA-1337)
 * change logging from log4j to logback (CASSANDRA-5883)
 * switch to LZ4 compression for internode communication (CASSANDRA-5887)
 * Stop using Thrift-generated Index* classes internally (CASSANDRA-5971)
 * Remove 1.2 network compatibility code (CASSANDRA-5960)
 * Remove leveled json manifest migration code (CASSANDRA-5996)
 * Remove CFDefinition (CASSANDRA-6253)
 * Use AtomicIntegerFieldUpdater in RefCountedMemory (CASSANDRA-6278)
 * User-defined types for CQL3 (CASSANDRA-5590)
 * Use of o.a.c.metrics in nodetool (CASSANDRA-5871, 6406)
 * Batch read from OTC's queue and cleanup (CASSANDRA-1632)
 * Secondary index support for collections (CASSANDRA-4511, 6383)
 * SSTable metadata(Stats.db) format change (CASSANDRA-6356)
 * Push composites support in the storage engine
   (CASSANDRA-5417, CASSANDRA-6520)
 * Add snapshot space used to cfstats (CASSANDRA-6231)
 * Add cardinality estimator for key count estimation (CASSANDRA-5906)
 * CF id is changed to be non-deterministic. Data dir/key cache are created
   uniquely for CF id (CASSANDRA-5202)
 * New counters implementation (CASSANDRA-6504)
 * Replace UnsortedColumns, EmptyColumns, TreeMapBackedSortedColumns with new
   ArrayBackedSortedColumns (CASSANDRA-6630, CASSANDRA-6662, CASSANDRA-6690)
 * Add option to use row cache with a given amount of rows (CASSANDRA-5357)
 * Avoid repairing already repaired data (CASSANDRA-5351)
 * Reject counter updates with USING TTL/TIMESTAMP (CASSANDRA-6649)
 * Replace index_interval with min/max_index_interval (CASSANDRA-6379)
 * Lift limitation that order by columns must be selected for IN queries (CASSANDRA-4911)


2.0.5
 * Reduce garbage generated by bloom filter lookups (CASSANDRA-6609)
 * Add ks.cf names to tombstone logging (CASSANDRA-6597)
 * Use LOCAL_QUORUM for LWT operations at LOCAL_SERIAL (CASSANDRA-6495)
 * Wait for gossip to settle before accepting client connections (CASSANDRA-4288)
 * Delete unfinished compaction incrementally (CASSANDRA-6086)
 * Allow specifying custom secondary index options in CQL3 (CASSANDRA-6480)
 * Improve replica pinning for cache efficiency in DES (CASSANDRA-6485)
 * Fix LOCAL_SERIAL from thrift (CASSANDRA-6584)
 * Don't special case received counts in CAS timeout exceptions (CASSANDRA-6595)
 * Add support for 2.1 global counter shards (CASSANDRA-6505)
 * Fix NPE when streaming connection is not yet established (CASSANDRA-6210)
 * Avoid rare duplicate read repair triggering (CASSANDRA-6606)
 * Fix paging discardFirst (CASSANDRA-6555)
 * Fix ArrayIndexOutOfBoundsException in 2ndary index query (CASSANDRA-6470)
 * Release sstables upon rebuilding 2i (CASSANDRA-6635)
 * Add AbstractCompactionStrategy.startup() method (CASSANDRA-6637)
 * SSTableScanner may skip rows during cleanup (CASSANDRA-6638)
 * sstables from stalled repair sessions can resurrect deleted data (CASSANDRA-6503)
 * Switch stress to use ITransportFactory (CASSANDRA-6641)
 * Fix IllegalArgumentException during prepare (CASSANDRA-6592)
 * Fix possible loss of 2ndary index entries during compaction (CASSANDRA-6517)
 * Fix direct Memory on architectures that do not support unaligned long access
   (CASSANDRA-6628)
 * Let scrub optionally skip broken counter partitions (CASSANDRA-5930)
Merged from 1.2:
 * fsync compression metadata (CASSANDRA-6531)
 * Validate CF existence on execution for prepared statement (CASSANDRA-6535)
 * Add ability to throttle batchlog replay (CASSANDRA-6550)
 * Fix executing LOCAL_QUORUM with SimpleStrategy (CASSANDRA-6545)
 * Avoid StackOverflow when using large IN queries (CASSANDRA-6567)
 * Nodetool upgradesstables includes secondary indexes (CASSANDRA-6598)
 * Paginate batchlog replay (CASSANDRA-6569)
 * skip blocking on streaming during drain (CASSANDRA-6603)
 * Improve error message when schema doesn't match loaded sstable (CASSANDRA-6262)
 * Add properties to adjust FD initial value and max interval (CASSANDRA-4375)
 * Fix preparing with batch and delete from collection (CASSANDRA-6607)
 * Fix ABSC reverse iterator's remove() method (CASSANDRA-6629)
 * Handle host ID conflicts properly (CASSANDRA-6615)
 * Move handling of migration event source to solve bootstrap race. (CASSANDRA-6648)
 * Make sure compaction throughput value doesn't overflow with int math (CASSANDRA-6647)


2.0.4
 * Allow removing snapshots of no-longer-existing CFs (CASSANDRA-6418)
 * add StorageService.stopDaemon() (CASSANDRA-4268)
 * add IRE for invalid CF supplied to get_count (CASSANDRA-5701)
 * add client encryption support to sstableloader (CASSANDRA-6378)
 * Fix accept() loop for SSL sockets post-shutdown (CASSANDRA-6468)
 * Fix size-tiered compaction in LCS L0 (CASSANDRA-6496)
 * Fix assertion failure in filterColdSSTables (CASSANDRA-6483)
 * Fix row tombstones in larger-than-memory compactions (CASSANDRA-6008)
 * Fix cleanup ClassCastException (CASSANDRA-6462)
 * Reduce gossip memory use by interning VersionedValue strings (CASSANDRA-6410)
 * Allow specifying datacenters to participate in a repair (CASSANDRA-6218)
 * Fix divide-by-zero in PCI (CASSANDRA-6403)
 * Fix setting last compacted key in the wrong level for LCS (CASSANDRA-6284)
 * Add millisecond precision formats to the timestamp parser (CASSANDRA-6395)
 * Expose a total memtable size metric for a CF (CASSANDRA-6391)
 * cqlsh: handle symlinks properly (CASSANDRA-6425)
 * Fix potential infinite loop when paging query with IN (CASSANDRA-6464)
 * Fix assertion error in AbstractQueryPager.discardFirst (CASSANDRA-6447)
 * Fix streaming older SSTable yields unnecessary tombstones (CASSANDRA-6527)
Merged from 1.2:
 * Improved error message on bad properties in DDL queries (CASSANDRA-6453)
 * Randomize batchlog candidates selection (CASSANDRA-6481)
 * Fix thundering herd on endpoint cache invalidation (CASSANDRA-6345, 6485)
 * Improve batchlog write performance with vnodes (CASSANDRA-6488)
 * cqlsh: quote single quotes in strings inside collections (CASSANDRA-6172)
 * Improve gossip performance for typical messages (CASSANDRA-6409)
 * Throw IRE if a prepared statement has more markers than supported
   (CASSANDRA-5598)
 * Expose Thread metrics for the native protocol server (CASSANDRA-6234)
 * Change snapshot response message verb to INTERNAL to avoid dropping it
   (CASSANDRA-6415)
 * Warn when collection read has > 65K elements (CASSANDRA-5428)
 * Fix cache persistence when both row and key cache are enabled
   (CASSANDRA-6413)
 * (Hadoop) add describe_local_ring (CASSANDRA-6268)
 * Fix handling of concurrent directory creation failure (CASSANDRA-6459)
 * Allow executing CREATE statements multiple times (CASSANDRA-6471)
 * Don't send confusing info with timeouts (CASSANDRA-6491)
 * Don't resubmit counter mutation runnables internally (CASSANDRA-6427)
 * Don't drop local mutations without a hint (CASSANDRA-6510)
 * Don't allow null max_hint_window_in_ms (CASSANDRA-6419)
 * Validate SliceRange start and finish lengths (CASSANDRA-6521)


2.0.3
 * Fix FD leak on slice read path (CASSANDRA-6275)
 * Cancel read meter task when closing SSTR (CASSANDRA-6358)
 * free off-heap IndexSummary during bulk (CASSANDRA-6359)
 * Recover from IOException in accept() thread (CASSANDRA-6349)
 * Improve Gossip tolerance of abnormally slow tasks (CASSANDRA-6338)
 * Fix trying to hint timed out counter writes (CASSANDRA-6322)
 * Allow restoring specific columnfamilies from archived CL (CASSANDRA-4809)
 * Avoid flushing compaction_history after each operation (CASSANDRA-6287)
 * Fix repair assertion error when tombstones expire (CASSANDRA-6277)
 * Skip loading corrupt key cache (CASSANDRA-6260)
 * Fixes for compacting larger-than-memory rows (CASSANDRA-6274)
 * Compact hottest sstables first and optionally omit coldest from
   compaction entirely (CASSANDRA-6109)
 * Fix modifying column_metadata from thrift (CASSANDRA-6182)
 * cqlsh: fix LIST USERS output (CASSANDRA-6242)
 * Add IRequestSink interface (CASSANDRA-6248)
 * Update memtable size while flushing (CASSANDRA-6249)
 * Provide hooks around CQL2/CQL3 statement execution (CASSANDRA-6252)
 * Require Permission.SELECT for CAS updates (CASSANDRA-6247)
 * New CQL-aware SSTableWriter (CASSANDRA-5894)
 * Reject CAS operation when the protocol v1 is used (CASSANDRA-6270)
 * Correctly throw error when frame too large (CASSANDRA-5981)
 * Fix serialization bug in PagedRange with 2ndary indexes (CASSANDRA-6299)
 * Fix CQL3 table validation in Thrift (CASSANDRA-6140)
 * Fix bug missing results with IN clauses (CASSANDRA-6327)
 * Fix paging with reversed slices (CASSANDRA-6343)
 * Set minTimestamp correctly to be able to drop expired sstables (CASSANDRA-6337)
 * Support NaN and Infinity as float literals (CASSANDRA-6003)
 * Remove RF from nodetool ring output (CASSANDRA-6289)
 * Fix attempting to flush empty rows (CASSANDRA-6374)
 * Fix potential out of bounds exception when paging (CASSANDRA-6333)
Merged from 1.2:
 * Optimize FD phi calculation (CASSANDRA-6386)
 * Improve initial FD phi estimate when starting up (CASSANDRA-6385)
 * Don't list CQL3 table in CLI describe even if named explicitely
   (CASSANDRA-5750)
 * Invalidate row cache when dropping CF (CASSANDRA-6351)
 * add non-jamm path for cached statements (CASSANDRA-6293)
 * add windows bat files for shell commands (CASSANDRA-6145)
 * Require logging in for Thrift CQL2/3 statement preparation (CASSANDRA-6254)
 * restrict max_num_tokens to 1536 (CASSANDRA-6267)
 * Nodetool gets default JMX port from cassandra-env.sh (CASSANDRA-6273)
 * make calculatePendingRanges asynchronous (CASSANDRA-6244)
 * Remove blocking flushes in gossip thread (CASSANDRA-6297)
 * Fix potential socket leak in connectionpool creation (CASSANDRA-6308)
 * Allow LOCAL_ONE/LOCAL_QUORUM to work with SimpleStrategy (CASSANDRA-6238)
 * cqlsh: handle 'null' as session duration (CASSANDRA-6317)
 * Fix json2sstable handling of range tombstones (CASSANDRA-6316)
 * Fix missing one row in reverse query (CASSANDRA-6330)
 * Fix reading expired row value from row cache (CASSANDRA-6325)
 * Fix AssertionError when doing set element deletion (CASSANDRA-6341)
 * Make CL code for the native protocol match the one in C* 2.0
   (CASSANDRA-6347)
 * Disallow altering CQL3 table from thrift (CASSANDRA-6370)
 * Fix size computation of prepared statement (CASSANDRA-6369)


2.0.2
 * Update FailureDetector to use nanontime (CASSANDRA-4925)
 * Fix FileCacheService regressions (CASSANDRA-6149)
 * Never return WriteTimeout for CL.ANY (CASSANDRA-6132)
 * Fix race conditions in bulk loader (CASSANDRA-6129)
 * Add configurable metrics reporting (CASSANDRA-4430)
 * drop queries exceeding a configurable number of tombstones (CASSANDRA-6117)
 * Track and persist sstable read activity (CASSANDRA-5515)
 * Fixes for speculative retry (CASSANDRA-5932, CASSANDRA-6194)
 * Improve memory usage of metadata min/max column names (CASSANDRA-6077)
 * Fix thrift validation refusing row markers on CQL3 tables (CASSANDRA-6081)
 * Fix insertion of collections with CAS (CASSANDRA-6069)
 * Correctly send metadata on SELECT COUNT (CASSANDRA-6080)
 * Track clients' remote addresses in ClientState (CASSANDRA-6070)
 * Create snapshot dir if it does not exist when migrating
   leveled manifest (CASSANDRA-6093)
 * make sequential nodetool repair the default (CASSANDRA-5950)
 * Add more hooks for compaction strategy implementations (CASSANDRA-6111)
 * Fix potential NPE on composite 2ndary indexes (CASSANDRA-6098)
 * Delete can potentially be skipped in batch (CASSANDRA-6115)
 * Allow alter keyspace on system_traces (CASSANDRA-6016)
 * Disallow empty column names in cql (CASSANDRA-6136)
 * Use Java7 file-handling APIs and fix file moving on Windows (CASSANDRA-5383)
 * Save compaction history to system keyspace (CASSANDRA-5078)
 * Fix NPE if StorageService.getOperationMode() is executed before full startup (CASSANDRA-6166)
 * CQL3: support pre-epoch longs for TimestampType (CASSANDRA-6212)
 * Add reloadtriggers command to nodetool (CASSANDRA-4949)
 * cqlsh: ignore empty 'value alias' in DESCRIBE (CASSANDRA-6139)
 * Fix sstable loader (CASSANDRA-6205)
 * Reject bootstrapping if the node already exists in gossip (CASSANDRA-5571)
 * Fix NPE while loading paxos state (CASSANDRA-6211)
 * cqlsh: add SHOW SESSION <tracing-session> command (CASSANDRA-6228)
Merged from 1.2:
 * (Hadoop) Require CFRR batchSize to be at least 2 (CASSANDRA-6114)
 * Add a warning for small LCS sstable size (CASSANDRA-6191)
 * Add ability to list specific KS/CF combinations in nodetool cfstats (CASSANDRA-4191)
 * Mark CF clean if a mutation raced the drop and got it marked dirty (CASSANDRA-5946)
 * Add a LOCAL_ONE consistency level (CASSANDRA-6202)
 * Limit CQL prepared statement cache by size instead of count (CASSANDRA-6107)
 * Tracing should log write failure rather than raw exceptions (CASSANDRA-6133)
 * lock access to TM.endpointToHostIdMap (CASSANDRA-6103)
 * Allow estimated memtable size to exceed slab allocator size (CASSANDRA-6078)
 * Start MeteredFlusher earlier to prevent OOM during CL replay (CASSANDRA-6087)
 * Avoid sending Truncate command to fat clients (CASSANDRA-6088)
 * Allow where clause conditions to be in parenthesis (CASSANDRA-6037)
 * Do not open non-ssl storage port if encryption option is all (CASSANDRA-3916)
 * Move batchlog replay to its own executor (CASSANDRA-6079)
 * Add tombstone debug threshold and histogram (CASSANDRA-6042, 6057)
 * Enable tcp keepalive on incoming connections (CASSANDRA-4053)
 * Fix fat client schema pull NPE (CASSANDRA-6089)
 * Fix memtable flushing for indexed tables (CASSANDRA-6112)
 * Fix skipping columns with multiple slices (CASSANDRA-6119)
 * Expose connected thrift + native client counts (CASSANDRA-5084)
 * Optimize auth setup (CASSANDRA-6122)
 * Trace index selection (CASSANDRA-6001)
 * Update sstablesPerReadHistogram to use biased sampling (CASSANDRA-6164)
 * Log UnknownColumnfamilyException when closing socket (CASSANDRA-5725)
 * Properly error out on CREATE INDEX for counters table (CASSANDRA-6160)
 * Handle JMX notification failure for repair (CASSANDRA-6097)
 * (Hadoop) Fetch no more than 128 splits in parallel (CASSANDRA-6169)
 * stress: add username/password authentication support (CASSANDRA-6068)
 * Fix indexed queries with row cache enabled on parent table (CASSANDRA-5732)
 * Fix compaction race during columnfamily drop (CASSANDRA-5957)
 * Fix validation of empty column names for compact tables (CASSANDRA-6152)
 * Skip replaying mutations that pass CRC but fail to deserialize (CASSANDRA-6183)
 * Rework token replacement to use replace_address (CASSANDRA-5916)
 * Fix altering column types (CASSANDRA-6185)
 * cqlsh: fix CREATE/ALTER WITH completion (CASSANDRA-6196)
 * add windows bat files for shell commands (CASSANDRA-6145)
 * Fix potential stack overflow during range tombstones insertion (CASSANDRA-6181)
 * (Hadoop) Make LOCAL_ONE the default consistency level (CASSANDRA-6214)


2.0.1
 * Fix bug that could allow reading deleted data temporarily (CASSANDRA-6025)
 * Improve memory use defaults (CASSANDRA-6059)
 * Make ThriftServer more easlly extensible (CASSANDRA-6058)
 * Remove Hadoop dependency from ITransportFactory (CASSANDRA-6062)
 * add file_cache_size_in_mb setting (CASSANDRA-5661)
 * Improve error message when yaml contains invalid properties (CASSANDRA-5958)
 * Improve leveled compaction's ability to find non-overlapping L0 compactions
   to work on concurrently (CASSANDRA-5921)
 * Notify indexer of columns shadowed by range tombstones (CASSANDRA-5614)
 * Log Merkle tree stats (CASSANDRA-2698)
 * Switch from crc32 to adler32 for compressed sstable checksums (CASSANDRA-5862)
 * Improve offheap memcpy performance (CASSANDRA-5884)
 * Use a range aware scanner for cleanup (CASSANDRA-2524)
 * Cleanup doesn't need to inspect sstables that contain only local data
   (CASSANDRA-5722)
 * Add ability for CQL3 to list partition keys (CASSANDRA-4536)
 * Improve native protocol serialization (CASSANDRA-5664)
 * Upgrade Thrift to 0.9.1 (CASSANDRA-5923)
 * Require superuser status for adding triggers (CASSANDRA-5963)
 * Make standalone scrubber handle old and new style leveled manifest
   (CASSANDRA-6005)
 * Fix paxos bugs (CASSANDRA-6012, 6013, 6023)
 * Fix paged ranges with multiple replicas (CASSANDRA-6004)
 * Fix potential AssertionError during tracing (CASSANDRA-6041)
 * Fix NPE in sstablesplit (CASSANDRA-6027)
 * Migrate pre-2.0 key/value/column aliases to system.schema_columns
   (CASSANDRA-6009)
 * Paging filter empty rows too agressively (CASSANDRA-6040)
 * Support variadic parameters for IN clauses (CASSANDRA-4210)
 * cqlsh: return the result of CAS writes (CASSANDRA-5796)
 * Fix validation of IN clauses with 2ndary indexes (CASSANDRA-6050)
 * Support named bind variables in CQL (CASSANDRA-6033)
Merged from 1.2:
 * Allow cache-keys-to-save to be set at runtime (CASSANDRA-5980)
 * Avoid second-guessing out-of-space state (CASSANDRA-5605)
 * Tuning knobs for dealing with large blobs and many CFs (CASSANDRA-5982)
 * (Hadoop) Fix CQLRW for thrift tables (CASSANDRA-6002)
 * Fix possible divide-by-zero in HHOM (CASSANDRA-5990)
 * Allow local batchlog writes for CL.ANY (CASSANDRA-5967)
 * Upgrade metrics-core to version 2.2.0 (CASSANDRA-5947)
 * Fix CqlRecordWriter with composite keys (CASSANDRA-5949)
 * Add snitch, schema version, cluster, partitioner to JMX (CASSANDRA-5881)
 * Allow disabling SlabAllocator (CASSANDRA-5935)
 * Make user-defined compaction JMX blocking (CASSANDRA-4952)
 * Fix streaming does not transfer wrapped range (CASSANDRA-5948)
 * Fix loading index summary containing empty key (CASSANDRA-5965)
 * Correctly handle limits in CompositesSearcher (CASSANDRA-5975)
 * Pig: handle CQL collections (CASSANDRA-5867)
 * Pass the updated cf to the PRSI index() method (CASSANDRA-5999)
 * Allow empty CQL3 batches (as no-op) (CASSANDRA-5994)
 * Support null in CQL3 functions (CASSANDRA-5910)
 * Replace the deprecated MapMaker with CacheLoader (CASSANDRA-6007)
 * Add SSTableDeletingNotification to DataTracker (CASSANDRA-6010)
 * Fix snapshots in use get deleted during snapshot repair (CASSANDRA-6011)
 * Move hints and exception count to o.a.c.metrics (CASSANDRA-6017)
 * Fix memory leak in snapshot repair (CASSANDRA-6047)
 * Fix sstable2sjon for CQL3 tables (CASSANDRA-5852)


2.0.0
 * Fix thrift validation when inserting into CQL3 tables (CASSANDRA-5138)
 * Fix periodic memtable flushing behavior with clean memtables (CASSANDRA-5931)
 * Fix dateOf() function for pre-2.0 timestamp columns (CASSANDRA-5928)
 * Fix SSTable unintentionally loads BF when opened for batch (CASSANDRA-5938)
 * Add stream session progress to JMX (CASSANDRA-4757)
 * Fix NPE during CAS operation (CASSANDRA-5925)
Merged from 1.2:
 * Fix getBloomFilterDiskSpaceUsed for AlwaysPresentFilter (CASSANDRA-5900)
 * Don't announce schema version until we've loaded the changes locally
   (CASSANDRA-5904)
 * Fix to support off heap bloom filters size greater than 2 GB (CASSANDRA-5903)
 * Properly handle parsing huge map and set literals (CASSANDRA-5893)


2.0.0-rc2
 * enable vnodes by default (CASSANDRA-5869)
 * fix CAS contention timeout (CASSANDRA-5830)
 * fix HsHa to respect max frame size (CASSANDRA-4573)
 * Fix (some) 2i on composite components omissions (CASSANDRA-5851)
 * cqlsh: add DESCRIBE FULL SCHEMA variant (CASSANDRA-5880)
Merged from 1.2:
 * Correctly validate sparse composite cells in scrub (CASSANDRA-5855)
 * Add KeyCacheHitRate metric to CF metrics (CASSANDRA-5868)
 * cqlsh: add support for multiline comments (CASSANDRA-5798)
 * Handle CQL3 SELECT duplicate IN restrictions on clustering columns
   (CASSANDRA-5856)


2.0.0-rc1
 * improve DecimalSerializer performance (CASSANDRA-5837)
 * fix potential spurious wakeup in AsyncOneResponse (CASSANDRA-5690)
 * fix schema-related trigger issues (CASSANDRA-5774)
 * Better validation when accessing CQL3 table from thrift (CASSANDRA-5138)
 * Fix assertion error during repair (CASSANDRA-5801)
 * Fix range tombstone bug (CASSANDRA-5805)
 * DC-local CAS (CASSANDRA-5797)
 * Add a native_protocol_version column to the system.local table (CASSANRDA-5819)
 * Use index_interval from cassandra.yaml when upgraded (CASSANDRA-5822)
 * Fix buffer underflow on socket close (CASSANDRA-5792)
Merged from 1.2:
 * Fix reading DeletionTime from 1.1-format sstables (CASSANDRA-5814)
 * cqlsh: add collections support to COPY (CASSANDRA-5698)
 * retry important messages for any IOException (CASSANDRA-5804)
 * Allow empty IN relations in SELECT/UPDATE/DELETE statements (CASSANDRA-5626)
 * cqlsh: fix crashing on Windows due to libedit detection (CASSANDRA-5812)
 * fix bulk-loading compressed sstables (CASSANDRA-5820)
 * (Hadoop) fix quoting in CqlPagingRecordReader and CqlRecordWriter
   (CASSANDRA-5824)
 * update default LCS sstable size to 160MB (CASSANDRA-5727)
 * Allow compacting 2Is via nodetool (CASSANDRA-5670)
 * Hex-encode non-String keys in OPP (CASSANDRA-5793)
 * nodetool history logging (CASSANDRA-5823)
 * (Hadoop) fix support for Thrift tables in CqlPagingRecordReader
   (CASSANDRA-5752)
 * add "all time blocked" to StatusLogger output (CASSANDRA-5825)
 * Future-proof inter-major-version schema migrations (CASSANDRA-5845)
 * (Hadoop) add CqlPagingRecordReader support for ReversedType in Thrift table
   (CASSANDRA-5718)
 * Add -no-snapshot option to scrub (CASSANDRA-5891)
 * Fix to support off heap bloom filters size greater than 2 GB (CASSANDRA-5903)
 * Properly handle parsing huge map and set literals (CASSANDRA-5893)
 * Fix LCS L0 compaction may overlap in L1 (CASSANDRA-5907)
 * New sstablesplit tool to split large sstables offline (CASSANDRA-4766)
 * Fix potential deadlock in native protocol server (CASSANDRA-5926)
 * Disallow incompatible type change in CQL3 (CASSANDRA-5882)
Merged from 1.1:
 * Correctly validate sparse composite cells in scrub (CASSANDRA-5855)


2.0.0-beta2
 * Replace countPendingHints with Hints Created metric (CASSANDRA-5746)
 * Allow nodetool with no args, and with help to run without a server (CASSANDRA-5734)
 * Cleanup AbstractType/TypeSerializer classes (CASSANDRA-5744)
 * Remove unimplemented cli option schema-mwt (CASSANDRA-5754)
 * Support range tombstones in thrift (CASSANDRA-5435)
 * Normalize table-manipulating CQL3 statements' class names (CASSANDRA-5759)
 * cqlsh: add missing table options to DESCRIBE output (CASSANDRA-5749)
 * Fix assertion error during repair (CASSANDRA-5757)
 * Fix bulkloader (CASSANDRA-5542)
 * Add LZ4 compression to the native protocol (CASSANDRA-5765)
 * Fix bugs in the native protocol v2 (CASSANDRA-5770)
 * CAS on 'primary key only' table (CASSANDRA-5715)
 * Support streaming SSTables of old versions (CASSANDRA-5772)
 * Always respect protocol version in native protocol (CASSANDRA-5778)
 * Fix ConcurrentModificationException during streaming (CASSANDRA-5782)
 * Update deletion timestamp in Commit#updatesWithPaxosTime (CASSANDRA-5787)
 * Thrift cas() method crashes if input columns are not sorted (CASSANDRA-5786)
 * Order columns names correctly when querying for CAS (CASSANDRA-5788)
 * Fix streaming retry (CASSANDRA-5775)
Merged from 1.2:
 * if no seeds can be a reached a node won't start in a ring by itself (CASSANDRA-5768)
 * add cassandra.unsafesystem property (CASSANDRA-5704)
 * (Hadoop) quote identifiers in CqlPagingRecordReader (CASSANDRA-5763)
 * Add replace_node functionality for vnodes (CASSANDRA-5337)
 * Add timeout events to query traces (CASSANDRA-5520)
 * Fix serialization of the LEFT gossip value (CASSANDRA-5696)
 * Pig: support for cql3 tables (CASSANDRA-5234)
 * Fix skipping range tombstones with reverse queries (CASSANDRA-5712)
 * Expire entries out of ThriftSessionManager (CASSANDRA-5719)
 * Don't keep ancestor information in memory (CASSANDRA-5342)
 * Expose native protocol server status in nodetool info (CASSANDRA-5735)
 * Fix pathetic performance of range tombstones (CASSANDRA-5677)
 * Fix querying with an empty (impossible) range (CASSANDRA-5573)
 * cqlsh: handle CUSTOM 2i in DESCRIBE output (CASSANDRA-5760)
 * Fix minor bug in Range.intersects(Bound) (CASSANDRA-5771)
 * cqlsh: handle disabled compression in DESCRIBE output (CASSANDRA-5766)
 * Ensure all UP events are notified on the native protocol (CASSANDRA-5769)
 * Fix formatting of sstable2json with multiple -k arguments (CASSANDRA-5781)
 * Don't rely on row marker for queries in general to hide lost markers
   after TTL expires (CASSANDRA-5762)
 * Sort nodetool help output (CASSANDRA-5776)
 * Fix column expiring during 2 phases compaction (CASSANDRA-5799)
 * now() is being rejected in INSERTs when inside collections (CASSANDRA-5795)


2.0.0-beta1
 * Add support for indexing clustered columns (CASSANDRA-5125)
 * Removed on-heap row cache (CASSANDRA-5348)
 * use nanotime consistently for node-local timeouts (CASSANDRA-5581)
 * Avoid unnecessary second pass on name-based queries (CASSANDRA-5577)
 * Experimental triggers (CASSANDRA-1311)
 * JEMalloc support for off-heap allocation (CASSANDRA-3997)
 * Single-pass compaction (CASSANDRA-4180)
 * Removed token range bisection (CASSANDRA-5518)
 * Removed compatibility with pre-1.2.5 sstables and network messages
   (CASSANDRA-5511)
 * removed PBSPredictor (CASSANDRA-5455)
 * CAS support (CASSANDRA-5062, 5441, 5442, 5443, 5619, 5667)
 * Leveled compaction performs size-tiered compactions in L0
   (CASSANDRA-5371, 5439)
 * Add yaml network topology snitch for mixed ec2/other envs (CASSANDRA-5339)
 * Log when a node is down longer than the hint window (CASSANDRA-4554)
 * Optimize tombstone creation for ExpiringColumns (CASSANDRA-4917)
 * Improve LeveledScanner work estimation (CASSANDRA-5250, 5407)
 * Replace compaction lock with runWithCompactionsDisabled (CASSANDRA-3430)
 * Change Message IDs to ints (CASSANDRA-5307)
 * Move sstable level information into the Stats component, removing the
   need for a separate Manifest file (CASSANDRA-4872)
 * avoid serializing to byte[] on commitlog append (CASSANDRA-5199)
 * make index_interval configurable per columnfamily (CASSANDRA-3961, CASSANDRA-5650)
 * add default_time_to_live (CASSANDRA-3974)
 * add memtable_flush_period_in_ms (CASSANDRA-4237)
 * replace supercolumns internally by composites (CASSANDRA-3237, 5123)
 * upgrade thrift to 0.9.0 (CASSANDRA-3719)
 * drop unnecessary keyspace parameter from user-defined compaction API
   (CASSANDRA-5139)
 * more robust solution to incomplete compactions + counters (CASSANDRA-5151)
 * Change order of directory searching for c*.in.sh (CASSANDRA-3983)
 * Add tool to reset SSTable compaction level for LCS (CASSANDRA-5271)
 * Allow custom configuration loader (CASSANDRA-5045)
 * Remove memory emergency pressure valve logic (CASSANDRA-3534)
 * Reduce request latency with eager retry (CASSANDRA-4705)
 * cqlsh: Remove ASSUME command (CASSANDRA-5331)
 * Rebuild BF when loading sstables if bloom_filter_fp_chance
   has changed since compaction (CASSANDRA-5015)
 * remove row-level bloom filters (CASSANDRA-4885)
 * Change Kernel Page Cache skipping into row preheating (disabled by default)
   (CASSANDRA-4937)
 * Improve repair by deciding on a gcBefore before sending
   out TreeRequests (CASSANDRA-4932)
 * Add an official way to disable compactions (CASSANDRA-5074)
 * Reenable ALTER TABLE DROP with new semantics (CASSANDRA-3919)
 * Add binary protocol versioning (CASSANDRA-5436)
 * Swap THshaServer for TThreadedSelectorServer (CASSANDRA-5530)
 * Add alias support to SELECT statement (CASSANDRA-5075)
 * Don't create empty RowMutations in CommitLogReplayer (CASSANDRA-5541)
 * Use range tombstones when dropping cfs/columns from schema (CASSANDRA-5579)
 * cqlsh: drop CQL2/CQL3-beta support (CASSANDRA-5585)
 * Track max/min column names in sstables to be able to optimize slice
   queries (CASSANDRA-5514, CASSANDRA-5595, CASSANDRA-5600)
 * Binary protocol: allow batching already prepared statements (CASSANDRA-4693)
 * Allow preparing timestamp, ttl and limit in CQL3 queries (CASSANDRA-4450)
 * Support native link w/o JNA in Java7 (CASSANDRA-3734)
 * Use SASL authentication in binary protocol v2 (CASSANDRA-5545)
 * Replace Thrift HsHa with LMAX Disruptor based implementation (CASSANDRA-5582)
 * cqlsh: Add row count to SELECT output (CASSANDRA-5636)
 * Include a timestamp with all read commands to determine column expiration
   (CASSANDRA-5149)
 * Streaming 2.0 (CASSANDRA-5286, 5699)
 * Conditional create/drop ks/table/index statements in CQL3 (CASSANDRA-2737)
 * more pre-table creation property validation (CASSANDRA-5693)
 * Redesign repair messages (CASSANDRA-5426)
 * Fix ALTER RENAME post-5125 (CASSANDRA-5702)
 * Disallow renaming a 2ndary indexed column (CASSANDRA-5705)
 * Rename Table to Keyspace (CASSANDRA-5613)
 * Ensure changing column_index_size_in_kb on different nodes don't corrupt the
   sstable (CASSANDRA-5454)
 * Move resultset type information into prepare, not execute (CASSANDRA-5649)
 * Auto paging in binary protocol (CASSANDRA-4415, 5714)
 * Don't tie client side use of AbstractType to JDBC (CASSANDRA-4495)
 * Adds new TimestampType to replace DateType (CASSANDRA-5723, CASSANDRA-5729)
Merged from 1.2:
 * make starting native protocol server idempotent (CASSANDRA-5728)
 * Fix loading key cache when a saved entry is no longer valid (CASSANDRA-5706)
 * Fix serialization of the LEFT gossip value (CASSANDRA-5696)
 * cqlsh: Don't show 'null' in place of empty values (CASSANDRA-5675)
 * Race condition in detecting version on a mixed 1.1/1.2 cluster
   (CASSANDRA-5692)
 * Fix skipping range tombstones with reverse queries (CASSANDRA-5712)
 * Expire entries out of ThriftSessionManager (CASSANRDA-5719)
 * Don't keep ancestor information in memory (CASSANDRA-5342)
 * cqlsh: fix handling of semicolons inside BATCH queries (CASSANDRA-5697)


1.2.6
 * Fix tracing when operation completes before all responses arrive
   (CASSANDRA-5668)
 * Fix cross-DC mutation forwarding (CASSANDRA-5632)
 * Reduce SSTableLoader memory usage (CASSANDRA-5555)
 * Scale hinted_handoff_throttle_in_kb to cluster size (CASSANDRA-5272)
 * (Hadoop) Add CQL3 input/output formats (CASSANDRA-4421, 5622)
 * (Hadoop) Fix InputKeyRange in CFIF (CASSANDRA-5536)
 * Fix dealing with ridiculously large max sstable sizes in LCS (CASSANDRA-5589)
 * Ignore pre-truncate hints (CASSANDRA-4655)
 * Move System.exit on OOM into a separate thread (CASSANDRA-5273)
 * Write row markers when serializing schema (CASSANDRA-5572)
 * Check only SSTables for the requested range when streaming (CASSANDRA-5569)
 * Improve batchlog replay behavior and hint ttl handling (CASSANDRA-5314)
 * Exclude localTimestamp from validation for tombstones (CASSANDRA-5398)
 * cqlsh: add custom prompt support (CASSANDRA-5539)
 * Reuse prepared statements in hot auth queries (CASSANDRA-5594)
 * cqlsh: add vertical output option (see EXPAND) (CASSANDRA-5597)
 * Add a rate limit option to stress (CASSANDRA-5004)
 * have BulkLoader ignore snapshots directories (CASSANDRA-5587)
 * fix SnitchProperties logging context (CASSANDRA-5602)
 * Expose whether jna is enabled and memory is locked via JMX (CASSANDRA-5508)
 * cqlsh: fix COPY FROM with ReversedType (CASSANDRA-5610)
 * Allow creating CUSTOM indexes on collections (CASSANDRA-5615)
 * Evaluate now() function at execution time (CASSANDRA-5616)
 * Expose detailed read repair metrics (CASSANDRA-5618)
 * Correct blob literal + ReversedType parsing (CASSANDRA-5629)
 * Allow GPFS to prefer the internal IP like EC2MRS (CASSANDRA-5630)
 * fix help text for -tspw cassandra-cli (CASSANDRA-5643)
 * don't throw away initial causes exceptions for internode encryption issues
   (CASSANDRA-5644)
 * Fix message spelling errors for cql select statements (CASSANDRA-5647)
 * Suppress custom exceptions thru jmx (CASSANDRA-5652)
 * Update CREATE CUSTOM INDEX syntax (CASSANDRA-5639)
 * Fix PermissionDetails.equals() method (CASSANDRA-5655)
 * Never allow partition key ranges in CQL3 without token() (CASSANDRA-5666)
 * Gossiper incorrectly drops AppState for an upgrading node (CASSANDRA-5660)
 * Connection thrashing during multi-region ec2 during upgrade, due to
   messaging version (CASSANDRA-5669)
 * Avoid over reconnecting in EC2MRS (CASSANDRA-5678)
 * Fix ReadResponseSerializer.serializedSize() for digest reads (CASSANDRA-5476)
 * allow sstable2json on 2i CFs (CASSANDRA-5694)
Merged from 1.1:
 * Remove buggy thrift max message length option (CASSANDRA-5529)
 * Fix NPE in Pig's widerow mode (CASSANDRA-5488)
 * Add split size parameter to Pig and disable split combination (CASSANDRA-5544)


1.2.5
 * make BytesToken.toString only return hex bytes (CASSANDRA-5566)
 * Ensure that submitBackground enqueues at least one task (CASSANDRA-5554)
 * fix 2i updates with identical values and timestamps (CASSANDRA-5540)
 * fix compaction throttling bursty-ness (CASSANDRA-4316)
 * reduce memory consumption of IndexSummary (CASSANDRA-5506)
 * remove per-row column name bloom filters (CASSANDRA-5492)
 * Include fatal errors in trace events (CASSANDRA-5447)
 * Ensure that PerRowSecondaryIndex is notified of row-level deletes
   (CASSANDRA-5445)
 * Allow empty blob literals in CQL3 (CASSANDRA-5452)
 * Fix streaming RangeTombstones at column index boundary (CASSANDRA-5418)
 * Fix preparing statements when current keyspace is not set (CASSANDRA-5468)
 * Fix SemanticVersion.isSupportedBy minor/patch handling (CASSANDRA-5496)
 * Don't provide oldCfId for post-1.1 system cfs (CASSANDRA-5490)
 * Fix primary range ignores replication strategy (CASSANDRA-5424)
 * Fix shutdown of binary protocol server (CASSANDRA-5507)
 * Fix repair -snapshot not working (CASSANDRA-5512)
 * Set isRunning flag later in binary protocol server (CASSANDRA-5467)
 * Fix use of CQL3 functions with descending clustering order (CASSANDRA-5472)
 * Disallow renaming columns one at a time for thrift table in CQL3
   (CASSANDRA-5531)
 * cqlsh: add CLUSTERING ORDER BY support to DESCRIBE (CASSANDRA-5528)
 * Add custom secondary index support to CQL3 (CASSANDRA-5484)
 * Fix repair hanging silently on unexpected error (CASSANDRA-5229)
 * Fix Ec2Snitch regression introduced by CASSANDRA-5171 (CASSANDRA-5432)
 * Add nodetool enablebackup/disablebackup (CASSANDRA-5556)
 * cqlsh: fix DESCRIBE after case insensitive USE (CASSANDRA-5567)
Merged from 1.1
 * Add retry mechanism to OTC for non-droppable_verbs (CASSANDRA-5393)
 * Use allocator information to improve memtable memory usage estimate
   (CASSANDRA-5497)
 * Fix trying to load deleted row into row cache on startup (CASSANDRA-4463)
 * fsync leveled manifest to avoid corruption (CASSANDRA-5535)
 * Fix Bound intersection computation (CASSANDRA-5551)
 * sstablescrub now respects max memory size in cassandra.in.sh (CASSANDRA-5562)


1.2.4
 * Ensure that PerRowSecondaryIndex updates see the most recent values
   (CASSANDRA-5397)
 * avoid duplicate index entries ind PrecompactedRow and
   ParallelCompactionIterable (CASSANDRA-5395)
 * remove the index entry on oldColumn when new column is a tombstone
   (CASSANDRA-5395)
 * Change default stream throughput from 400 to 200 mbps (CASSANDRA-5036)
 * Gossiper logs DOWN for symmetry with UP (CASSANDRA-5187)
 * Fix mixing prepared statements between keyspaces (CASSANDRA-5352)
 * Fix consistency level during bootstrap - strike 3 (CASSANDRA-5354)
 * Fix transposed arguments in AlreadyExistsException (CASSANDRA-5362)
 * Improve asynchronous hint delivery (CASSANDRA-5179)
 * Fix Guava dependency version (12.0 -> 13.0.1) for Maven (CASSANDRA-5364)
 * Validate that provided CQL3 collection value are < 64K (CASSANDRA-5355)
 * Make upgradeSSTable skip current version sstables by default (CASSANDRA-5366)
 * Optimize min/max timestamp collection (CASSANDRA-5373)
 * Invalid streamId in cql binary protocol when using invalid CL
   (CASSANDRA-5164)
 * Fix validation for IN where clauses with collections (CASSANDRA-5376)
 * Copy resultSet on count query to avoid ConcurrentModificationException
   (CASSANDRA-5382)
 * Correctly typecheck in CQL3 even with ReversedType (CASSANDRA-5386)
 * Fix streaming compressed files when using encryption (CASSANDRA-5391)
 * cassandra-all 1.2.0 pom missing netty dependency (CASSANDRA-5392)
 * Fix writetime/ttl functions on null values (CASSANDRA-5341)
 * Fix NPE during cql3 select with token() (CASSANDRA-5404)
 * IndexHelper.skipBloomFilters won't skip non-SHA filters (CASSANDRA-5385)
 * cqlsh: Print maps ordered by key, sort sets (CASSANDRA-5413)
 * Add null syntax support in CQL3 for inserts (CASSANDRA-3783)
 * Allow unauthenticated set_keyspace() calls (CASSANDRA-5423)
 * Fix potential incremental backups race (CASSANDRA-5410)
 * Fix prepared BATCH statements with batch-level timestamps (CASSANDRA-5415)
 * Allow overriding superuser setup delay (CASSANDRA-5430)
 * cassandra-shuffle with JMX usernames and passwords (CASSANDRA-5431)
Merged from 1.1:
 * cli: Quote ks and cf names in schema output when needed (CASSANDRA-5052)
 * Fix bad default for min/max timestamp in SSTableMetadata (CASSANDRA-5372)
 * Fix cf name extraction from manifest in Directories.migrateFile()
   (CASSANDRA-5242)
 * Support pluggable internode authentication (CASSANDRA-5401)


1.2.3
 * add check for sstable overlap within a level on startup (CASSANDRA-5327)
 * replace ipv6 colons in jmx object names (CASSANDRA-5298, 5328)
 * Avoid allocating SSTableBoundedScanner during repair when the range does
   not intersect the sstable (CASSANDRA-5249)
 * Don't lowercase property map keys (this breaks NTS) (CASSANDRA-5292)
 * Fix composite comparator with super columns (CASSANDRA-5287)
 * Fix insufficient validation of UPDATE queries against counter cfs
   (CASSANDRA-5300)
 * Fix PropertyFileSnitch default DC/Rack behavior (CASSANDRA-5285)
 * Handle null values when executing prepared statement (CASSANDRA-5081)
 * Add netty to pom dependencies (CASSANDRA-5181)
 * Include type arguments in Thrift CQLPreparedResult (CASSANDRA-5311)
 * Fix compaction not removing columns when bf_fp_ratio is 1 (CASSANDRA-5182)
 * cli: Warn about missing CQL3 tables in schema descriptions (CASSANDRA-5309)
 * Re-enable unknown option in replication/compaction strategies option for
   backward compatibility (CASSANDRA-4795)
 * Add binary protocol support to stress (CASSANDRA-4993)
 * cqlsh: Fix COPY FROM value quoting and null handling (CASSANDRA-5305)
 * Fix repair -pr for vnodes (CASSANDRA-5329)
 * Relax CL for auth queries for non-default users (CASSANDRA-5310)
 * Fix AssertionError during repair (CASSANDRA-5245)
 * Don't announce migrations to pre-1.2 nodes (CASSANDRA-5334)
Merged from 1.1:
 * Update offline scrub for 1.0 -> 1.1 directory structure (CASSANDRA-5195)
 * add tmp flag to Descriptor hashcode (CASSANDRA-4021)
 * fix logging of "Found table data in data directories" when only system tables
   are present (CASSANDRA-5289)
 * cli: Add JMX authentication support (CASSANDRA-5080)
 * nodetool: ability to repair specific range (CASSANDRA-5280)
 * Fix possible assertion triggered in SliceFromReadCommand (CASSANDRA-5284)
 * cqlsh: Add inet type support on Windows (ipv4-only) (CASSANDRA-4801)
 * Fix race when initializing ColumnFamilyStore (CASSANDRA-5350)
 * Add UseTLAB JVM flag (CASSANDRA-5361)


1.2.2
 * fix potential for multiple concurrent compactions of the same sstables
   (CASSANDRA-5256)
 * avoid no-op caching of byte[] on commitlog append (CASSANDRA-5199)
 * fix symlinks under data dir not working (CASSANDRA-5185)
 * fix bug in compact storage metadata handling (CASSANDRA-5189)
 * Validate login for USE queries (CASSANDRA-5207)
 * cli: remove default username and password (CASSANDRA-5208)
 * configure populate_io_cache_on_flush per-CF (CASSANDRA-4694)
 * allow configuration of internode socket buffer (CASSANDRA-3378)
 * Make sstable directory picking blacklist-aware again (CASSANDRA-5193)
 * Correctly expire gossip states for edge cases (CASSANDRA-5216)
 * Improve handling of directory creation failures (CASSANDRA-5196)
 * Expose secondary indicies to the rest of nodetool (CASSANDRA-4464)
 * Binary protocol: avoid sending notification for 0.0.0.0 (CASSANDRA-5227)
 * add UseCondCardMark XX jvm settings on jdk 1.7 (CASSANDRA-4366)
 * CQL3 refactor to allow conversion function (CASSANDRA-5226)
 * Fix drop of sstables in some circumstance (CASSANDRA-5232)
 * Implement caching of authorization results (CASSANDRA-4295)
 * Add support for LZ4 compression (CASSANDRA-5038)
 * Fix missing columns in wide rows queries (CASSANDRA-5225)
 * Simplify auth setup and make system_auth ks alterable (CASSANDRA-5112)
 * Stop compactions from hanging during bootstrap (CASSANDRA-5244)
 * fix compressed streaming sending extra chunk (CASSANDRA-5105)
 * Add CQL3-based implementations of IAuthenticator and IAuthorizer
   (CASSANDRA-4898)
 * Fix timestamp-based tomstone removal logic (CASSANDRA-5248)
 * cli: Add JMX authentication support (CASSANDRA-5080)
 * Fix forceFlush behavior (CASSANDRA-5241)
 * cqlsh: Add username autocompletion (CASSANDRA-5231)
 * Fix CQL3 composite partition key error (CASSANDRA-5240)
 * Allow IN clause on last clustering key (CASSANDRA-5230)
Merged from 1.1:
 * fix start key/end token validation for wide row iteration (CASSANDRA-5168)
 * add ConfigHelper support for Thrift frame and max message sizes (CASSANDRA-5188)
 * fix nodetool repair not fail on node down (CASSANDRA-5203)
 * always collect tombstone hints (CASSANDRA-5068)
 * Fix error when sourcing file in cqlsh (CASSANDRA-5235)


1.2.1
 * stream undelivered hints on decommission (CASSANDRA-5128)
 * GossipingPropertyFileSnitch loads saved dc/rack info if needed (CASSANDRA-5133)
 * drain should flush system CFs too (CASSANDRA-4446)
 * add inter_dc_tcp_nodelay setting (CASSANDRA-5148)
 * re-allow wrapping ranges for start_token/end_token range pairitspwng (CASSANDRA-5106)
 * fix validation compaction of empty rows (CASSANDRA-5136)
 * nodetool methods to enable/disable hint storage/delivery (CASSANDRA-4750)
 * disallow bloom filter false positive chance of 0 (CASSANDRA-5013)
 * add threadpool size adjustment methods to JMXEnabledThreadPoolExecutor and
   CompactionManagerMBean (CASSANDRA-5044)
 * fix hinting for dropped local writes (CASSANDRA-4753)
 * off-heap cache doesn't need mutable column container (CASSANDRA-5057)
 * apply disk_failure_policy to bad disks on initial directory creation
   (CASSANDRA-4847)
 * Optimize name-based queries to use ArrayBackedSortedColumns (CASSANDRA-5043)
 * Fall back to old manifest if most recent is unparseable (CASSANDRA-5041)
 * pool [Compressed]RandomAccessReader objects on the partitioned read path
   (CASSANDRA-4942)
 * Add debug logging to list filenames processed by Directories.migrateFile
   method (CASSANDRA-4939)
 * Expose black-listed directories via JMX (CASSANDRA-4848)
 * Log compaction merge counts (CASSANDRA-4894)
 * Minimize byte array allocation by AbstractData{Input,Output} (CASSANDRA-5090)
 * Add SSL support for the binary protocol (CASSANDRA-5031)
 * Allow non-schema system ks modification for shuffle to work (CASSANDRA-5097)
 * cqlsh: Add default limit to SELECT statements (CASSANDRA-4972)
 * cqlsh: fix DESCRIBE for 1.1 cfs in CQL3 (CASSANDRA-5101)
 * Correctly gossip with nodes >= 1.1.7 (CASSANDRA-5102)
 * Ensure CL guarantees on digest mismatch (CASSANDRA-5113)
 * Validate correctly selects on composite partition key (CASSANDRA-5122)
 * Fix exception when adding collection (CASSANDRA-5117)
 * Handle states for non-vnode clusters correctly (CASSANDRA-5127)
 * Refuse unrecognized replication and compaction strategy options (CASSANDRA-4795)
 * Pick the correct value validator in sstable2json for cql3 tables (CASSANDRA-5134)
 * Validate login for describe_keyspace, describe_keyspaces and set_keyspace
   (CASSANDRA-5144)
 * Fix inserting empty maps (CASSANDRA-5141)
 * Don't remove tokens from System table for node we know (CASSANDRA-5121)
 * fix streaming progress report for compresed files (CASSANDRA-5130)
 * Coverage analysis for low-CL queries (CASSANDRA-4858)
 * Stop interpreting dates as valid timeUUID value (CASSANDRA-4936)
 * Adds E notation for floating point numbers (CASSANDRA-4927)
 * Detect (and warn) unintentional use of the cql2 thrift methods when cql3 was
   intended (CASSANDRA-5172)
 * cli: Quote ks and cf names in schema output when needed (CASSANDRA-5052)
 * Fix cf name extraction from manifest in Directories.migrateFile() (CASSANDRA-5242)
 * Replace mistaken usage of commons-logging with slf4j (CASSANDRA-5464)
 * Ensure Jackson dependency matches lib (CASSANDRA-5126)
 * Expose droppable tombstone ratio stats over JMX (CASSANDRA-5159)
Merged from 1.1:
 * Simplify CompressedRandomAccessReader to work around JDK FD bug (CASSANDRA-5088)
 * Improve handling a changing target throttle rate mid-compaction (CASSANDRA-5087)
 * Pig: correctly decode row keys in widerow mode (CASSANDRA-5098)
 * nodetool repair command now prints progress (CASSANDRA-4767)
 * fix user defined compaction to run against 1.1 data directory (CASSANDRA-5118)
 * Fix CQL3 BATCH authorization caching (CASSANDRA-5145)
 * fix get_count returns incorrect value with TTL (CASSANDRA-5099)
 * better handling for mid-compaction failure (CASSANDRA-5137)
 * convert default marshallers list to map for better readability (CASSANDRA-5109)
 * fix ConcurrentModificationException in getBootstrapSource (CASSANDRA-5170)
 * fix sstable maxtimestamp for row deletes and pre-1.1.1 sstables (CASSANDRA-5153)
 * Fix thread growth on node removal (CASSANDRA-5175)
 * Make Ec2Region's datacenter name configurable (CASSANDRA-5155)


1.2.0
 * Disallow counters in collections (CASSANDRA-5082)
 * cqlsh: add unit tests (CASSANDRA-3920)
 * fix default bloom_filter_fp_chance for LeveledCompactionStrategy (CASSANDRA-5093)
Merged from 1.1:
 * add validation for get_range_slices with start_key and end_token (CASSANDRA-5089)


1.2.0-rc2
 * fix nodetool ownership display with vnodes (CASSANDRA-5065)
 * cqlsh: add DESCRIBE KEYSPACES command (CASSANDRA-5060)
 * Fix potential infinite loop when reloading CFS (CASSANDRA-5064)
 * Fix SimpleAuthorizer example (CASSANDRA-5072)
 * cqlsh: force CL.ONE for tracing and system.schema* queries (CASSANDRA-5070)
 * Includes cassandra-shuffle in the debian package (CASSANDRA-5058)
Merged from 1.1:
 * fix multithreaded compaction deadlock (CASSANDRA-4492)
 * fix temporarily missing schema after upgrade from pre-1.1.5 (CASSANDRA-5061)
 * Fix ALTER TABLE overriding compression options with defaults
   (CASSANDRA-4996, 5066)
 * fix specifying and altering crc_check_chance (CASSANDRA-5053)
 * fix Murmur3Partitioner ownership% calculation (CASSANDRA-5076)
 * Don't expire columns sooner than they should in 2ndary indexes (CASSANDRA-5079)


1.2-rc1
 * rename rpc_timeout settings to request_timeout (CASSANDRA-5027)
 * add BF with 0.1 FP to LCS by default (CASSANDRA-5029)
 * Fix preparing insert queries (CASSANDRA-5016)
 * Fix preparing queries with counter increment (CASSANDRA-5022)
 * Fix preparing updates with collections (CASSANDRA-5017)
 * Don't generate UUID based on other node address (CASSANDRA-5002)
 * Fix message when trying to alter a clustering key type (CASSANDRA-5012)
 * Update IAuthenticator to match the new IAuthorizer (CASSANDRA-5003)
 * Fix inserting only a key in CQL3 (CASSANDRA-5040)
 * Fix CQL3 token() function when used with strings (CASSANDRA-5050)
Merged from 1.1:
 * reduce log spam from invalid counter shards (CASSANDRA-5026)
 * Improve schema propagation performance (CASSANDRA-5025)
 * Fix for IndexHelper.IndexFor throws OOB Exception (CASSANDRA-5030)
 * cqlsh: make it possible to describe thrift CFs (CASSANDRA-4827)
 * cqlsh: fix timestamp formatting on some platforms (CASSANDRA-5046)


1.2-beta3
 * make consistency level configurable in cqlsh (CASSANDRA-4829)
 * fix cqlsh rendering of blob fields (CASSANDRA-4970)
 * fix cqlsh DESCRIBE command (CASSANDRA-4913)
 * save truncation position in system table (CASSANDRA-4906)
 * Move CompressionMetadata off-heap (CASSANDRA-4937)
 * allow CLI to GET cql3 columnfamily data (CASSANDRA-4924)
 * Fix rare race condition in getExpireTimeForEndpoint (CASSANDRA-4402)
 * acquire references to overlapping sstables during compaction so bloom filter
   doesn't get free'd prematurely (CASSANDRA-4934)
 * Don't share slice query filter in CQL3 SelectStatement (CASSANDRA-4928)
 * Separate tracing from Log4J (CASSANDRA-4861)
 * Exclude gcable tombstones from merkle-tree computation (CASSANDRA-4905)
 * Better printing of AbstractBounds for tracing (CASSANDRA-4931)
 * Optimize mostRecentTombstone check in CC.collectAllData (CASSANDRA-4883)
 * Change stream session ID to UUID to avoid collision from same node (CASSANDRA-4813)
 * Use Stats.db when bulk loading if present (CASSANDRA-4957)
 * Skip repair on system_trace and keyspaces with RF=1 (CASSANDRA-4956)
 * (cql3) Remove arbitrary SELECT limit (CASSANDRA-4918)
 * Correctly handle prepared operation on collections (CASSANDRA-4945)
 * Fix CQL3 LIMIT (CASSANDRA-4877)
 * Fix Stress for CQL3 (CASSANDRA-4979)
 * Remove cassandra specific exceptions from JMX interface (CASSANDRA-4893)
 * (CQL3) Force using ALLOW FILTERING on potentially inefficient queries (CASSANDRA-4915)
 * (cql3) Fix adding column when the table has collections (CASSANDRA-4982)
 * (cql3) Fix allowing collections with compact storage (CASSANDRA-4990)
 * (cql3) Refuse ttl/writetime function on collections (CASSANDRA-4992)
 * Replace IAuthority with new IAuthorizer (CASSANDRA-4874)
 * clqsh: fix KEY pseudocolumn escaping when describing Thrift tables
   in CQL3 mode (CASSANDRA-4955)
 * add basic authentication support for Pig CassandraStorage (CASSANDRA-3042)
 * fix CQL2 ALTER TABLE compaction_strategy_class altering (CASSANDRA-4965)
Merged from 1.1:
 * Fall back to old describe_splits if d_s_ex is not available (CASSANDRA-4803)
 * Improve error reporting when streaming ranges fail (CASSANDRA-5009)
 * Fix cqlsh timestamp formatting of timezone info (CASSANDRA-4746)
 * Fix assertion failure with leveled compaction (CASSANDRA-4799)
 * Check for null end_token in get_range_slice (CASSANDRA-4804)
 * Remove all remnants of removed nodes (CASSANDRA-4840)
 * Add aut-reloading of the log4j file in debian package (CASSANDRA-4855)
 * Fix estimated row cache entry size (CASSANDRA-4860)
 * reset getRangeSlice filter after finishing a row for get_paged_slice
   (CASSANDRA-4919)
 * expunge row cache post-truncate (CASSANDRA-4940)
 * Allow static CF definition with compact storage (CASSANDRA-4910)
 * Fix endless loop/compaction of schema_* CFs due to broken timestamps (CASSANDRA-4880)
 * Fix 'wrong class type' assertion in CounterColumn (CASSANDRA-4976)


1.2-beta2
 * fp rate of 1.0 disables BF entirely; LCS defaults to 1.0 (CASSANDRA-4876)
 * off-heap bloom filters for row keys (CASSANDRA_4865)
 * add extension point for sstable components (CASSANDRA-4049)
 * improve tracing output (CASSANDRA-4852, 4862)
 * make TRACE verb droppable (CASSANDRA-4672)
 * fix BulkLoader recognition of CQL3 columnfamilies (CASSANDRA-4755)
 * Sort commitlog segments for replay by id instead of mtime (CASSANDRA-4793)
 * Make hint delivery asynchronous (CASSANDRA-4761)
 * Pluggable Thrift transport factories for CLI and cqlsh (CASSANDRA-4609, 4610)
 * cassandra-cli: allow Double value type to be inserted to a column (CASSANDRA-4661)
 * Add ability to use custom TServerFactory implementations (CASSANDRA-4608)
 * optimize batchlog flushing to skip successful batches (CASSANDRA-4667)
 * include metadata for system keyspace itself in schema tables (CASSANDRA-4416)
 * add check to PropertyFileSnitch to verify presence of location for
   local node (CASSANDRA-4728)
 * add PBSPredictor consistency modeler (CASSANDRA-4261)
 * remove vestiges of Thrift unframed mode (CASSANDRA-4729)
 * optimize single-row PK lookups (CASSANDRA-4710)
 * adjust blockFor calculation to account for pending ranges due to node
   movement (CASSANDRA-833)
 * Change CQL version to 3.0.0 and stop accepting 3.0.0-beta1 (CASSANDRA-4649)
 * (CQL3) Make prepared statement global instead of per connection
   (CASSANDRA-4449)
 * Fix scrubbing of CQL3 created tables (CASSANDRA-4685)
 * (CQL3) Fix validation when using counter and regular columns in the same
   table (CASSANDRA-4706)
 * Fix bug starting Cassandra with simple authentication (CASSANDRA-4648)
 * Add support for batchlog in CQL3 (CASSANDRA-4545, 4738)
 * Add support for multiple column family outputs in CFOF (CASSANDRA-4208)
 * Support repairing only the local DC nodes (CASSANDRA-4747)
 * Use rpc_address for binary protocol and change default port (CASSANDRA-4751)
 * Fix use of collections in prepared statements (CASSANDRA-4739)
 * Store more information into peers table (CASSANDRA-4351, 4814)
 * Configurable bucket size for size tiered compaction (CASSANDRA-4704)
 * Run leveled compaction in parallel (CASSANDRA-4310)
 * Fix potential NPE during CFS reload (CASSANDRA-4786)
 * Composite indexes may miss results (CASSANDRA-4796)
 * Move consistency level to the protocol level (CASSANDRA-4734, 4824)
 * Fix Subcolumn slice ends not respected (CASSANDRA-4826)
 * Fix Assertion error in cql3 select (CASSANDRA-4783)
 * Fix list prepend logic (CQL3) (CASSANDRA-4835)
 * Add booleans as literals in CQL3 (CASSANDRA-4776)
 * Allow renaming PK columns in CQL3 (CASSANDRA-4822)
 * Fix binary protocol NEW_NODE event (CASSANDRA-4679)
 * Fix potential infinite loop in tombstone compaction (CASSANDRA-4781)
 * Remove system tables accounting from schema (CASSANDRA-4850)
 * (cql3) Force provided columns in clustering key order in
   'CLUSTERING ORDER BY' (CASSANDRA-4881)
 * Fix composite index bug (CASSANDRA-4884)
 * Fix short read protection for CQL3 (CASSANDRA-4882)
 * Add tracing support to the binary protocol (CASSANDRA-4699)
 * (cql3) Don't allow prepared marker inside collections (CASSANDRA-4890)
 * Re-allow order by on non-selected columns (CASSANDRA-4645)
 * Bug when composite index is created in a table having collections (CASSANDRA-4909)
 * log index scan subject in CompositesSearcher (CASSANDRA-4904)
Merged from 1.1:
 * add get[Row|Key]CacheEntries to CacheServiceMBean (CASSANDRA-4859)
 * fix get_paged_slice to wrap to next row correctly (CASSANDRA-4816)
 * fix indexing empty column values (CASSANDRA-4832)
 * allow JdbcDate to compose null Date objects (CASSANDRA-4830)
 * fix possible stackoverflow when compacting 1000s of sstables
   (CASSANDRA-4765)
 * fix wrong leveled compaction progress calculation (CASSANDRA-4807)
 * add a close() method to CRAR to prevent leaking file descriptors (CASSANDRA-4820)
 * fix potential infinite loop in get_count (CASSANDRA-4833)
 * fix compositeType.{get/from}String methods (CASSANDRA-4842)
 * (CQL) fix CREATE COLUMNFAMILY permissions check (CASSANDRA-4864)
 * Fix DynamicCompositeType same type comparison (CASSANDRA-4711)
 * Fix duplicate SSTable reference when stream session failed (CASSANDRA-3306)
 * Allow static CF definition with compact storage (CASSANDRA-4910)
 * Fix endless loop/compaction of schema_* CFs due to broken timestamps (CASSANDRA-4880)
 * Fix 'wrong class type' assertion in CounterColumn (CASSANDRA-4976)


1.2-beta1
 * add atomic_batch_mutate (CASSANDRA-4542, -4635)
 * increase default max_hint_window_in_ms to 3h (CASSANDRA-4632)
 * include message initiation time to replicas so they can more
   accurately drop timed-out requests (CASSANDRA-2858)
 * fix clientutil.jar dependencies (CASSANDRA-4566)
 * optimize WriteResponse (CASSANDRA-4548)
 * new metrics (CASSANDRA-4009)
 * redesign KEYS indexes to avoid read-before-write (CASSANDRA-2897)
 * debug tracing (CASSANDRA-1123)
 * parallelize row cache loading (CASSANDRA-4282)
 * Make compaction, flush JBOD-aware (CASSANDRA-4292)
 * run local range scans on the read stage (CASSANDRA-3687)
 * clean up ioexceptions (CASSANDRA-2116)
 * add disk_failure_policy (CASSANDRA-2118)
 * Introduce new json format with row level deletion (CASSANDRA-4054)
 * remove redundant "name" column from schema_keyspaces (CASSANDRA-4433)
 * improve "nodetool ring" handling of multi-dc clusters (CASSANDRA-3047)
 * update NTS calculateNaturalEndpoints to be O(N log N) (CASSANDRA-3881)
 * split up rpc timeout by operation type (CASSANDRA-2819)
 * rewrite key cache save/load to use only sequential i/o (CASSANDRA-3762)
 * update MS protocol with a version handshake + broadcast address id
   (CASSANDRA-4311)
 * multithreaded hint replay (CASSANDRA-4189)
 * add inter-node message compression (CASSANDRA-3127)
 * remove COPP (CASSANDRA-2479)
 * Track tombstone expiration and compact when tombstone content is
   higher than a configurable threshold, default 20% (CASSANDRA-3442, 4234)
 * update MurmurHash to version 3 (CASSANDRA-2975)
 * (CLI) track elapsed time for `delete' operation (CASSANDRA-4060)
 * (CLI) jline version is bumped to 1.0 to properly  support
   'delete' key function (CASSANDRA-4132)
 * Save IndexSummary into new SSTable 'Summary' component (CASSANDRA-2392, 4289)
 * Add support for range tombstones (CASSANDRA-3708)
 * Improve MessagingService efficiency (CASSANDRA-3617)
 * Avoid ID conflicts from concurrent schema changes (CASSANDRA-3794)
 * Set thrift HSHA server thread limit to unlimited by default (CASSANDRA-4277)
 * Avoids double serialization of CF id in RowMutation messages
   (CASSANDRA-4293)
 * stream compressed sstables directly with java nio (CASSANDRA-4297)
 * Support multiple ranges in SliceQueryFilter (CASSANDRA-3885)
 * Add column metadata to system column families (CASSANDRA-4018)
 * (cql3) Always use composite types by default (CASSANDRA-4329)
 * (cql3) Add support for set, map and list (CASSANDRA-3647)
 * Validate date type correctly (CASSANDRA-4441)
 * (cql3) Allow definitions with only a PK (CASSANDRA-4361)
 * (cql3) Add support for row key composites (CASSANDRA-4179)
 * improve DynamicEndpointSnitch by using reservoir sampling (CASSANDRA-4038)
 * (cql3) Add support for 2ndary indexes (CASSANDRA-3680)
 * (cql3) fix defining more than one PK to be invalid (CASSANDRA-4477)
 * remove schema agreement checking from all external APIs (Thrift, CQL and CQL3) (CASSANDRA-4487)
 * add Murmur3Partitioner and make it default for new installations (CASSANDRA-3772, 4621)
 * (cql3) update pseudo-map syntax to use map syntax (CASSANDRA-4497)
 * Finer grained exceptions hierarchy and provides error code with exceptions (CASSANDRA-3979)
 * Adds events push to binary protocol (CASSANDRA-4480)
 * Rewrite nodetool help (CASSANDRA-2293)
 * Make CQL3 the default for CQL (CASSANDRA-4640)
 * update stress tool to be able to use CQL3 (CASSANDRA-4406)
 * Accept all thrift update on CQL3 cf but don't expose their metadata (CASSANDRA-4377)
 * Replace Throttle with Guava's RateLimiter for HintedHandOff (CASSANDRA-4541)
 * fix counter add/get using CQL2 and CQL3 in stress tool (CASSANDRA-4633)
 * Add sstable count per level to cfstats (CASSANDRA-4537)
 * (cql3) Add ALTER KEYSPACE statement (CASSANDRA-4611)
 * (cql3) Allow defining default consistency levels (CASSANDRA-4448)
 * (cql3) Fix queries using LIMIT missing results (CASSANDRA-4579)
 * fix cross-version gossip messaging (CASSANDRA-4576)
 * added inet data type (CASSANDRA-4627)


1.1.6
 * Wait for writes on synchronous read digest mismatch (CASSANDRA-4792)
 * fix commitlog replay for nanotime-infected sstables (CASSANDRA-4782)
 * preflight check ttl for maximum of 20 years (CASSANDRA-4771)
 * (Pig) fix widerow input with single column rows (CASSANDRA-4789)
 * Fix HH to compact with correct gcBefore, which avoids wiping out
   undelivered hints (CASSANDRA-4772)
 * LCS will merge up to 32 L0 sstables as intended (CASSANDRA-4778)
 * NTS will default unconfigured DC replicas to zero (CASSANDRA-4675)
 * use default consistency level in counter validation if none is
   explicitly provide (CASSANDRA-4700)
 * Improve IAuthority interface by introducing fine-grained
   access permissions and grant/revoke commands (CASSANDRA-4490, 4644)
 * fix assumption error in CLI when updating/describing keyspace
   (CASSANDRA-4322)
 * Adds offline sstablescrub to debian packaging (CASSANDRA-4642)
 * Automatic fixing of overlapping leveled sstables (CASSANDRA-4644)
 * fix error when using ORDER BY with extended selections (CASSANDRA-4689)
 * (CQL3) Fix validation for IN queries for non-PK cols (CASSANDRA-4709)
 * fix re-created keyspace disappering after 1.1.5 upgrade
   (CASSANDRA-4698, 4752)
 * (CLI) display elapsed time in 2 fraction digits (CASSANDRA-3460)
 * add authentication support to sstableloader (CASSANDRA-4712)
 * Fix CQL3 'is reversed' logic (CASSANDRA-4716, 4759)
 * (CQL3) Don't return ReversedType in result set metadata (CASSANDRA-4717)
 * Backport adding AlterKeyspace statement (CASSANDRA-4611)
 * (CQL3) Correcty accept upper-case data types (CASSANDRA-4770)
 * Add binary protocol events for schema changes (CASSANDRA-4684)
Merged from 1.0:
 * Switch from NBHM to CHM in MessagingService's callback map, which
   prevents OOM in long-running instances (CASSANDRA-4708)


1.1.5
 * add SecondaryIndex.reload API (CASSANDRA-4581)
 * use millis + atomicint for commitlog segment creation instead of
   nanotime, which has issues under some hypervisors (CASSANDRA-4601)
 * fix FD leak in slice queries (CASSANDRA-4571)
 * avoid recursion in leveled compaction (CASSANDRA-4587)
 * increase stack size under Java7 to 180K
 * Log(info) schema changes (CASSANDRA-4547)
 * Change nodetool setcachecapcity to manipulate global caches (CASSANDRA-4563)
 * (cql3) fix setting compaction strategy (CASSANDRA-4597)
 * fix broken system.schema_* timestamps on system startup (CASSANDRA-4561)
 * fix wrong skip of cache saving (CASSANDRA-4533)
 * Avoid NPE when lost+found is in data dir (CASSANDRA-4572)
 * Respect five-minute flush moratorium after initial CL replay (CASSANDRA-4474)
 * Adds ntp as recommended in debian packaging (CASSANDRA-4606)
 * Configurable transport in CF Record{Reader|Writer} (CASSANDRA-4558)
 * (cql3) fix potential NPE with both equal and unequal restriction (CASSANDRA-4532)
 * (cql3) improves ORDER BY validation (CASSANDRA-4624)
 * Fix potential deadlock during counter writes (CASSANDRA-4578)
 * Fix cql error with ORDER BY when using IN (CASSANDRA-4612)
Merged from 1.0:
 * increase Xss to 160k to accomodate latest 1.6 JVMs (CASSANDRA-4602)
 * fix toString of hint destination tokens (CASSANDRA-4568)
 * Fix multiple values for CurrentLocal NodeID (CASSANDRA-4626)


1.1.4
 * fix offline scrub to catch >= out of order rows (CASSANDRA-4411)
 * fix cassandra-env.sh on RHEL and other non-dash-based systems
   (CASSANDRA-4494)
Merged from 1.0:
 * (Hadoop) fix setting key length for old-style mapred api (CASSANDRA-4534)
 * (Hadoop) fix iterating through a resultset consisting entirely
   of tombstoned rows (CASSANDRA-4466)


1.1.3
 * (cqlsh) add COPY TO (CASSANDRA-4434)
 * munmap commitlog segments before rename (CASSANDRA-4337)
 * (JMX) rename getRangeKeySample to sampleKeyRange to avoid returning
   multi-MB results as an attribute (CASSANDRA-4452)
 * flush based on data size, not throughput; overwritten columns no
   longer artificially inflate liveRatio (CASSANDRA-4399)
 * update default commitlog segment size to 32MB and total commitlog
   size to 32/1024 MB for 32/64 bit JVMs, respectively (CASSANDRA-4422)
 * avoid using global partitioner to estimate ranges in index sstables
   (CASSANDRA-4403)
 * restore pre-CASSANDRA-3862 approach to removing expired tombstones
   from row cache during compaction (CASSANDRA-4364)
 * (stress) support for CQL prepared statements (CASSANDRA-3633)
 * Correctly catch exception when Snappy cannot be loaded (CASSANDRA-4400)
 * (cql3) Support ORDER BY when IN condition is given in WHERE clause (CASSANDRA-4327)
 * (cql3) delete "component_index" column on DROP TABLE call (CASSANDRA-4420)
 * change nanoTime() to currentTimeInMillis() in schema related code (CASSANDRA-4432)
 * add a token generation tool (CASSANDRA-3709)
 * Fix LCS bug with sstable containing only 1 row (CASSANDRA-4411)
 * fix "Can't Modify Index Name" problem on CF update (CASSANDRA-4439)
 * Fix assertion error in getOverlappingSSTables during repair (CASSANDRA-4456)
 * fix nodetool's setcompactionthreshold command (CASSANDRA-4455)
 * Ensure compacted files are never used, to avoid counter overcount (CASSANDRA-4436)
Merged from 1.0:
 * Push the validation of secondary index values to the SecondaryIndexManager (CASSANDRA-4240)
 * allow dropping columns shadowed by not-yet-expired supercolumn or row
   tombstones in PrecompactedRow (CASSANDRA-4396)


1.1.2
 * Fix cleanup not deleting index entries (CASSANDRA-4379)
 * Use correct partitioner when saving + loading caches (CASSANDRA-4331)
 * Check schema before trying to export sstable (CASSANDRA-2760)
 * Raise a meaningful exception instead of NPE when PFS encounters
   an unconfigured node + no default (CASSANDRA-4349)
 * fix bug in sstable blacklisting with LCS (CASSANDRA-4343)
 * LCS no longer promotes tiny sstables out of L0 (CASSANDRA-4341)
 * skip tombstones during hint replay (CASSANDRA-4320)
 * fix NPE in compactionstats (CASSANDRA-4318)
 * enforce 1m min keycache for auto (CASSANDRA-4306)
 * Have DeletedColumn.isMFD always return true (CASSANDRA-4307)
 * (cql3) exeption message for ORDER BY constraints said primary filter can be
    an IN clause, which is misleading (CASSANDRA-4319)
 * (cql3) Reject (not yet supported) creation of 2ndardy indexes on tables with
   composite primary keys (CASSANDRA-4328)
 * Set JVM stack size to 160k for java 7 (CASSANDRA-4275)
 * cqlsh: add COPY command to load data from CSV flat files (CASSANDRA-4012)
 * CFMetaData.fromThrift to throw ConfigurationException upon error (CASSANDRA-4353)
 * Use CF comparator to sort indexed columns in SecondaryIndexManager
   (CASSANDRA-4365)
 * add strategy_options to the KSMetaData.toString() output (CASSANDRA-4248)
 * (cql3) fix range queries containing unqueried results (CASSANDRA-4372)
 * (cql3) allow updating column_alias types (CASSANDRA-4041)
 * (cql3) Fix deletion bug (CASSANDRA-4193)
 * Fix computation of overlapping sstable for leveled compaction (CASSANDRA-4321)
 * Improve scrub and allow to run it offline (CASSANDRA-4321)
 * Fix assertionError in StorageService.bulkLoad (CASSANDRA-4368)
 * (cqlsh) add option to authenticate to a keyspace at startup (CASSANDRA-4108)
 * (cqlsh) fix ASSUME functionality (CASSANDRA-4352)
 * Fix ColumnFamilyRecordReader to not return progress > 100% (CASSANDRA-3942)
Merged from 1.0:
 * Set gc_grace on index CF to 0 (CASSANDRA-4314)


1.1.1
 * add populate_io_cache_on_flush option (CASSANDRA-2635)
 * allow larger cache capacities than 2GB (CASSANDRA-4150)
 * add getsstables command to nodetool (CASSANDRA-4199)
 * apply parent CF compaction settings to secondary index CFs (CASSANDRA-4280)
 * preserve commitlog size cap when recycling segments at startup
   (CASSANDRA-4201)
 * (Hadoop) fix split generation regression (CASSANDRA-4259)
 * ignore min/max compactions settings in LCS, while preserving
   behavior that min=max=0 disables autocompaction (CASSANDRA-4233)
 * log number of rows read from saved cache (CASSANDRA-4249)
 * calculate exact size required for cleanup operations (CASSANDRA-1404)
 * avoid blocking additional writes during flush when the commitlog
   gets behind temporarily (CASSANDRA-1991)
 * enable caching on index CFs based on data CF cache setting (CASSANDRA-4197)
 * warn on invalid replication strategy creation options (CASSANDRA-4046)
 * remove [Freeable]Memory finalizers (CASSANDRA-4222)
 * include tombstone size in ColumnFamily.size, which can prevent OOM
   during sudden mass delete operations by yielding a nonzero liveRatio
   (CASSANDRA-3741)
 * Open 1 sstableScanner per level for leveled compaction (CASSANDRA-4142)
 * Optimize reads when row deletion timestamps allow us to restrict
   the set of sstables we check (CASSANDRA-4116)
 * add support for commitlog archiving and point-in-time recovery
   (CASSANDRA-3690)
 * avoid generating redundant compaction tasks during streaming
   (CASSANDRA-4174)
 * add -cf option to nodetool snapshot, and takeColumnFamilySnapshot to
   StorageService mbean (CASSANDRA-556)
 * optimize cleanup to drop entire sstables where possible (CASSANDRA-4079)
 * optimize truncate when autosnapshot is disabled (CASSANDRA-4153)
 * update caches to use byte[] keys to reduce memory overhead (CASSANDRA-3966)
 * add column limit to cli (CASSANDRA-3012, 4098)
 * clean up and optimize DataOutputBuffer, used by CQL compression and
   CompositeType (CASSANDRA-4072)
 * optimize commitlog checksumming (CASSANDRA-3610)
 * identify and blacklist corrupted SSTables from future compactions
   (CASSANDRA-2261)
 * Move CfDef and KsDef validation out of thrift (CASSANDRA-4037)
 * Expose API to repair a user provided range (CASSANDRA-3912)
 * Add way to force the cassandra-cli to refresh its schema (CASSANDRA-4052)
 * Avoid having replicate on write tasks stacking up at CL.ONE (CASSANDRA-2889)
 * (cql3) Backwards compatibility for composite comparators in non-cql3-aware
   clients (CASSANDRA-4093)
 * (cql3) Fix order by for reversed queries (CASSANDRA-4160)
 * (cql3) Add ReversedType support (CASSANDRA-4004)
 * (cql3) Add timeuuid type (CASSANDRA-4194)
 * (cql3) Minor fixes (CASSANDRA-4185)
 * (cql3) Fix prepared statement in BATCH (CASSANDRA-4202)
 * (cql3) Reduce the list of reserved keywords (CASSANDRA-4186)
 * (cql3) Move max/min compaction thresholds to compaction strategy options
   (CASSANDRA-4187)
 * Fix exception during move when localhost is the only source (CASSANDRA-4200)
 * (cql3) Allow paging through non-ordered partitioner results (CASSANDRA-3771)
 * (cql3) Fix drop index (CASSANDRA-4192)
 * (cql3) Don't return range ghosts anymore (CASSANDRA-3982)
 * fix re-creating Keyspaces/ColumnFamilies with the same name as dropped
   ones (CASSANDRA-4219)
 * fix SecondaryIndex LeveledManifest save upon snapshot (CASSANDRA-4230)
 * fix missing arrayOffset in FBUtilities.hash (CASSANDRA-4250)
 * (cql3) Add name of parameters in CqlResultSet (CASSANDRA-4242)
 * (cql3) Correctly validate order by queries (CASSANDRA-4246)
 * rename stress to cassandra-stress for saner packaging (CASSANDRA-4256)
 * Fix exception on colum metadata with non-string comparator (CASSANDRA-4269)
 * Check for unknown/invalid compression options (CASSANDRA-4266)
 * (cql3) Adds simple access to column timestamp and ttl (CASSANDRA-4217)
 * (cql3) Fix range queries with secondary indexes (CASSANDRA-4257)
 * Better error messages from improper input in cli (CASSANDRA-3865)
 * Try to stop all compaction upon Keyspace or ColumnFamily drop (CASSANDRA-4221)
 * (cql3) Allow keyspace properties to contain hyphens (CASSANDRA-4278)
 * (cql3) Correctly validate keyspace access in create table (CASSANDRA-4296)
 * Avoid deadlock in migration stage (CASSANDRA-3882)
 * Take supercolumn names and deletion info into account in memtable throughput
   (CASSANDRA-4264)
 * Add back backward compatibility for old style replication factor (CASSANDRA-4294)
 * Preserve compatibility with pre-1.1 index queries (CASSANDRA-4262)
Merged from 1.0:
 * Fix super columns bug where cache is not updated (CASSANDRA-4190)
 * fix maxTimestamp to include row tombstones (CASSANDRA-4116)
 * (CLI) properly handle quotes in create/update keyspace commands (CASSANDRA-4129)
 * Avoids possible deadlock during bootstrap (CASSANDRA-4159)
 * fix stress tool that hangs forever on timeout or error (CASSANDRA-4128)
 * stress tool to return appropriate exit code on failure (CASSANDRA-4188)
 * fix compaction NPE when out of disk space and assertions disabled
   (CASSANDRA-3985)
 * synchronize LCS getEstimatedTasks to avoid CME (CASSANDRA-4255)
 * ensure unique streaming session id's (CASSANDRA-4223)
 * kick off background compaction when min/max thresholds change
   (CASSANDRA-4279)
 * improve ability of STCS.getBuckets to deal with 100s of 1000s of
   sstables, such as when convertinb back from LCS (CASSANDRA-4287)
 * Oversize integer in CQL throws NumberFormatException (CASSANDRA-4291)
 * fix 1.0.x node join to mixed version cluster, other nodes >= 1.1 (CASSANDRA-4195)
 * Fix LCS splitting sstable base on uncompressed size (CASSANDRA-4419)
 * Push the validation of secondary index values to the SecondaryIndexManager (CASSANDRA-4240)
 * Don't purge columns during upgradesstables (CASSANDRA-4462)
 * Make cqlsh work with piping (CASSANDRA-4113)
 * Validate arguments for nodetool decommission (CASSANDRA-4061)
 * Report thrift status in nodetool info (CASSANDRA-4010)


1.1.0-final
 * average a reduced liveRatio estimate with the previous one (CASSANDRA-4065)
 * Allow KS and CF names up to 48 characters (CASSANDRA-4157)
 * fix stress build (CASSANDRA-4140)
 * add time remaining estimate to nodetool compactionstats (CASSANDRA-4167)
 * (cql) fix NPE in cql3 ALTER TABLE (CASSANDRA-4163)
 * (cql) Add support for CL.TWO and CL.THREE in CQL (CASSANDRA-4156)
 * (cql) Fix type in CQL3 ALTER TABLE preventing update (CASSANDRA-4170)
 * (cql) Throw invalid exception from CQL3 on obsolete options (CASSANDRA-4171)
 * (cqlsh) fix recognizing uppercase SELECT keyword (CASSANDRA-4161)
 * Pig: wide row support (CASSANDRA-3909)
Merged from 1.0:
 * avoid streaming empty files with bulk loader if sstablewriter errors out
   (CASSANDRA-3946)


1.1-rc1
 * Include stress tool in binary builds (CASSANDRA-4103)
 * (Hadoop) fix wide row iteration when last row read was deleted
   (CASSANDRA-4154)
 * fix read_repair_chance to really default to 0.1 in the cli (CASSANDRA-4114)
 * Adds caching and bloomFilterFpChange to CQL options (CASSANDRA-4042)
 * Adds posibility to autoconfigure size of the KeyCache (CASSANDRA-4087)
 * fix KEYS index from skipping results (CASSANDRA-3996)
 * Remove sliced_buffer_size_in_kb dead option (CASSANDRA-4076)
 * make loadNewSStable preserve sstable version (CASSANDRA-4077)
 * Respect 1.0 cache settings as much as possible when upgrading
   (CASSANDRA-4088)
 * relax path length requirement for sstable files when upgrading on
   non-Windows platforms (CASSANDRA-4110)
 * fix terminination of the stress.java when errors were encountered
   (CASSANDRA-4128)
 * Move CfDef and KsDef validation out of thrift (CASSANDRA-4037)
 * Fix get_paged_slice (CASSANDRA-4136)
 * CQL3: Support slice with exclusive start and stop (CASSANDRA-3785)
Merged from 1.0:
 * support PropertyFileSnitch in bulk loader (CASSANDRA-4145)
 * add auto_snapshot option allowing disabling snapshot before drop/truncate
   (CASSANDRA-3710)
 * allow short snitch names (CASSANDRA-4130)


1.1-beta2
 * rename loaded sstables to avoid conflicts with local snapshots
   (CASSANDRA-3967)
 * start hint replay as soon as FD notifies that the target is back up
   (CASSANDRA-3958)
 * avoid unproductive deserializing of cached rows during compaction
   (CASSANDRA-3921)
 * fix concurrency issues with CQL keyspace creation (CASSANDRA-3903)
 * Show Effective Owership via Nodetool ring <keyspace> (CASSANDRA-3412)
 * Update ORDER BY syntax for CQL3 (CASSANDRA-3925)
 * Fix BulkRecordWriter to not throw NPE if reducer gets no map data from Hadoop (CASSANDRA-3944)
 * Fix bug with counters in super columns (CASSANDRA-3821)
 * Remove deprecated merge_shard_chance (CASSANDRA-3940)
 * add a convenient way to reset a node's schema (CASSANDRA-2963)
 * fix for intermittent SchemaDisagreementException (CASSANDRA-3884)
 * CLI `list <CF>` to limit number of columns and their order (CASSANDRA-3012)
 * ignore deprecated KsDef/CfDef/ColumnDef fields in native schema (CASSANDRA-3963)
 * CLI to report when unsupported column_metadata pair was given (CASSANDRA-3959)
 * reincarnate removed and deprecated KsDef/CfDef attributes (CASSANDRA-3953)
 * Fix race between writes and read for cache (CASSANDRA-3862)
 * perform static initialization of StorageProxy on start-up (CASSANDRA-3797)
 * support trickling fsync() on writes (CASSANDRA-3950)
 * expose counters for unavailable/timeout exceptions given to thrift clients (CASSANDRA-3671)
 * avoid quadratic startup time in LeveledManifest (CASSANDRA-3952)
 * Add type information to new schema_ columnfamilies and remove thrift
   serialization for schema (CASSANDRA-3792)
 * add missing column validator options to the CLI help (CASSANDRA-3926)
 * skip reading saved key cache if CF's caching strategy is NONE or ROWS_ONLY (CASSANDRA-3954)
 * Unify migration code (CASSANDRA-4017)
Merged from 1.0:
 * cqlsh: guess correct version of Python for Arch Linux (CASSANDRA-4090)
 * (CLI) properly handle quotes in create/update keyspace commands (CASSANDRA-4129)
 * Avoids possible deadlock during bootstrap (CASSANDRA-4159)
 * fix stress tool that hangs forever on timeout or error (CASSANDRA-4128)
 * Fix super columns bug where cache is not updated (CASSANDRA-4190)
 * stress tool to return appropriate exit code on failure (CASSANDRA-4188)


1.0.9
 * improve index sampling performance (CASSANDRA-4023)
 * always compact away deleted hints immediately after handoff (CASSANDRA-3955)
 * delete hints from dropped ColumnFamilies on handoff instead of
   erroring out (CASSANDRA-3975)
 * add CompositeType ref to the CLI doc for create/update column family (CASSANDRA-3980)
 * Pig: support Counter ColumnFamilies (CASSANDRA-3973)
 * Pig: Composite column support (CASSANDRA-3684)
 * Avoid NPE during repair when a keyspace has no CFs (CASSANDRA-3988)
 * Fix division-by-zero error on get_slice (CASSANDRA-4000)
 * don't change manifest level for cleanup, scrub, and upgradesstables
   operations under LeveledCompactionStrategy (CASSANDRA-3989, 4112)
 * fix race leading to super columns assertion failure (CASSANDRA-3957)
 * fix NPE on invalid CQL delete command (CASSANDRA-3755)
 * allow custom types in CLI's assume command (CASSANDRA-4081)
 * fix totalBytes count for parallel compactions (CASSANDRA-3758)
 * fix intermittent NPE in get_slice (CASSANDRA-4095)
 * remove unnecessary asserts in native code interfaces (CASSANDRA-4096)
 * Validate blank keys in CQL to avoid assertion errors (CASSANDRA-3612)
 * cqlsh: fix bad decoding of some column names (CASSANDRA-4003)
 * cqlsh: fix incorrect padding with unicode chars (CASSANDRA-4033)
 * Fix EC2 snitch incorrectly reporting region (CASSANDRA-4026)
 * Shut down thrift during decommission (CASSANDRA-4086)
 * Expose nodetool cfhistograms for 2ndary indexes (CASSANDRA-4063)
Merged from 0.8:
 * Fix ConcurrentModificationException in gossiper (CASSANDRA-4019)


1.1-beta1
 * (cqlsh)
   + add SOURCE and CAPTURE commands, and --file option (CASSANDRA-3479)
   + add ALTER COLUMNFAMILY WITH (CASSANDRA-3523)
   + bundle Python dependencies with Cassandra (CASSANDRA-3507)
   + added to Debian package (CASSANDRA-3458)
   + display byte data instead of erroring out on decode failure
     (CASSANDRA-3874)
 * add nodetool rebuild_index (CASSANDRA-3583)
 * add nodetool rangekeysample (CASSANDRA-2917)
 * Fix streaming too much data during move operations (CASSANDRA-3639)
 * Nodetool and CLI connect to localhost by default (CASSANDRA-3568)
 * Reduce memory used by primary index sample (CASSANDRA-3743)
 * (Hadoop) separate input/output configurations (CASSANDRA-3197, 3765)
 * avoid returning internal Cassandra classes over JMX (CASSANDRA-2805)
 * add row-level isolation via SnapTree (CASSANDRA-2893)
 * Optimize key count estimation when opening sstable on startup
   (CASSANDRA-2988)
 * multi-dc replication optimization supporting CL > ONE (CASSANDRA-3577)
 * add command to stop compactions (CASSANDRA-1740, 3566, 3582)
 * multithreaded streaming (CASSANDRA-3494)
 * removed in-tree redhat spec (CASSANDRA-3567)
 * "defragment" rows for name-based queries under STCS, again (CASSANDRA-2503)
 * Recycle commitlog segments for improved performance
   (CASSANDRA-3411, 3543, 3557, 3615)
 * update size-tiered compaction to prioritize small tiers (CASSANDRA-2407)
 * add message expiration logic to OutboundTcpConnection (CASSANDRA-3005)
 * off-heap cache to use sun.misc.Unsafe instead of JNA (CASSANDRA-3271)
 * EACH_QUORUM is only supported for writes (CASSANDRA-3272)
 * replace compactionlock use in schema migration by checking CFS.isValid
   (CASSANDRA-3116)
 * recognize that "SELECT first ... *" isn't really "SELECT *" (CASSANDRA-3445)
 * Use faster bytes comparison (CASSANDRA-3434)
 * Bulk loader is no longer a fat client, (HADOOP) bulk load output format
   (CASSANDRA-3045)
 * (Hadoop) add support for KeyRange.filter
 * remove assumption that keys and token are in bijection
   (CASSANDRA-1034, 3574, 3604)
 * always remove endpoints from delevery queue in HH (CASSANDRA-3546)
 * fix race between cf flush and its 2ndary indexes flush (CASSANDRA-3547)
 * fix potential race in AES when a repair fails (CASSANDRA-3548)
 * Remove columns shadowed by a deleted container even when we cannot purge
   (CASSANDRA-3538)
 * Improve memtable slice iteration performance (CASSANDRA-3545)
 * more efficient allocation of small bloom filters (CASSANDRA-3618)
 * Use separate writer thread in SSTableSimpleUnsortedWriter (CASSANDRA-3619)
 * fsync the directory after new sstable or commitlog segment are created (CASSANDRA-3250)
 * fix minor issues reported by FindBugs (CASSANDRA-3658)
 * global key/row caches (CASSANDRA-3143, 3849)
 * optimize memtable iteration during range scan (CASSANDRA-3638)
 * introduce 'crc_check_chance' in CompressionParameters to support
   a checksum percentage checking chance similarly to read-repair (CASSANDRA-3611)
 * a way to deactivate global key/row cache on per-CF basis (CASSANDRA-3667)
 * fix LeveledCompactionStrategy broken because of generation pre-allocation
   in LeveledManifest (CASSANDRA-3691)
 * finer-grained control over data directories (CASSANDRA-2749)
 * Fix ClassCastException during hinted handoff (CASSANDRA-3694)
 * Upgrade Thrift to 0.7 (CASSANDRA-3213)
 * Make stress.java insert operation to use microseconds (CASSANDRA-3725)
 * Allows (internally) doing a range query with a limit of columns instead of
   rows (CASSANDRA-3742)
 * Allow rangeSlice queries to be start/end inclusive/exclusive (CASSANDRA-3749)
 * Fix BulkLoader to support new SSTable layout and add stream
   throttling to prevent an NPE when there is no yaml config (CASSANDRA-3752)
 * Allow concurrent schema migrations (CASSANDRA-1391, 3832)
 * Add SnapshotCommand to trigger snapshot on remote node (CASSANDRA-3721)
 * Make CFMetaData conversions to/from thrift/native schema inverses
   (CASSANDRA_3559)
 * Add initial code for CQL 3.0-beta (CASSANDRA-2474, 3781, 3753)
 * Add wide row support for ColumnFamilyInputFormat (CASSANDRA-3264)
 * Allow extending CompositeType comparator (CASSANDRA-3657)
 * Avoids over-paging during get_count (CASSANDRA-3798)
 * Add new command to rebuild a node without (repair) merkle tree calculations
   (CASSANDRA-3483, 3922)
 * respect not only row cache capacity but caching mode when
   trying to read data (CASSANDRA-3812)
 * fix system tests (CASSANDRA-3827)
 * CQL support for altering row key type in ALTER TABLE (CASSANDRA-3781)
 * turn compression on by default (CASSANDRA-3871)
 * make hexToBytes refuse invalid input (CASSANDRA-2851)
 * Make secondary indexes CF inherit compression and compaction from their
   parent CF (CASSANDRA-3877)
 * Finish cleanup up tombstone purge code (CASSANDRA-3872)
 * Avoid NPE on aboarted stream-out sessions (CASSANDRA-3904)
 * BulkRecordWriter throws NPE for counter columns (CASSANDRA-3906)
 * Support compression using BulkWriter (CASSANDRA-3907)


1.0.8
 * fix race between cleanup and flush on secondary index CFSes (CASSANDRA-3712)
 * avoid including non-queried nodes in rangeslice read repair
   (CASSANDRA-3843)
 * Only snapshot CF being compacted for snapshot_before_compaction
   (CASSANDRA-3803)
 * Log active compactions in StatusLogger (CASSANDRA-3703)
 * Compute more accurate compaction score per level (CASSANDRA-3790)
 * Return InvalidRequest when using a keyspace that doesn't exist
   (CASSANDRA-3764)
 * disallow user modification of System keyspace (CASSANDRA-3738)
 * allow using sstable2json on secondary index data (CASSANDRA-3738)
 * (cqlsh) add DESCRIBE COLUMNFAMILIES (CASSANDRA-3586)
 * (cqlsh) format blobs correctly and use colors to improve output
   readability (CASSANDRA-3726)
 * synchronize BiMap of bootstrapping tokens (CASSANDRA-3417)
 * show index options in CLI (CASSANDRA-3809)
 * add optional socket timeout for streaming (CASSANDRA-3838)
 * fix truncate not to leave behind non-CFS backed secondary indexes
   (CASSANDRA-3844)
 * make CLI `show schema` to use output stream directly instead
   of StringBuilder (CASSANDRA-3842)
 * remove the wait on hint future during write (CASSANDRA-3870)
 * (cqlsh) ignore missing CfDef opts (CASSANDRA-3933)
 * (cqlsh) look for cqlshlib relative to realpath (CASSANDRA-3767)
 * Fix short read protection (CASSANDRA-3934)
 * Make sure infered and actual schema match (CASSANDRA-3371)
 * Fix NPE during HH delivery (CASSANDRA-3677)
 * Don't put boostrapping node in 'hibernate' status (CASSANDRA-3737)
 * Fix double quotes in windows bat files (CASSANDRA-3744)
 * Fix bad validator lookup (CASSANDRA-3789)
 * Fix soft reset in EC2MultiRegionSnitch (CASSANDRA-3835)
 * Don't leave zombie connections with THSHA thrift server (CASSANDRA-3867)
 * (cqlsh) fix deserialization of data (CASSANDRA-3874)
 * Fix removetoken force causing an inconsistent state (CASSANDRA-3876)
 * Fix ahndling of some types with Pig (CASSANDRA-3886)
 * Don't allow to drop the system keyspace (CASSANDRA-3759)
 * Make Pig deletes disabled by default and configurable (CASSANDRA-3628)
Merged from 0.8:
 * (Pig) fix CassandraStorage to use correct comparator in Super ColumnFamily
   case (CASSANDRA-3251)
 * fix thread safety issues in commitlog replay, primarily affecting
   systems with many (100s) of CF definitions (CASSANDRA-3751)
 * Fix relevant tombstone ignored with super columns (CASSANDRA-3875)


1.0.7
 * fix regression in HH page size calculation (CASSANDRA-3624)
 * retry failed stream on IOException (CASSANDRA-3686)
 * allow configuring bloom_filter_fp_chance (CASSANDRA-3497)
 * attempt hint delivery every ten minutes, or when failure detector
   notifies us that a node is back up, whichever comes first.  hint
   handoff throttle delay default changed to 1ms, from 50 (CASSANDRA-3554)
 * add nodetool setstreamthroughput (CASSANDRA-3571)
 * fix assertion when dropping a columnfamily with no sstables (CASSANDRA-3614)
 * more efficient allocation of small bloom filters (CASSANDRA-3618)
 * CLibrary.createHardLinkWithExec() to check for errors (CASSANDRA-3101)
 * Avoid creating empty and non cleaned writer during compaction (CASSANDRA-3616)
 * stop thrift service in shutdown hook so we can quiesce MessagingService
   (CASSANDRA-3335)
 * (CQL) compaction_strategy_options and compression_parameters for
   CREATE COLUMNFAMILY statement (CASSANDRA-3374)
 * Reset min/max compaction threshold when creating size tiered compaction
   strategy (CASSANDRA-3666)
 * Don't ignore IOException during compaction (CASSANDRA-3655)
 * Fix assertion error for CF with gc_grace=0 (CASSANDRA-3579)
 * Shutdown ParallelCompaction reducer executor after use (CASSANDRA-3711)
 * Avoid < 0 value for pending tasks in leveled compaction (CASSANDRA-3693)
 * (Hadoop) Support TimeUUID in Pig CassandraStorage (CASSANDRA-3327)
 * Check schema is ready before continuing boostrapping (CASSANDRA-3629)
 * Catch overflows during parsing of chunk_length_kb (CASSANDRA-3644)
 * Improve stream protocol mismatch errors (CASSANDRA-3652)
 * Avoid multiple thread doing HH to the same target (CASSANDRA-3681)
 * Add JMX property for rp_timeout_in_ms (CASSANDRA-2940)
 * Allow DynamicCompositeType to compare component of different types
   (CASSANDRA-3625)
 * Flush non-cfs backed secondary indexes (CASSANDRA-3659)
 * Secondary Indexes should report memory consumption (CASSANDRA-3155)
 * fix for SelectStatement start/end key are not set correctly
   when a key alias is involved (CASSANDRA-3700)
 * fix CLI `show schema` command insert of an extra comma in
   column_metadata (CASSANDRA-3714)
Merged from 0.8:
 * avoid logging (harmless) exception when GC takes < 1ms (CASSANDRA-3656)
 * prevent new nodes from thinking down nodes are up forever (CASSANDRA-3626)
 * use correct list of replicas for LOCAL_QUORUM reads when read repair
   is disabled (CASSANDRA-3696)
 * block on flush before compacting hints (may prevent OOM) (CASSANDRA-3733)


1.0.6
 * (CQL) fix cqlsh support for replicate_on_write (CASSANDRA-3596)
 * fix adding to leveled manifest after streaming (CASSANDRA-3536)
 * filter out unavailable cipher suites when using encryption (CASSANDRA-3178)
 * (HADOOP) add old-style api support for CFIF and CFRR (CASSANDRA-2799)
 * Support TimeUUIDType column names in Stress.java tool (CASSANDRA-3541)
 * (CQL) INSERT/UPDATE/DELETE/TRUNCATE commands should allow CF names to
   be qualified by keyspace (CASSANDRA-3419)
 * always remove endpoints from delevery queue in HH (CASSANDRA-3546)
 * fix race between cf flush and its 2ndary indexes flush (CASSANDRA-3547)
 * fix potential race in AES when a repair fails (CASSANDRA-3548)
 * fix default value validation usage in CLI SET command (CASSANDRA-3553)
 * Optimize componentsFor method for compaction and startup time
   (CASSANDRA-3532)
 * (CQL) Proper ColumnFamily metadata validation on CREATE COLUMNFAMILY
   (CASSANDRA-3565)
 * fix compression "chunk_length_kb" option to set correct kb value for
   thrift/avro (CASSANDRA-3558)
 * fix missing response during range slice repair (CASSANDRA-3551)
 * 'describe ring' moved from CLI to nodetool and available through JMX (CASSANDRA-3220)
 * add back partitioner to sstable metadata (CASSANDRA-3540)
 * fix NPE in get_count for counters (CASSANDRA-3601)
Merged from 0.8:
 * remove invalid assertion that table was opened before dropping it
   (CASSANDRA-3580)
 * range and index scans now only send requests to enough replicas to
   satisfy requested CL + RR (CASSANDRA-3598)
 * use cannonical host for local node in nodetool info (CASSANDRA-3556)
 * remove nonlocal DC write optimization since it only worked with
   CL.ONE or CL.LOCAL_QUORUM (CASSANDRA-3577, 3585)
 * detect misuses of CounterColumnType (CASSANDRA-3422)
 * turn off string interning in json2sstable, take 2 (CASSANDRA-2189)
 * validate compression parameters on add/update of the ColumnFamily
   (CASSANDRA-3573)
 * Check for 0.0.0.0 is incorrect in CFIF (CASSANDRA-3584)
 * Increase vm.max_map_count in debian packaging (CASSANDRA-3563)
 * gossiper will never add itself to saved endpoints (CASSANDRA-3485)


1.0.5
 * revert CASSANDRA-3407 (see CASSANDRA-3540)
 * fix assertion error while forwarding writes to local nodes (CASSANDRA-3539)


1.0.4
 * fix self-hinting of timed out read repair updates and make hinted handoff
   less prone to OOMing a coordinator (CASSANDRA-3440)
 * expose bloom filter sizes via JMX (CASSANDRA-3495)
 * enforce RP tokens 0..2**127 (CASSANDRA-3501)
 * canonicalize paths exposed through JMX (CASSANDRA-3504)
 * fix "liveSize" stat when sstables are removed (CASSANDRA-3496)
 * add bloom filter FP rates to nodetool cfstats (CASSANDRA-3347)
 * record partitioner in sstable metadata component (CASSANDRA-3407)
 * add new upgradesstables nodetool command (CASSANDRA-3406)
 * skip --debug requirement to see common exceptions in CLI (CASSANDRA-3508)
 * fix incorrect query results due to invalid max timestamp (CASSANDRA-3510)
 * make sstableloader recognize compressed sstables (CASSANDRA-3521)
 * avoids race in OutboundTcpConnection in multi-DC setups (CASSANDRA-3530)
 * use SETLOCAL in cassandra.bat (CASSANDRA-3506)
 * fix ConcurrentModificationException in Table.all() (CASSANDRA-3529)
Merged from 0.8:
 * fix concurrence issue in the FailureDetector (CASSANDRA-3519)
 * fix array out of bounds error in counter shard removal (CASSANDRA-3514)
 * avoid dropping tombstones when they might still be needed to shadow
   data in a different sstable (CASSANDRA-2786)


1.0.3
 * revert name-based query defragmentation aka CASSANDRA-2503 (CASSANDRA-3491)
 * fix invalidate-related test failures (CASSANDRA-3437)
 * add next-gen cqlsh to bin/ (CASSANDRA-3188, 3131, 3493)
 * (CQL) fix handling of rows with no columns (CASSANDRA-3424, 3473)
 * fix querying supercolumns by name returning only a subset of
   subcolumns or old subcolumn versions (CASSANDRA-3446)
 * automatically compute sha1 sum for uncompressed data files (CASSANDRA-3456)
 * fix reading metadata/statistics component for version < h (CASSANDRA-3474)
 * add sstable forward-compatibility (CASSANDRA-3478)
 * report compression ratio in CFSMBean (CASSANDRA-3393)
 * fix incorrect size exception during streaming of counters (CASSANDRA-3481)
 * (CQL) fix for counter decrement syntax (CASSANDRA-3418)
 * Fix race introduced by CASSANDRA-2503 (CASSANDRA-3482)
 * Fix incomplete deletion of delivered hints (CASSANDRA-3466)
 * Avoid rescheduling compactions when no compaction was executed
   (CASSANDRA-3484)
 * fix handling of the chunk_length_kb compression options (CASSANDRA-3492)
Merged from 0.8:
 * fix updating CF row_cache_provider (CASSANDRA-3414)
 * CFMetaData.convertToThrift method to set RowCacheProvider (CASSANDRA-3405)
 * acquire compactionlock during truncate (CASSANDRA-3399)
 * fix displaying cfdef entries for super columnfamilies (CASSANDRA-3415)
 * Make counter shard merging thread safe (CASSANDRA-3178)
 * Revert CASSANDRA-2855
 * Fix bug preventing the use of efficient cross-DC writes (CASSANDRA-3472)
 * `describe ring` command for CLI (CASSANDRA-3220)
 * (Hadoop) skip empty rows when entire row is requested, redux (CASSANDRA-2855)


1.0.2
 * "defragment" rows for name-based queries under STCS (CASSANDRA-2503)
 * Add timing information to cassandra-cli GET/SET/LIST queries (CASSANDRA-3326)
 * Only create one CompressionMetadata object per sstable (CASSANDRA-3427)
 * cleanup usage of StorageService.setMode() (CASSANDRA-3388)
 * Avoid large array allocation for compressed chunk offsets (CASSANDRA-3432)
 * fix DecimalType bytebuffer marshalling (CASSANDRA-3421)
 * fix bug that caused first column in per row indexes to be ignored
   (CASSANDRA-3441)
 * add JMX call to clean (failed) repair sessions (CASSANDRA-3316)
 * fix sstableloader reference acquisition bug (CASSANDRA-3438)
 * fix estimated row size regression (CASSANDRA-3451)
 * make sure we don't return more columns than asked (CASSANDRA-3303, 3395)
Merged from 0.8:
 * acquire compactionlock during truncate (CASSANDRA-3399)
 * fix displaying cfdef entries for super columnfamilies (CASSANDRA-3415)


1.0.1
 * acquire references during index build to prevent delete problems
   on Windows (CASSANDRA-3314)
 * describe_ring should include datacenter/topology information (CASSANDRA-2882)
 * Thrift sockets are not properly buffered (CASSANDRA-3261)
 * performance improvement for bytebufferutil compare function (CASSANDRA-3286)
 * add system.versions ColumnFamily (CASSANDRA-3140)
 * reduce network copies (CASSANDRA-3333, 3373)
 * limit nodetool to 32MB of heap (CASSANDRA-3124)
 * (CQL) update parser to accept "timestamp" instead of "date" (CASSANDRA-3149)
 * Fix CLI `show schema` to include "compression_options" (CASSANDRA-3368)
 * Snapshot to include manifest under LeveledCompactionStrategy (CASSANDRA-3359)
 * (CQL) SELECT query should allow CF name to be qualified by keyspace (CASSANDRA-3130)
 * (CQL) Fix internal application error specifying 'using consistency ...'
   in lower case (CASSANDRA-3366)
 * fix Deflate compression when compression actually makes the data bigger
   (CASSANDRA-3370)
 * optimize UUIDGen to avoid lock contention on InetAddress.getLocalHost
   (CASSANDRA-3387)
 * tolerate index being dropped mid-mutation (CASSANDRA-3334, 3313)
 * CompactionManager is now responsible for checking for new candidates
   post-task execution, enabling more consistent leveled compaction
   (CASSANDRA-3391)
 * Cache HSHA threads (CASSANDRA-3372)
 * use CF/KS names as snapshot prefix for drop + truncate operations
   (CASSANDRA-2997)
 * Break bloom filters up to avoid heap fragmentation (CASSANDRA-2466)
 * fix cassandra hanging on jsvc stop (CASSANDRA-3302)
 * Avoid leveled compaction getting blocked on errors (CASSANDRA-3408)
 * Make reloading the compaction strategy safe (CASSANDRA-3409)
 * ignore 0.8 hints even if compaction begins before we try to purge
   them (CASSANDRA-3385)
 * remove procrun (bin\daemon) from Cassandra source tree and
   artifacts (CASSANDRA-3331)
 * make cassandra compile under JDK7 (CASSANDRA-3275)
 * remove dependency of clientutil.jar to FBUtilities (CASSANDRA-3299)
 * avoid truncation errors by using long math on long values (CASSANDRA-3364)
 * avoid clock drift on some Windows machine (CASSANDRA-3375)
 * display cache provider in cli 'describe keyspace' command (CASSANDRA-3384)
 * fix incomplete topology information in describe_ring (CASSANDRA-3403)
 * expire dead gossip states based on time (CASSANDRA-2961)
 * improve CompactionTask extensibility (CASSANDRA-3330)
 * Allow one leveled compaction task to kick off another (CASSANDRA-3363)
 * allow encryption only between datacenters (CASSANDRA-2802)
Merged from 0.8:
 * fix truncate allowing data to be replayed post-restart (CASSANDRA-3297)
 * make iwriter final in IndexWriter to avoid NPE (CASSANDRA-2863)
 * (CQL) update grammar to require key clause in DELETE statement
   (CASSANDRA-3349)
 * (CQL) allow numeric keyspace names in USE statement (CASSANDRA-3350)
 * (Hadoop) skip empty rows when slicing the entire row (CASSANDRA-2855)
 * Fix handling of tombstone by SSTableExport/Import (CASSANDRA-3357)
 * fix ColumnIndexer to use long offsets (CASSANDRA-3358)
 * Improved CLI exceptions (CASSANDRA-3312)
 * Fix handling of tombstone by SSTableExport/Import (CASSANDRA-3357)
 * Only count compaction as active (for throttling) when they have
   successfully acquired the compaction lock (CASSANDRA-3344)
 * Display CLI version string on startup (CASSANDRA-3196)
 * (Hadoop) make CFIF try rpc_address or fallback to listen_address
   (CASSANDRA-3214)
 * (Hadoop) accept comma delimited lists of initial thrift connections
   (CASSANDRA-3185)
 * ColumnFamily min_compaction_threshold should be >= 2 (CASSANDRA-3342)
 * (Pig) add 0.8+ types and key validation type in schema (CASSANDRA-3280)
 * Fix completely removing column metadata using CLI (CASSANDRA-3126)
 * CLI `describe cluster;` output should be on separate lines for separate versions
   (CASSANDRA-3170)
 * fix changing durable_writes keyspace option during CF creation
   (CASSANDRA-3292)
 * avoid locking on update when no indexes are involved (CASSANDRA-3386)
 * fix assertionError during repair with ordered partitioners (CASSANDRA-3369)
 * correctly serialize key_validation_class for avro (CASSANDRA-3391)
 * don't expire counter tombstone after streaming (CASSANDRA-3394)
 * prevent nodes that failed to join from hanging around forever
   (CASSANDRA-3351)
 * remove incorrect optimization from slice read path (CASSANDRA-3390)
 * Fix race in AntiEntropyService (CASSANDRA-3400)


1.0.0-final
 * close scrubbed sstable fd before deleting it (CASSANDRA-3318)
 * fix bug preventing obsolete commitlog segments from being removed
   (CASSANDRA-3269)
 * tolerate whitespace in seed CDL (CASSANDRA-3263)
 * Change default heap thresholds to max(min(1/2 ram, 1G), min(1/4 ram, 8GB))
   (CASSANDRA-3295)
 * Fix broken CompressedRandomAccessReaderTest (CASSANDRA-3298)
 * (CQL) fix type information returned for wildcard queries (CASSANDRA-3311)
 * add estimated tasks to LeveledCompactionStrategy (CASSANDRA-3322)
 * avoid including compaction cache-warming in keycache stats (CASSANDRA-3325)
 * run compaction and hinted handoff threads at MIN_PRIORITY (CASSANDRA-3308)
 * default hsha thrift server to cpu core count in rpc pool (CASSANDRA-3329)
 * add bin\daemon to binary tarball for Windows service (CASSANDRA-3331)
 * Fix places where uncompressed size of sstables was use in place of the
   compressed one (CASSANDRA-3338)
 * Fix hsha thrift server (CASSANDRA-3346)
 * Make sure repair only stream needed sstables (CASSANDRA-3345)


1.0.0-rc2
 * Log a meaningful warning when a node receives a message for a repair session
   that doesn't exist anymore (CASSANDRA-3256)
 * test for NUMA policy support as well as numactl presence (CASSANDRA-3245)
 * Fix FD leak when internode encryption is enabled (CASSANDRA-3257)
 * Remove incorrect assertion in mergeIterator (CASSANDRA-3260)
 * FBUtilities.hexToBytes(String) to throw NumberFormatException when string
   contains non-hex characters (CASSANDRA-3231)
 * Keep SimpleSnitch proximity ordering unchanged from what the Strategy
   generates, as intended (CASSANDRA-3262)
 * remove Scrub from compactionstats when finished (CASSANDRA-3255)
 * fix counter entry in jdbc TypesMap (CASSANDRA-3268)
 * fix full queue scenario for ParallelCompactionIterator (CASSANDRA-3270)
 * fix bootstrap process (CASSANDRA-3285)
 * don't try delivering hints if when there isn't any (CASSANDRA-3176)
 * CLI documentation change for ColumnFamily `compression_options` (CASSANDRA-3282)
 * ignore any CF ids sent by client for adding CF/KS (CASSANDRA-3288)
 * remove obsolete hints on first startup (CASSANDRA-3291)
 * use correct ISortedColumns for time-optimized reads (CASSANDRA-3289)
 * Evict gossip state immediately when a token is taken over by a new IP
   (CASSANDRA-3259)


1.0.0-rc1
 * Update CQL to generate microsecond timestamps by default (CASSANDRA-3227)
 * Fix counting CFMetadata towards Memtable liveRatio (CASSANDRA-3023)
 * Kill server on wrapped OOME such as from FileChannel.map (CASSANDRA-3201)
 * remove unnecessary copy when adding to row cache (CASSANDRA-3223)
 * Log message when a full repair operation completes (CASSANDRA-3207)
 * Fix streamOutSession keeping sstables references forever if the remote end
   dies (CASSANDRA-3216)
 * Remove dynamic_snitch boolean from example configuration (defaulting to
   true) and set default badness threshold to 0.1 (CASSANDRA-3229)
 * Base choice of random or "balanced" token on bootstrap on whether
   schema definitions were found (CASSANDRA-3219)
 * Fixes for LeveledCompactionStrategy score computation, prioritization,
   scheduling, and performance (CASSANDRA-3224, 3234)
 * parallelize sstable open at server startup (CASSANDRA-2988)
 * fix handling of exceptions writing to OutboundTcpConnection (CASSANDRA-3235)
 * Allow using quotes in "USE <keyspace>;" CLI command (CASSANDRA-3208)
 * Don't allow any cache loading exceptions to halt startup (CASSANDRA-3218)
 * Fix sstableloader --ignores option (CASSANDRA-3247)
 * File descriptor limit increased in packaging (CASSANDRA-3206)
 * Fix deadlock in commit log during flush (CASSANDRA-3253)


1.0.0-beta1
 * removed binarymemtable (CASSANDRA-2692)
 * add commitlog_total_space_in_mb to prevent fragmented logs (CASSANDRA-2427)
 * removed commitlog_rotation_threshold_in_mb configuration (CASSANDRA-2771)
 * make AbstractBounds.normalize de-overlapp overlapping ranges (CASSANDRA-2641)
 * replace CollatingIterator, ReducingIterator with MergeIterator
   (CASSANDRA-2062)
 * Fixed the ability to set compaction strategy in cli using create column
   family command (CASSANDRA-2778)
 * clean up tmp files after failed compaction (CASSANDRA-2468)
 * restrict repair streaming to specific columnfamilies (CASSANDRA-2280)
 * don't bother persisting columns shadowed by a row tombstone (CASSANDRA-2589)
 * reset CF and SC deletion times after gc_grace (CASSANDRA-2317)
 * optimize away seek when compacting wide rows (CASSANDRA-2879)
 * single-pass streaming (CASSANDRA-2677, 2906, 2916, 3003)
 * use reference counting for deleting sstables instead of relying on GC
   (CASSANDRA-2521, 3179)
 * store hints as serialized mutations instead of pointers to data row
   (CASSANDRA-2045)
 * store hints in the coordinator node instead of in the closest replica
   (CASSANDRA-2914)
 * add row_cache_keys_to_save CF option (CASSANDRA-1966)
 * check column family validity in nodetool repair (CASSANDRA-2933)
 * use lazy initialization instead of class initialization in NodeId
   (CASSANDRA-2953)
 * add paging to get_count (CASSANDRA-2894)
 * fix "short reads" in [multi]get (CASSANDRA-2643, 3157, 3192)
 * add optional compression for sstables (CASSANDRA-47, 2994, 3001, 3128)
 * add scheduler JMX metrics (CASSANDRA-2962)
 * add block level checksum for compressed data (CASSANDRA-1717)
 * make column family backed column map pluggable and introduce unsynchronized
   ArrayList backed one to speedup reads (CASSANDRA-2843, 3165, 3205)
 * refactoring of the secondary index api (CASSANDRA-2982)
 * make CL > ONE reads wait for digest reconciliation before returning
   (CASSANDRA-2494)
 * fix missing logging for some exceptions (CASSANDRA-2061)
 * refactor and optimize ColumnFamilyStore.files(...) and Descriptor.fromFilename(String)
   and few other places responsible for work with SSTable files (CASSANDRA-3040)
 * Stop reading from sstables once we know we have the most recent columns,
   for query-by-name requests (CASSANDRA-2498)
 * Add query-by-column mode to stress.java (CASSANDRA-3064)
 * Add "install" command to cassandra.bat (CASSANDRA-292)
 * clean up KSMetadata, CFMetadata from unnecessary
   Thrift<->Avro conversion methods (CASSANDRA-3032)
 * Add timeouts to client request schedulers (CASSANDRA-3079, 3096)
 * Cli to use hashes rather than array of hashes for strategy options (CASSANDRA-3081)
 * LeveledCompactionStrategy (CASSANDRA-1608, 3085, 3110, 3087, 3145, 3154, 3182)
 * Improvements of the CLI `describe` command (CASSANDRA-2630)
 * reduce window where dropped CF sstables may not be deleted (CASSANDRA-2942)
 * Expose gossip/FD info to JMX (CASSANDRA-2806)
 * Fix streaming over SSL when compressed SSTable involved (CASSANDRA-3051)
 * Add support for pluggable secondary index implementations (CASSANDRA-3078)
 * remove compaction_thread_priority setting (CASSANDRA-3104)
 * generate hints for replicas that timeout, not just replicas that are known
   to be down before starting (CASSANDRA-2034)
 * Add throttling for internode streaming (CASSANDRA-3080)
 * make the repair of a range repair all replica (CASSANDRA-2610, 3194)
 * expose the ability to repair the first range (as returned by the
   partitioner) of a node (CASSANDRA-2606)
 * Streams Compression (CASSANDRA-3015)
 * add ability to use multiple threads during a single compaction
   (CASSANDRA-2901)
 * make AbstractBounds.normalize support overlapping ranges (CASSANDRA-2641)
 * fix of the CQL count() behavior (CASSANDRA-3068)
 * use TreeMap backed column families for the SSTable simple writers
   (CASSANDRA-3148)
 * fix inconsistency of the CLI syntax when {} should be used instead of [{}]
   (CASSANDRA-3119)
 * rename CQL type names to match expected SQL behavior (CASSANDRA-3149, 3031)
 * Arena-based allocation for memtables (CASSANDRA-2252, 3162, 3163, 3168)
 * Default RR chance to 0.1 (CASSANDRA-3169)
 * Add RowLevel support to secondary index API (CASSANDRA-3147)
 * Make SerializingCacheProvider the default if JNA is available (CASSANDRA-3183)
 * Fix backwards compatibilty for CQL memtable properties (CASSANDRA-3190)
 * Add five-minute delay before starting compactions on a restarted server
   (CASSANDRA-3181)
 * Reduce copies done for intra-host messages (CASSANDRA-1788, 3144)
 * support of compaction strategy option for stress.java (CASSANDRA-3204)
 * make memtable throughput and column count thresholds no-ops (CASSANDRA-2449)
 * Return schema information along with the resultSet in CQL (CASSANDRA-2734)
 * Add new DecimalType (CASSANDRA-2883)
 * Fix assertion error in RowRepairResolver (CASSANDRA-3156)
 * Reduce unnecessary high buffer sizes (CASSANDRA-3171)
 * Pluggable compaction strategy (CASSANDRA-1610)
 * Add new broadcast_address config option (CASSANDRA-2491)


0.8.7
 * Kill server on wrapped OOME such as from FileChannel.map (CASSANDRA-3201)
 * Allow using quotes in "USE <keyspace>;" CLI command (CASSANDRA-3208)
 * Log message when a full repair operation completes (CASSANDRA-3207)
 * Don't allow any cache loading exceptions to halt startup (CASSANDRA-3218)
 * Fix sstableloader --ignores option (CASSANDRA-3247)
 * File descriptor limit increased in packaging (CASSANDRA-3206)
 * Log a meaningfull warning when a node receive a message for a repair session
   that doesn't exist anymore (CASSANDRA-3256)
 * Fix FD leak when internode encryption is enabled (CASSANDRA-3257)
 * FBUtilities.hexToBytes(String) to throw NumberFormatException when string
   contains non-hex characters (CASSANDRA-3231)
 * Keep SimpleSnitch proximity ordering unchanged from what the Strategy
   generates, as intended (CASSANDRA-3262)
 * remove Scrub from compactionstats when finished (CASSANDRA-3255)
 * Fix tool .bat files when CASSANDRA_HOME contains spaces (CASSANDRA-3258)
 * Force flush of status table when removing/updating token (CASSANDRA-3243)
 * Evict gossip state immediately when a token is taken over by a new IP (CASSANDRA-3259)
 * Fix bug where the failure detector can take too long to mark a host
   down (CASSANDRA-3273)
 * (Hadoop) allow wrapping ranges in queries (CASSANDRA-3137)
 * (Hadoop) check all interfaces for a match with split location
   before falling back to random replica (CASSANDRA-3211)
 * (Hadoop) Make Pig storage handle implements LoadMetadata (CASSANDRA-2777)
 * (Hadoop) Fix exception during PIG 'dump' (CASSANDRA-2810)
 * Fix stress COUNTER_GET option (CASSANDRA-3301)
 * Fix missing fields in CLI `show schema` output (CASSANDRA-3304)
 * Nodetool no longer leaks threads and closes JMX connections (CASSANDRA-3309)
 * fix truncate allowing data to be replayed post-restart (CASSANDRA-3297)
 * Move SimpleAuthority and SimpleAuthenticator to examples (CASSANDRA-2922)
 * Fix handling of tombstone by SSTableExport/Import (CASSANDRA-3357)
 * Fix transposition in cfHistograms (CASSANDRA-3222)
 * Allow using number as DC name when creating keyspace in CQL (CASSANDRA-3239)
 * Force flush of system table after updating/removing a token (CASSANDRA-3243)


0.8.6
 * revert CASSANDRA-2388
 * change TokenRange.endpoints back to listen/broadcast address to match
   pre-1777 behavior, and add TokenRange.rpc_endpoints instead (CASSANDRA-3187)
 * avoid trying to watch cassandra-topology.properties when loaded from jar
   (CASSANDRA-3138)
 * prevent users from creating keyspaces with LocalStrategy replication
   (CASSANDRA-3139)
 * fix CLI `show schema;` to output correct keyspace definition statement
   (CASSANDRA-3129)
 * CustomTThreadPoolServer to log TTransportException at DEBUG level
   (CASSANDRA-3142)
 * allow topology sort to work with non-unique rack names between
   datacenters (CASSANDRA-3152)
 * Improve caching of same-version Messages on digest and repair paths
   (CASSANDRA-3158)
 * Randomize choice of first replica for counter increment (CASSANDRA-2890)
 * Fix using read_repair_chance instead of merge_shard_change (CASSANDRA-3202)
 * Avoid streaming data to nodes that already have it, on move as well as
   decommission (CASSANDRA-3041)
 * Fix divide by zero error in GCInspector (CASSANDRA-3164)
 * allow quoting of the ColumnFamily name in CLI `create column family`
   statement (CASSANDRA-3195)
 * Fix rolling upgrade from 0.7 to 0.8 problem (CASSANDRA-3166)
 * Accomodate missing encryption_options in IncomingTcpConnection.stream
   (CASSANDRA-3212)


0.8.5
 * fix NPE when encryption_options is unspecified (CASSANDRA-3007)
 * include column name in validation failure exceptions (CASSANDRA-2849)
 * make sure truncate clears out the commitlog so replay won't re-
   populate with truncated data (CASSANDRA-2950)
 * fix NPE when debug logging is enabled and dropped CF is present
   in a commitlog segment (CASSANDRA-3021)
 * fix cassandra.bat when CASSANDRA_HOME contains spaces (CASSANDRA-2952)
 * fix to SSTableSimpleUnsortedWriter bufferSize calculation (CASSANDRA-3027)
 * make cleanup and normal compaction able to skip empty rows
   (rows containing nothing but expired tombstones) (CASSANDRA-3039)
 * work around native memory leak in com.sun.management.GarbageCollectorMXBean
   (CASSANDRA-2868)
 * validate that column names in column_metadata are not equal to key_alias
   on create/update of the ColumnFamily and CQL 'ALTER' statement (CASSANDRA-3036)
 * return an InvalidRequestException if an indexed column is assigned
   a value larger than 64KB (CASSANDRA-3057)
 * fix of numeric-only and string column names handling in CLI "drop index"
   (CASSANDRA-3054)
 * prune index scan resultset back to original request for lazy
   resultset expansion case (CASSANDRA-2964)
 * (Hadoop) fail jobs when Cassandra node has failed but TaskTracker
   has not (CASSANDRA-2388)
 * fix dynamic snitch ignoring nodes when read_repair_chance is zero
   (CASSANDRA-2662)
 * avoid retaining references to dropped CFS objects in
   CompactionManager.estimatedCompactions (CASSANDRA-2708)
 * expose rpc timeouts per host in MessagingServiceMBean (CASSANDRA-2941)
 * avoid including cwd in classpath for deb and rpm packages (CASSANDRA-2881)
 * remove gossip state when a new IP takes over a token (CASSANDRA-3071)
 * allow sstable2json to work on index sstable files (CASSANDRA-3059)
 * always hint counters (CASSANDRA-3099)
 * fix log4j initialization in EmbeddedCassandraService (CASSANDRA-2857)
 * remove gossip state when a new IP takes over a token (CASSANDRA-3071)
 * work around native memory leak in com.sun.management.GarbageCollectorMXBean
    (CASSANDRA-2868)
 * fix UnavailableException with writes at CL.EACH_QUORM (CASSANDRA-3084)
 * fix parsing of the Keyspace and ColumnFamily names in numeric
   and string representations in CLI (CASSANDRA-3075)
 * fix corner cases in Range.differenceToFetch (CASSANDRA-3084)
 * fix ip address String representation in the ring cache (CASSANDRA-3044)
 * fix ring cache compatibility when mixing pre-0.8.4 nodes with post-
   in the same cluster (CASSANDRA-3023)
 * make repair report failure when a node participating dies (instead of
   hanging forever) (CASSANDRA-2433)
 * fix handling of the empty byte buffer by ReversedType (CASSANDRA-3111)
 * Add validation that Keyspace names are case-insensitively unique (CASSANDRA-3066)
 * catch invalid key_validation_class before instantiating UpdateColumnFamily (CASSANDRA-3102)
 * make Range and Bounds objects client-safe (CASSANDRA-3108)
 * optionally skip log4j configuration (CASSANDRA-3061)
 * bundle sstableloader with the debian package (CASSANDRA-3113)
 * don't try to build secondary indexes when there is none (CASSANDRA-3123)
 * improve SSTableSimpleUnsortedWriter speed for large rows (CASSANDRA-3122)
 * handle keyspace arguments correctly in nodetool snapshot (CASSANDRA-3038)
 * Fix SSTableImportTest on windows (CASSANDRA-3043)
 * expose compactionThroughputMbPerSec through JMX (CASSANDRA-3117)
 * log keyspace and CF of large rows being compacted


0.8.4
 * change TokenRing.endpoints to be a list of rpc addresses instead of
   listen/broadcast addresses (CASSANDRA-1777)
 * include files-to-be-streamed in StreamInSession.getSources (CASSANDRA-2972)
 * use JAVA env var in cassandra-env.sh (CASSANDRA-2785, 2992)
 * avoid doing read for no-op replicate-on-write at CL=1 (CASSANDRA-2892)
 * refuse counter write for CL.ANY (CASSANDRA-2990)
 * switch back to only logging recent dropped messages (CASSANDRA-3004)
 * always deserialize RowMutation for counters (CASSANDRA-3006)
 * ignore saved replication_factor strategy_option for NTS (CASSANDRA-3011)
 * make sure pre-truncate CL segments are discarded (CASSANDRA-2950)


0.8.3
 * add ability to drop local reads/writes that are going to timeout
   (CASSANDRA-2943)
 * revamp token removal process, keep gossip states for 3 days (CASSANDRA-2496)
 * don't accept extra args for 0-arg nodetool commands (CASSANDRA-2740)
 * log unavailableexception details at debug level (CASSANDRA-2856)
 * expose data_dir though jmx (CASSANDRA-2770)
 * don't include tmp files as sstable when create cfs (CASSANDRA-2929)
 * log Java classpath on startup (CASSANDRA-2895)
 * keep gossipped version in sync with actual on migration coordinator
   (CASSANDRA-2946)
 * use lazy initialization instead of class initialization in NodeId
   (CASSANDRA-2953)
 * check column family validity in nodetool repair (CASSANDRA-2933)
 * speedup bytes to hex conversions dramatically (CASSANDRA-2850)
 * Flush memtables on shutdown when durable writes are disabled
   (CASSANDRA-2958)
 * improved POSIX compatibility of start scripts (CASsANDRA-2965)
 * add counter support to Hadoop InputFormat (CASSANDRA-2981)
 * fix bug where dirty commitlog segments were removed (and avoid keeping
   segments with no post-flush activity permanently dirty) (CASSANDRA-2829)
 * fix throwing exception with batch mutation of counter super columns
   (CASSANDRA-2949)
 * ignore system tables during repair (CASSANDRA-2979)
 * throw exception when NTS is given replication_factor as an option
   (CASSANDRA-2960)
 * fix assertion error during compaction of counter CFs (CASSANDRA-2968)
 * avoid trying to create index names, when no index exists (CASSANDRA-2867)
 * don't sample the system table when choosing a bootstrap token
   (CASSANDRA-2825)
 * gossiper notifies of local state changes (CASSANDRA-2948)
 * add asynchronous and half-sync/half-async (hsha) thrift servers
   (CASSANDRA-1405)
 * fix potential use of free'd native memory in SerializingCache
   (CASSANDRA-2951)
 * prune index scan resultset back to original request for lazy
   resultset expansion case (CASSANDRA-2964)
 * (Hadoop) fail jobs when Cassandra node has failed but TaskTracker
    has not (CASSANDRA-2388)


0.8.2
 * CQL:
   - include only one row per unique key for IN queries (CASSANDRA-2717)
   - respect client timestamp on full row deletions (CASSANDRA-2912)
 * improve thread-safety in StreamOutSession (CASSANDRA-2792)
 * allow deleting a row and updating indexed columns in it in the
   same mutation (CASSANDRA-2773)
 * Expose number of threads blocked on submitting memtable to flush
   in JMX (CASSANDRA-2817)
 * add ability to return "endpoints" to nodetool (CASSANDRA-2776)
 * Add support for multiple (comma-delimited) coordinator addresses
   to ColumnFamilyInputFormat (CASSANDRA-2807)
 * fix potential NPE while scheduling read repair for range slice
   (CASSANDRA-2823)
 * Fix race in SystemTable.getCurrentLocalNodeId (CASSANDRA-2824)
 * Correctly set default for replicate_on_write (CASSANDRA-2835)
 * improve nodetool compactionstats formatting (CASSANDRA-2844)
 * fix index-building status display (CASSANDRA-2853)
 * fix CLI perpetuating obsolete KsDef.replication_factor (CASSANDRA-2846)
 * improve cli treatment of multiline comments (CASSANDRA-2852)
 * handle row tombstones correctly in EchoedRow (CASSANDRA-2786)
 * add MessagingService.get[Recently]DroppedMessages and
   StorageService.getExceptionCount (CASSANDRA-2804)
 * fix possibility of spurious UnavailableException for LOCAL_QUORUM
   reads with dynamic snitch + read repair disabled (CASSANDRA-2870)
 * add ant-optional as dependence for the debian package (CASSANDRA-2164)
 * add option to specify limit for get_slice in the CLI (CASSANDRA-2646)
 * decrease HH page size (CASSANDRA-2832)
 * reset cli keyspace after dropping the current one (CASSANDRA-2763)
 * add KeyRange option to Hadoop inputformat (CASSANDRA-1125)
 * fix protocol versioning (CASSANDRA-2818, 2860)
 * support spaces in path to log4j configuration (CASSANDRA-2383)
 * avoid including inferred types in CF update (CASSANDRA-2809)
 * fix JMX bulkload call (CASSANDRA-2908)
 * fix updating KS with durable_writes=false (CASSANDRA-2907)
 * add simplified facade to SSTableWriter for bulk loading use
   (CASSANDRA-2911)
 * fix re-using index CF sstable names after drop/recreate (CASSANDRA-2872)
 * prepend CF to default index names (CASSANDRA-2903)
 * fix hint replay (CASSANDRA-2928)
 * Properly synchronize repair's merkle tree computation (CASSANDRA-2816)


0.8.1
 * CQL:
   - support for insert, delete in BATCH (CASSANDRA-2537)
   - support for IN to SELECT, UPDATE (CASSANDRA-2553)
   - timestamp support for INSERT, UPDATE, and BATCH (CASSANDRA-2555)
   - TTL support (CASSANDRA-2476)
   - counter support (CASSANDRA-2473)
   - ALTER COLUMNFAMILY (CASSANDRA-1709)
   - DROP INDEX (CASSANDRA-2617)
   - add SCHEMA/TABLE as aliases for KS/CF (CASSANDRA-2743)
   - server handles wait-for-schema-agreement (CASSANDRA-2756)
   - key alias support (CASSANDRA-2480)
 * add support for comparator parameters and a generic ReverseType
   (CASSANDRA-2355)
 * add CompositeType and DynamicCompositeType (CASSANDRA-2231)
 * optimize batches containing multiple updates to the same row
   (CASSANDRA-2583)
 * adjust hinted handoff page size to avoid OOM with large columns
   (CASSANDRA-2652)
 * mark BRAF buffer invalid post-flush so we don't re-flush partial
   buffers again, especially on CL writes (CASSANDRA-2660)
 * add DROP INDEX support to CLI (CASSANDRA-2616)
 * don't perform HH to client-mode [storageproxy] nodes (CASSANDRA-2668)
 * Improve forceDeserialize/getCompactedRow encapsulation (CASSANDRA-2659)
 * Don't write CounterUpdateColumn to disk in tests (CASSANDRA-2650)
 * Add sstable bulk loading utility (CASSANDRA-1278)
 * avoid replaying hints to dropped columnfamilies (CASSANDRA-2685)
 * add placeholders for missing rows in range query pseudo-RR (CASSANDRA-2680)
 * remove no-op HHOM.renameHints (CASSANDRA-2693)
 * clone super columns to avoid modifying them during flush (CASSANDRA-2675)
 * allow writes to bypass the commitlog for certain keyspaces (CASSANDRA-2683)
 * avoid NPE when bypassing commitlog during memtable flush (CASSANDRA-2781)
 * Added support for making bootstrap retry if nodes flap (CASSANDRA-2644)
 * Added statusthrift to nodetool to report if thrift server is running (CASSANDRA-2722)
 * Fixed rows being cached if they do not exist (CASSANDRA-2723)
 * Support passing tableName and cfName to RowCacheProviders (CASSANDRA-2702)
 * close scrub file handles (CASSANDRA-2669)
 * throttle migration replay (CASSANDRA-2714)
 * optimize column serializer creation (CASSANDRA-2716)
 * Added support for making bootstrap retry if nodes flap (CASSANDRA-2644)
 * Added statusthrift to nodetool to report if thrift server is running
   (CASSANDRA-2722)
 * Fixed rows being cached if they do not exist (CASSANDRA-2723)
 * fix truncate/compaction race (CASSANDRA-2673)
 * workaround large resultsets causing large allocation retention
   by nio sockets (CASSANDRA-2654)
 * fix nodetool ring use with Ec2Snitch (CASSANDRA-2733)
 * fix removing columns and subcolumns that are supressed by a row or
   supercolumn tombstone during replica resolution (CASSANDRA-2590)
 * support sstable2json against snapshot sstables (CASSANDRA-2386)
 * remove active-pull schema requests (CASSANDRA-2715)
 * avoid marking entire list of sstables as actively being compacted
   in multithreaded compaction (CASSANDRA-2765)
 * seek back after deserializing a row to update cache with (CASSANDRA-2752)
 * avoid skipping rows in scrub for counter column family (CASSANDRA-2759)
 * fix ConcurrentModificationException in repair when dealing with 0.7 node
   (CASSANDRA-2767)
 * use threadsafe collections for StreamInSession (CASSANDRA-2766)
 * avoid infinite loop when creating merkle tree (CASSANDRA-2758)
 * avoids unmarking compacting sstable prematurely in cleanup (CASSANDRA-2769)
 * fix NPE when the commit log is bypassed (CASSANDRA-2718)
 * don't throw an exception in SS.isRPCServerRunning (CASSANDRA-2721)
 * make stress.jar executable (CASSANDRA-2744)
 * add daemon mode to java stress (CASSANDRA-2267)
 * expose the DC and rack of a node through JMX and nodetool ring (CASSANDRA-2531)
 * fix cache mbean getSize (CASSANDRA-2781)
 * Add Date, Float, Double, and Boolean types (CASSANDRA-2530)
 * Add startup flag to renew counter node id (CASSANDRA-2788)
 * add jamm agent to cassandra.bat (CASSANDRA-2787)
 * fix repair hanging if a neighbor has nothing to send (CASSANDRA-2797)
 * purge tombstone even if row is in only one sstable (CASSANDRA-2801)
 * Fix wrong purge of deleted cf during compaction (CASSANDRA-2786)
 * fix race that could result in Hadoop writer failing to throw an
   exception encountered after close() (CASSANDRA-2755)
 * fix scan wrongly throwing assertion error (CASSANDRA-2653)
 * Always use even distribution for merkle tree with RandomPartitionner
   (CASSANDRA-2841)
 * fix describeOwnership for OPP (CASSANDRA-2800)
 * ensure that string tokens do not contain commas (CASSANDRA-2762)


0.8.0-final
 * fix CQL grammar warning and cqlsh regression from CASSANDRA-2622
 * add ant generate-cql-html target (CASSANDRA-2526)
 * update CQL consistency levels (CASSANDRA-2566)
 * debian packaging fixes (CASSANDRA-2481, 2647)
 * fix UUIDType, IntegerType for direct buffers (CASSANDRA-2682, 2684)
 * switch to native Thrift for Hadoop map/reduce (CASSANDRA-2667)
 * fix StackOverflowError when building from eclipse (CASSANDRA-2687)
 * only provide replication_factor to strategy_options "help" for
   SimpleStrategy, OldNetworkTopologyStrategy (CASSANDRA-2678, 2713)
 * fix exception adding validators to non-string columns (CASSANDRA-2696)
 * avoid instantiating DatabaseDescriptor in JDBC (CASSANDRA-2694)
 * fix potential stack overflow during compaction (CASSANDRA-2626)
 * clone super columns to avoid modifying them during flush (CASSANDRA-2675)
 * reset underlying iterator in EchoedRow constructor (CASSANDRA-2653)


0.8.0-rc1
 * faster flushes and compaction from fixing excessively pessimistic
   rebuffering in BRAF (CASSANDRA-2581)
 * fix returning null column values in the python cql driver (CASSANDRA-2593)
 * fix merkle tree splitting exiting early (CASSANDRA-2605)
 * snapshot_before_compaction directory name fix (CASSANDRA-2598)
 * Disable compaction throttling during bootstrap (CASSANDRA-2612)
 * fix CQL treatment of > and < operators in range slices (CASSANDRA-2592)
 * fix potential double-application of counter updates on commitlog replay
   by moving replay position from header to sstable metadata (CASSANDRA-2419)
 * JDBC CQL driver exposes getColumn for access to timestamp
 * JDBC ResultSetMetadata properties added to AbstractType
 * r/m clustertool (CASSANDRA-2607)
 * add support for presenting row key as a column in CQL result sets
   (CASSANDRA-2622)
 * Don't allow {LOCAL|EACH}_QUORUM unless strategy is NTS (CASSANDRA-2627)
 * validate keyspace strategy_options during CQL create (CASSANDRA-2624)
 * fix empty Result with secondary index when limit=1 (CASSANDRA-2628)
 * Fix regression where bootstrapping a node with no schema fails
   (CASSANDRA-2625)
 * Allow removing LocationInfo sstables (CASSANDRA-2632)
 * avoid attempting to replay mutations from dropped keyspaces (CASSANDRA-2631)
 * avoid using cached position of a key when GT is requested (CASSANDRA-2633)
 * fix counting bloom filter true positives (CASSANDRA-2637)
 * initialize local ep state prior to gossip startup if needed (CASSANDRA-2638)
 * fix counter increment lost after restart (CASSANDRA-2642)
 * add quote-escaping via backslash to CLI (CASSANDRA-2623)
 * fix pig example script (CASSANDRA-2487)
 * fix dynamic snitch race in adding latencies (CASSANDRA-2618)
 * Start/stop cassandra after more important services such as mdadm in
   debian packaging (CASSANDRA-2481)


0.8.0-beta2
 * fix NPE compacting index CFs (CASSANDRA-2528)
 * Remove checking all column families on startup for compaction candidates
   (CASSANDRA-2444)
 * validate CQL create keyspace options (CASSANDRA-2525)
 * fix nodetool setcompactionthroughput (CASSANDRA-2550)
 * move	gossip heartbeat back to its own thread (CASSANDRA-2554)
 * validate cql TRUNCATE columnfamily before truncating (CASSANDRA-2570)
 * fix batch_mutate for mixed standard-counter mutations (CASSANDRA-2457)
 * disallow making schema changes to system keyspace (CASSANDRA-2563)
 * fix sending mutation messages multiple times (CASSANDRA-2557)
 * fix incorrect use of NBHM.size in ReadCallback that could cause
   reads to time out even when responses were received (CASSANDRA-2552)
 * trigger read repair correctly for LOCAL_QUORUM reads (CASSANDRA-2556)
 * Allow configuring the number of compaction thread (CASSANDRA-2558)
 * forceUserDefinedCompaction will attempt to compact what it is given
   even if the pessimistic estimate is that there is not enough disk space;
   automatic compactions will only compact 2 or more sstables (CASSANDRA-2575)
 * refuse to apply migrations with older timestamps than the current
   schema (CASSANDRA-2536)
 * remove unframed Thrift transport option
 * include indexes in snapshots (CASSANDRA-2596)
 * improve ignoring of obsolete mutations in index maintenance (CASSANDRA-2401)
 * recognize attempt to drop just the index while leaving the column
   definition alone (CASSANDRA-2619)


0.8.0-beta1
 * remove Avro RPC support (CASSANDRA-926)
 * support for columns that act as incr/decr counters
   (CASSANDRA-1072, 1937, 1944, 1936, 2101, 2093, 2288, 2105, 2384, 2236, 2342,
   2454)
 * CQL (CASSANDRA-1703, 1704, 1705, 1706, 1707, 1708, 1710, 1711, 1940,
   2124, 2302, 2277, 2493)
 * avoid double RowMutation serialization on write path (CASSANDRA-1800)
 * make NetworkTopologyStrategy the default (CASSANDRA-1960)
 * configurable internode encryption (CASSANDRA-1567, 2152)
 * human readable column names in sstable2json output (CASSANDRA-1933)
 * change default JMX port to 7199 (CASSANDRA-2027)
 * backwards compatible internal messaging (CASSANDRA-1015)
 * atomic switch of memtables and sstables (CASSANDRA-2284)
 * add pluggable SeedProvider (CASSANDRA-1669)
 * Fix clustertool to not throw exception when calling get_endpoints (CASSANDRA-2437)
 * upgrade to thrift 0.6 (CASSANDRA-2412)
 * repair works on a token range instead of full ring (CASSANDRA-2324)
 * purge tombstones from row cache (CASSANDRA-2305)
 * push replication_factor into strategy_options (CASSANDRA-1263)
 * give snapshots the same name on each node (CASSANDRA-1791)
 * remove "nodetool loadbalance" (CASSANDRA-2448)
 * multithreaded compaction (CASSANDRA-2191)
 * compaction throttling (CASSANDRA-2156)
 * add key type information and alias (CASSANDRA-2311, 2396)
 * cli no longer divides read_repair_chance by 100 (CASSANDRA-2458)
 * made CompactionInfo.getTaskType return an enum (CASSANDRA-2482)
 * add a server-wide cap on measured memtable memory usage and aggressively
   flush to keep under that threshold (CASSANDRA-2006)
 * add unified UUIDType (CASSANDRA-2233)
 * add off-heap row cache support (CASSANDRA-1969)


0.7.5
 * improvements/fixes to PIG driver (CASSANDRA-1618, CASSANDRA-2387,
   CASSANDRA-2465, CASSANDRA-2484)
 * validate index names (CASSANDRA-1761)
 * reduce contention on Table.flusherLock (CASSANDRA-1954)
 * try harder to detect failures during streaming, cleaning up temporary
   files more reliably (CASSANDRA-2088)
 * shut down server for OOM on a Thrift thread (CASSANDRA-2269)
 * fix tombstone handling in repair and sstable2json (CASSANDRA-2279)
 * preserve version when streaming data from old sstables (CASSANDRA-2283)
 * don't start repair if a neighboring node is marked as dead (CASSANDRA-2290)
 * purge tombstones from row cache (CASSANDRA-2305)
 * Avoid seeking when sstable2json exports the entire file (CASSANDRA-2318)
 * clear Built flag in system table when dropping an index (CASSANDRA-2320)
 * don't allow arbitrary argument for stress.java (CASSANDRA-2323)
 * validate values for index predicates in get_indexed_slice (CASSANDRA-2328)
 * queue secondary indexes for flush before the parent (CASSANDRA-2330)
 * allow job configuration to set the CL used in Hadoop jobs (CASSANDRA-2331)
 * add memtable_flush_queue_size defaulting to 4 (CASSANDRA-2333)
 * Allow overriding of initial_token, storage_port and rpc_port from system
   properties (CASSANDRA-2343)
 * fix comparator used for non-indexed secondary expressions in index scan
   (CASSANDRA-2347)
 * ensure size calculation and write phase of large-row compaction use
   the same threshold for TTL expiration (CASSANDRA-2349)
 * fix race when iterating CFs during add/drop (CASSANDRA-2350)
 * add ConsistencyLevel command to CLI (CASSANDRA-2354)
 * allow negative numbers in the cli (CASSANDRA-2358)
 * hard code serialVersionUID for tokens class (CASSANDRA-2361)
 * fix potential infinite loop in ByteBufferUtil.inputStream (CASSANDRA-2365)
 * fix encoding bugs in HintedHandoffManager, SystemTable when default
   charset is not UTF8 (CASSANDRA-2367)
 * avoids having removed node reappearing in Gossip (CASSANDRA-2371)
 * fix incorrect truncation of long to int when reading columns via block
   index (CASSANDRA-2376)
 * fix NPE during stream session (CASSANDRA-2377)
 * fix race condition that could leave orphaned data files when dropping CF or
   KS (CASSANDRA-2381)
 * fsync statistics component on write (CASSANDRA-2382)
 * fix duplicate results from CFS.scan (CASSANDRA-2406)
 * add IntegerType to CLI help (CASSANDRA-2414)
 * avoid caching token-only decoratedkeys (CASSANDRA-2416)
 * convert mmap assertion to if/throw so scrub can catch it (CASSANDRA-2417)
 * don't overwrite gc log (CASSANDR-2418)
 * invalidate row cache for streamed row to avoid inconsitencies
   (CASSANDRA-2420)
 * avoid copies in range/index scans (CASSANDRA-2425)
 * make sure we don't wipe data during cleanup if the node has not join
   the ring (CASSANDRA-2428)
 * Try harder to close files after compaction (CASSANDRA-2431)
 * re-set bootstrapped flag after move finishes (CASSANDRA-2435)
 * display validation_class in CLI 'describe keyspace' (CASSANDRA-2442)
 * make cleanup compactions cleanup the row cache (CASSANDRA-2451)
 * add column fields validation to scrub (CASSANDRA-2460)
 * use 64KB flush buffer instead of in_memory_compaction_limit (CASSANDRA-2463)
 * fix backslash substitutions in CLI (CASSANDRA-2492)
 * disable cache saving for system CFS (CASSANDRA-2502)
 * fixes for verifying destination availability under hinted conditions
   so UE can be thrown intead of timing out (CASSANDRA-2514)
 * fix update of validation class in column metadata (CASSANDRA-2512)
 * support LOCAL_QUORUM, EACH_QUORUM CLs outside of NTS (CASSANDRA-2516)
 * preserve version when streaming data from old sstables (CASSANDRA-2283)
 * fix backslash substitutions in CLI (CASSANDRA-2492)
 * count a row deletion as one operation towards memtable threshold
   (CASSANDRA-2519)
 * support LOCAL_QUORUM, EACH_QUORUM CLs outside of NTS (CASSANDRA-2516)


0.7.4
 * add nodetool join command (CASSANDRA-2160)
 * fix secondary indexes on pre-existing or streamed data (CASSANDRA-2244)
 * initialize endpoint in gossiper earlier (CASSANDRA-2228)
 * add ability to write to Cassandra from Pig (CASSANDRA-1828)
 * add rpc_[min|max]_threads (CASSANDRA-2176)
 * add CL.TWO, CL.THREE (CASSANDRA-2013)
 * avoid exporting an un-requested row in sstable2json, when exporting
   a key that does not exist (CASSANDRA-2168)
 * add incremental_backups option (CASSANDRA-1872)
 * add configurable row limit to Pig loadfunc (CASSANDRA-2276)
 * validate column values in batches as well as single-Column inserts
   (CASSANDRA-2259)
 * move sample schema from cassandra.yaml to schema-sample.txt,
   a cli scripts (CASSANDRA-2007)
 * avoid writing empty rows when scrubbing tombstoned rows (CASSANDRA-2296)
 * fix assertion error in range and index scans for CL < ALL
   (CASSANDRA-2282)
 * fix commitlog replay when flush position refers to data that didn't
   get synced before server died (CASSANDRA-2285)
 * fix fd leak in sstable2json with non-mmap'd i/o (CASSANDRA-2304)
 * reduce memory use during streaming of multiple sstables (CASSANDRA-2301)
 * purge tombstoned rows from cache after GCGraceSeconds (CASSANDRA-2305)
 * allow zero replicas in a NTS datacenter (CASSANDRA-1924)
 * make range queries respect snitch for local replicas (CASSANDRA-2286)
 * fix HH delivery when column index is larger than 2GB (CASSANDRA-2297)
 * make 2ary indexes use parent CF flush thresholds during initial build
   (CASSANDRA-2294)
 * update memtable_throughput to be a long (CASSANDRA-2158)


0.7.3
 * Keep endpoint state until aVeryLongTime (CASSANDRA-2115)
 * lower-latency read repair (CASSANDRA-2069)
 * add hinted_handoff_throttle_delay_in_ms option (CASSANDRA-2161)
 * fixes for cache save/load (CASSANDRA-2172, -2174)
 * Handle whole-row deletions in CFOutputFormat (CASSANDRA-2014)
 * Make memtable_flush_writers flush in parallel (CASSANDRA-2178)
 * Add compaction_preheat_key_cache option (CASSANDRA-2175)
 * refactor stress.py to have only one copy of the format string
   used for creating row keys (CASSANDRA-2108)
 * validate index names for \w+ (CASSANDRA-2196)
 * Fix Cassandra cli to respect timeout if schema does not settle
   (CASSANDRA-2187)
 * fix for compaction and cleanup writing old-format data into new-version
   sstable (CASSANDRA-2211, -2216)
 * add nodetool scrub (CASSANDRA-2217, -2240)
 * fix sstable2json large-row pagination (CASSANDRA-2188)
 * fix EOFing on requests for the last bytes in a file (CASSANDRA-2213)
 * fix BufferedRandomAccessFile bugs (CASSANDRA-2218, -2241)
 * check for memtable flush_after_mins exceeded every 10s (CASSANDRA-2183)
 * fix cache saving on Windows (CASSANDRA-2207)
 * add validateSchemaAgreement call + synchronization to schema
   modification operations (CASSANDRA-2222)
 * fix for reversed slice queries on large rows (CASSANDRA-2212)
 * fat clients were writing local data (CASSANDRA-2223)
 * set DEFAULT_MEMTABLE_LIFETIME_IN_MINS to 24h
 * improve detection and cleanup of partially-written sstables
   (CASSANDRA-2206)
 * fix supercolumn de/serialization when subcolumn comparator is different
   from supercolumn's (CASSANDRA-2104)
 * fix starting up on Windows when CASSANDRA_HOME contains whitespace
   (CASSANDRA-2237)
 * add [get|set][row|key]cacheSavePeriod to JMX (CASSANDRA-2100)
 * fix Hadoop ColumnFamilyOutputFormat dropping of mutations
   when batch fills up (CASSANDRA-2255)
 * move file deletions off of scheduledtasks executor (CASSANDRA-2253)


0.7.2
 * copy DecoratedKey.key when inserting into caches to avoid retaining
   a reference to the underlying buffer (CASSANDRA-2102)
 * format subcolumn names with subcomparator (CASSANDRA-2136)
 * fix column bloom filter deserialization (CASSANDRA-2165)


0.7.1
 * refactor MessageDigest creation code. (CASSANDRA-2107)
 * buffer network stack to avoid inefficient small TCP messages while avoiding
   the nagle/delayed ack problem (CASSANDRA-1896)
 * check log4j configuration for changes every 10s (CASSANDRA-1525, 1907)
 * more-efficient cross-DC replication (CASSANDRA-1530, -2051, -2138)
 * avoid polluting page cache with commitlog or sstable writes
   and seq scan operations (CASSANDRA-1470)
 * add RMI authentication options to nodetool (CASSANDRA-1921)
 * make snitches configurable at runtime (CASSANDRA-1374)
 * retry hadoop split requests on connection failure (CASSANDRA-1927)
 * implement describeOwnership for BOP, COPP (CASSANDRA-1928)
 * make read repair behave as expected for ConsistencyLevel > ONE
   (CASSANDRA-982, 2038)
 * distributed test harness (CASSANDRA-1859, 1964)
 * reduce flush lock contention (CASSANDRA-1930)
 * optimize supercolumn deserialization (CASSANDRA-1891)
 * fix CFMetaData.apply to only compare objects of the same class
   (CASSANDRA-1962)
 * allow specifying specific SSTables to compact from JMX (CASSANDRA-1963)
 * fix race condition in MessagingService.targets (CASSANDRA-1959, 2094, 2081)
 * refuse to open sstables from a future version (CASSANDRA-1935)
 * zero-copy reads (CASSANDRA-1714)
 * fix copy bounds for word Text in wordcount demo (CASSANDRA-1993)
 * fixes for contrib/javautils (CASSANDRA-1979)
 * check more frequently for memtable expiration (CASSANDRA-2000)
 * fix writing SSTable column count statistics (CASSANDRA-1976)
 * fix streaming of multiple CFs during bootstrap (CASSANDRA-1992)
 * explicitly set JVM GC new generation size with -Xmn (CASSANDRA-1968)
 * add short options for CLI flags (CASSANDRA-1565)
 * make keyspace argument to "describe keyspace" in CLI optional
   when authenticated to keyspace already (CASSANDRA-2029)
 * added option to specify -Dcassandra.join_ring=false on startup
   to allow "warm spare" nodes or performing JMX maintenance before
   joining the ring (CASSANDRA-526)
 * log migrations at INFO (CASSANDRA-2028)
 * add CLI verbose option in file mode (CASSANDRA-2030)
 * add single-line "--" comments to CLI (CASSANDRA-2032)
 * message serialization tests (CASSANDRA-1923)
 * switch from ivy to maven-ant-tasks (CASSANDRA-2017)
 * CLI attempts to block for new schema to propagate (CASSANDRA-2044)
 * fix potential overflow in nodetool cfstats (CASSANDRA-2057)
 * add JVM shutdownhook to sync commitlog (CASSANDRA-1919)
 * allow nodes to be up without being part of  normal traffic (CASSANDRA-1951)
 * fix CLI "show keyspaces" with null options on NTS (CASSANDRA-2049)
 * fix possible ByteBuffer race conditions (CASSANDRA-2066)
 * reduce garbage generated by MessagingService to prevent load spikes
   (CASSANDRA-2058)
 * fix math in RandomPartitioner.describeOwnership (CASSANDRA-2071)
 * fix deletion of sstable non-data components (CASSANDRA-2059)
 * avoid blocking gossip while deleting handoff hints (CASSANDRA-2073)
 * ignore messages from newer versions, keep track of nodes in gossip
   regardless of version (CASSANDRA-1970)
 * cache writing moved to CompactionManager to reduce i/o contention and
   updated to use non-cache-polluting writes (CASSANDRA-2053)
 * page through large rows when exporting to JSON (CASSANDRA-2041)
 * add flush_largest_memtables_at and reduce_cache_sizes_at options
   (CASSANDRA-2142)
 * add cli 'describe cluster' command (CASSANDRA-2127)
 * add cli support for setting username/password at 'connect' command
   (CASSANDRA-2111)
 * add -D option to Stress.java to allow reading hosts from a file
   (CASSANDRA-2149)
 * bound hints CF throughput between 32M and 256M (CASSANDRA-2148)
 * continue starting when invalid saved cache entries are encountered
   (CASSANDRA-2076)
 * add max_hint_window_in_ms option (CASSANDRA-1459)


0.7.0-final
 * fix offsets to ByteBuffer.get (CASSANDRA-1939)


0.7.0-rc4
 * fix cli crash after backgrounding (CASSANDRA-1875)
 * count timeouts in storageproxy latencies, and include latency
   histograms in StorageProxyMBean (CASSANDRA-1893)
 * fix CLI get recognition of supercolumns (CASSANDRA-1899)
 * enable keepalive on intra-cluster sockets (CASSANDRA-1766)
 * count timeouts towards dynamicsnitch latencies (CASSANDRA-1905)
 * Expose index-building status in JMX + cli schema description
   (CASSANDRA-1871)
 * allow [LOCAL|EACH]_QUORUM to be used with non-NetworkTopology
   replication Strategies
 * increased amount of index locks for faster commitlog replay
 * collect secondary index tombstones immediately (CASSANDRA-1914)
 * revert commitlog changes from #1780 (CASSANDRA-1917)
 * change RandomPartitioner min token to -1 to avoid collision w/
   tokens on actual nodes (CASSANDRA-1901)
 * examine the right nibble when validating TimeUUID (CASSANDRA-1910)
 * include secondary indexes in cleanup (CASSANDRA-1916)
 * CFS.scrubDataDirectories should also cleanup invalid secondary indexes
   (CASSANDRA-1904)
 * ability to disable/enable gossip on nodes to force them down
   (CASSANDRA-1108)


0.7.0-rc3
 * expose getNaturalEndpoints in StorageServiceMBean taking byte[]
   key; RMI cannot serialize ByteBuffer (CASSANDRA-1833)
 * infer org.apache.cassandra.locator for replication strategy classes
   when not otherwise specified
 * validation that generates less garbage (CASSANDRA-1814)
 * add TTL support to CLI (CASSANDRA-1838)
 * cli defaults to bytestype for subcomparator when creating
   column families (CASSANDRA-1835)
 * unregister index MBeans when index is dropped (CASSANDRA-1843)
 * make ByteBufferUtil.clone thread-safe (CASSANDRA-1847)
 * change exception for read requests during bootstrap from
   InvalidRequest to Unavailable (CASSANDRA-1862)
 * respect row-level tombstones post-flush in range scans
   (CASSANDRA-1837)
 * ReadResponseResolver check digests against each other (CASSANDRA-1830)
 * return InvalidRequest when remove of subcolumn without supercolumn
   is requested (CASSANDRA-1866)
 * flush before repair (CASSANDRA-1748)
 * SSTableExport validates key order (CASSANDRA-1884)
 * large row support for SSTableExport (CASSANDRA-1867)
 * Re-cache hot keys post-compaction without hitting disk (CASSANDRA-1878)
 * manage read repair in coordinator instead of data source, to
   provide latency information to dynamic snitch (CASSANDRA-1873)


0.7.0-rc2
 * fix live-column-count of slice ranges including tombstoned supercolumn
   with live subcolumn (CASSANDRA-1591)
 * rename o.a.c.internal.AntientropyStage -> AntiEntropyStage,
   o.a.c.request.Request_responseStage -> RequestResponseStage,
   o.a.c.internal.Internal_responseStage -> InternalResponseStage
 * add AbstractType.fromString (CASSANDRA-1767)
 * require index_type to be present when specifying index_name
   on ColumnDef (CASSANDRA-1759)
 * fix add/remove index bugs in CFMetadata (CASSANDRA-1768)
 * rebuild Strategy during system_update_keyspace (CASSANDRA-1762)
 * cli updates prompt to ... in continuation lines (CASSANDRA-1770)
 * support multiple Mutations per key in hadoop ColumnFamilyOutputFormat
   (CASSANDRA-1774)
 * improvements to Debian init script (CASSANDRA-1772)
 * use local classloader to check for version.properties (CASSANDRA-1778)
 * Validate that column names in column_metadata are valid for the
   defined comparator, and decode properly in cli (CASSANDRA-1773)
 * use cross-platform newlines in cli (CASSANDRA-1786)
 * add ExpiringColumn support to sstable import/export (CASSANDRA-1754)
 * add flush for each append to periodic commitlog mode; added
   periodic_without_flush option to disable this (CASSANDRA-1780)
 * close file handle used for post-flush truncate (CASSANDRA-1790)
 * various code cleanup (CASSANDRA-1793, -1794, -1795)
 * fix range queries against wrapped range (CASSANDRA-1781)
 * fix consistencylevel calculations for NetworkTopologyStrategy
   (CASSANDRA-1804)
 * cli support index type enum names (CASSANDRA-1810)
 * improved validation of column_metadata (CASSANDRA-1813)
 * reads at ConsistencyLevel > 1 throw UnavailableException
   immediately if insufficient live nodes exist (CASSANDRA-1803)
 * copy bytebuffers for local writes to avoid retaining the entire
   Thrift frame (CASSANDRA-1801)
 * fix NPE adding index to column w/o prior metadata (CASSANDRA-1764)
 * reduce fat client timeout (CASSANDRA-1730)
 * fix botched merge of CASSANDRA-1316


0.7.0-rc1
 * fix compaction and flush races with schema updates (CASSANDRA-1715)
 * add clustertool, config-converter, sstablekeys, and schematool
   Windows .bat files (CASSANDRA-1723)
 * reject range queries received during bootstrap (CASSANDRA-1739)
 * fix wrapping-range queries on non-minimum token (CASSANDRA-1700)
 * add nodetool cfhistogram (CASSANDRA-1698)
 * limit repaired ranges to what the nodes have in common (CASSANDRA-1674)
 * index scan treats missing columns as not matching secondary
   expressions (CASSANDRA-1745)
 * Fix misuse of DataOutputBuffer.getData in AntiEntropyService
   (CASSANDRA-1729)
 * detect and warn when obsolete version of JNA is present (CASSANDRA-1760)
 * reduce fat client timeout (CASSANDRA-1730)
 * cleanup smallest CFs first to increase free temp space for larger ones
   (CASSANDRA-1811)
 * Update windows .bat files to work outside of main Cassandra
   directory (CASSANDRA-1713)
 * fix read repair regression from 0.6.7 (CASSANDRA-1727)
 * more-efficient read repair (CASSANDRA-1719)
 * fix hinted handoff replay (CASSANDRA-1656)
 * log type of dropped messages (CASSANDRA-1677)
 * upgrade to SLF4J 1.6.1
 * fix ByteBuffer bug in ExpiringColumn.updateDigest (CASSANDRA-1679)
 * fix IntegerType.getString (CASSANDRA-1681)
 * make -Djava.net.preferIPv4Stack=true the default (CASSANDRA-628)
 * add INTERNAL_RESPONSE verb to differentiate from responses related
   to client requests (CASSANDRA-1685)
 * log tpstats when dropping messages (CASSANDRA-1660)
 * include unreachable nodes in describeSchemaVersions (CASSANDRA-1678)
 * Avoid dropping messages off the client request path (CASSANDRA-1676)
 * fix jna errno reporting (CASSANDRA-1694)
 * add friendlier error for UnknownHostException on startup (CASSANDRA-1697)
 * include jna dependency in RPM package (CASSANDRA-1690)
 * add --skip-keys option to stress.py (CASSANDRA-1696)
 * improve cli handling of non-string keys and column names
   (CASSANDRA-1701, -1693)
 * r/m extra subcomparator line in cli keyspaces output (CASSANDRA-1712)
 * add read repair chance to cli "show keyspaces"
 * upgrade to ConcurrentLinkedHashMap 1.1 (CASSANDRA-975)
 * fix index scan routing (CASSANDRA-1722)
 * fix tombstoning of supercolumns in range queries (CASSANDRA-1734)
 * clear endpoint cache after updating keyspace metadata (CASSANDRA-1741)
 * fix wrapping-range queries on non-minimum token (CASSANDRA-1700)
 * truncate includes secondary indexes (CASSANDRA-1747)
 * retain reference to PendingFile sstables (CASSANDRA-1749)
 * fix sstableimport regression (CASSANDRA-1753)
 * fix for bootstrap when no non-system tables are defined (CASSANDRA-1732)
 * handle replica unavailability in index scan (CASSANDRA-1755)
 * fix service initialization order deadlock (CASSANDRA-1756)
 * multi-line cli commands (CASSANDRA-1742)
 * fix race between snapshot and compaction (CASSANDRA-1736)
 * add listEndpointsPendingHints, deleteHintsForEndpoint JMX methods
   (CASSANDRA-1551)


0.7.0-beta3
 * add strategy options to describe_keyspace output (CASSANDRA-1560)
 * log warning when using randomly generated token (CASSANDRA-1552)
 * re-organize JMX into .db, .net, .internal, .request (CASSANDRA-1217)
 * allow nodes to change IPs between restarts (CASSANDRA-1518)
 * remember ring state between restarts by default (CASSANDRA-1518)
 * flush index built flag so we can read it before log replay (CASSANDRA-1541)
 * lock row cache updates to prevent race condition (CASSANDRA-1293)
 * remove assertion causing rare (and harmless) error messages in
   commitlog (CASSANDRA-1330)
 * fix moving nodes with no keyspaces defined (CASSANDRA-1574)
 * fix unbootstrap when no data is present in a transfer range (CASSANDRA-1573)
 * take advantage of AVRO-495 to simplify our avro IDL (CASSANDRA-1436)
 * extend authorization hierarchy to column family (CASSANDRA-1554)
 * deletion support in secondary indexes (CASSANDRA-1571)
 * meaningful error message for invalid replication strategy class
   (CASSANDRA-1566)
 * allow keyspace creation with RF > N (CASSANDRA-1428)
 * improve cli error handling (CASSANDRA-1580)
 * add cache save/load ability (CASSANDRA-1417, 1606, 1647)
 * add StorageService.getDrainProgress (CASSANDRA-1588)
 * Disallow bootstrap to an in-use token (CASSANDRA-1561)
 * Allow dynamic secondary index creation and destruction (CASSANDRA-1532)
 * log auto-guessed memtable thresholds (CASSANDRA-1595)
 * add ColumnDef support to cli (CASSANDRA-1583)
 * reduce index sample time by 75% (CASSANDRA-1572)
 * add cli support for column, strategy metadata (CASSANDRA-1578, 1612)
 * add cli support for schema modification (CASSANDRA-1584)
 * delete temp files on failed compactions (CASSANDRA-1596)
 * avoid blocking for dead nodes during removetoken (CASSANDRA-1605)
 * remove ConsistencyLevel.ZERO (CASSANDRA-1607)
 * expose in-progress compaction type in jmx (CASSANDRA-1586)
 * removed IClock & related classes from internals (CASSANDRA-1502)
 * fix removing tokens from SystemTable on decommission and removetoken
   (CASSANDRA-1609)
 * include CF metadata in cli 'show keyspaces' (CASSANDRA-1613)
 * switch from Properties to HashMap in PropertyFileSnitch to
   avoid synchronization bottleneck (CASSANDRA-1481)
 * PropertyFileSnitch configuration file renamed to
   cassandra-topology.properties
 * add cli support for get_range_slices (CASSANDRA-1088, CASSANDRA-1619)
 * Make memtable flush thresholds per-CF instead of global
   (CASSANDRA-1007, 1637)
 * add cli support for binary data without CfDef hints (CASSANDRA-1603)
 * fix building SSTable statistics post-stream (CASSANDRA-1620)
 * fix potential infinite loop in 2ary index queries (CASSANDRA-1623)
 * allow creating NTS keyspaces with no replicas configured (CASSANDRA-1626)
 * add jmx histogram of sstables accessed per read (CASSANDRA-1624)
 * remove system_rename_column_family and system_rename_keyspace from the
   client API until races can be fixed (CASSANDRA-1630, CASSANDRA-1585)
 * add cli sanity tests (CASSANDRA-1582)
 * update GC settings in cassandra.bat (CASSANDRA-1636)
 * cli support for index queries (CASSANDRA-1635)
 * cli support for updating schema memtable settings (CASSANDRA-1634)
 * cli --file option (CASSANDRA-1616)
 * reduce automatically chosen memtable sizes by 50% (CASSANDRA-1641)
 * move endpoint cache from snitch to strategy (CASSANDRA-1643)
 * fix commitlog recovery deleting the newly-created segment as well as
   the old ones (CASSANDRA-1644)
 * upgrade to Thrift 0.5 (CASSANDRA-1367)
 * renamed CL.DCQUORUM to LOCAL_QUORUM and DCQUORUMSYNC to EACH_QUORUM
 * cli truncate support (CASSANDRA-1653)
 * update GC settings in cassandra.bat (CASSANDRA-1636)
 * avoid logging when a node's ip/token is gossipped back to it (CASSANDRA-1666)


0.7-beta2
 * always use UTF-8 for hint keys (CASSANDRA-1439)
 * remove cassandra.yaml dependency from Hadoop and Pig (CASSADRA-1322)
 * expose CfDef metadata in describe_keyspaces (CASSANDRA-1363)
 * restore use of mmap_index_only option (CASSANDRA-1241)
 * dropping a keyspace with no column families generated an error
   (CASSANDRA-1378)
 * rename RackAwareStrategy to OldNetworkTopologyStrategy, RackUnawareStrategy
   to SimpleStrategy, DatacenterShardStrategy to NetworkTopologyStrategy,
   AbstractRackAwareSnitch to AbstractNetworkTopologySnitch (CASSANDRA-1392)
 * merge StorageProxy.mutate, mutateBlocking (CASSANDRA-1396)
 * faster UUIDType, LongType comparisons (CASSANDRA-1386, 1393)
 * fix setting read_repair_chance from CLI addColumnFamily (CASSANDRA-1399)
 * fix updates to indexed columns (CASSANDRA-1373)
 * fix race condition leaving to FileNotFoundException (CASSANDRA-1382)
 * fix sharded lock hash on index write path (CASSANDRA-1402)
 * add support for GT/E, LT/E in subordinate index clauses (CASSANDRA-1401)
 * cfId counter got out of sync when CFs were added (CASSANDRA-1403)
 * less chatty schema updates (CASSANDRA-1389)
 * rename column family mbeans. 'type' will now include either
   'IndexColumnFamilies' or 'ColumnFamilies' depending on the CFS type.
   (CASSANDRA-1385)
 * disallow invalid keyspace and column family names. This includes name that
   matches a '^\w+' regex. (CASSANDRA-1377)
 * use JNA, if present, to take snapshots (CASSANDRA-1371)
 * truncate hints if starting 0.7 for the first time (CASSANDRA-1414)
 * fix FD leak in single-row slicepredicate queries (CASSANDRA-1416)
 * allow index expressions against columns that are not part of the
   SlicePredicate (CASSANDRA-1410)
 * config-converter properly handles snitches and framed support
   (CASSANDRA-1420)
 * remove keyspace argument from multiget_count (CASSANDRA-1422)
 * allow specifying cassandra.yaml location as (local or remote) URL
   (CASSANDRA-1126)
 * fix using DynamicEndpointSnitch with NetworkTopologyStrategy
   (CASSANDRA-1429)
 * Add CfDef.default_validation_class (CASSANDRA-891)
 * fix EstimatedHistogram.max (CASSANDRA-1413)
 * quorum read optimization (CASSANDRA-1622)
 * handle zero-length (or missing) rows during HH paging (CASSANDRA-1432)
 * include secondary indexes during schema migrations (CASSANDRA-1406)
 * fix commitlog header race during schema change (CASSANDRA-1435)
 * fix ColumnFamilyStoreMBeanIterator to use new type name (CASSANDRA-1433)
 * correct filename generated by xml->yaml converter (CASSANDRA-1419)
 * add CMSInitiatingOccupancyFraction=75 and UseCMSInitiatingOccupancyOnly
   to default JVM options
 * decrease jvm heap for cassandra-cli (CASSANDRA-1446)
 * ability to modify keyspaces and column family definitions on a live cluster
   (CASSANDRA-1285)
 * support for Hadoop Streaming [non-jvm map/reduce via stdin/out]
   (CASSANDRA-1368)
 * Move persistent sstable stats from the system table to an sstable component
   (CASSANDRA-1430)
 * remove failed bootstrap attempt from pending ranges when gossip times
   it out after 1h (CASSANDRA-1463)
 * eager-create tcp connections to other cluster members (CASSANDRA-1465)
 * enumerate stages and derive stage from message type instead of
   transmitting separately (CASSANDRA-1465)
 * apply reversed flag during collation from different data sources
   (CASSANDRA-1450)
 * make failure to remove commitlog segment non-fatal (CASSANDRA-1348)
 * correct ordering of drain operations so CL.recover is no longer
   necessary (CASSANDRA-1408)
 * removed keyspace from describe_splits method (CASSANDRA-1425)
 * rename check_schema_agreement to describe_schema_versions
   (CASSANDRA-1478)
 * fix QUORUM calculation for RF > 3 (CASSANDRA-1487)
 * remove tombstones during non-major compactions when bloom filter
   verifies that row does not exist in other sstables (CASSANDRA-1074)
 * nodes that coordinated a loadbalance in the past could not be seen by
   newly added nodes (CASSANDRA-1467)
 * exposed endpoint states (gossip details) via jmx (CASSANDRA-1467)
 * ensure that compacted sstables are not included when new readers are
   instantiated (CASSANDRA-1477)
 * by default, calculate heap size and memtable thresholds at runtime (CASSANDRA-1469)
 * fix races dealing with adding/dropping keyspaces and column families in
   rapid succession (CASSANDRA-1477)
 * clean up of Streaming system (CASSANDRA-1503, 1504, 1506)
 * add options to configure Thrift socket keepalive and buffer sizes (CASSANDRA-1426)
 * make contrib CassandraServiceDataCleaner recursive (CASSANDRA-1509)
 * min, max compaction threshold are configurable and persistent
   per-ColumnFamily (CASSANDRA-1468)
 * fix replaying the last mutation in a commitlog unnecessarily
   (CASSANDRA-1512)
 * invoke getDefaultUncaughtExceptionHandler from DTPE with the original
   exception rather than the ExecutionException wrapper (CASSANDRA-1226)
 * remove Clock from the Thrift (and Avro) API (CASSANDRA-1501)
 * Close intra-node sockets when connection is broken (CASSANDRA-1528)
 * RPM packaging spec file (CASSANDRA-786)
 * weighted request scheduler (CASSANDRA-1485)
 * treat expired columns as deleted (CASSANDRA-1539)
 * make IndexInterval configurable (CASSANDRA-1488)
 * add describe_snitch to Thrift API (CASSANDRA-1490)
 * MD5 authenticator compares plain text submitted password with MD5'd
   saved property, instead of vice versa (CASSANDRA-1447)
 * JMX MessagingService pending and completed counts (CASSANDRA-1533)
 * fix race condition processing repair responses (CASSANDRA-1511)
 * make repair blocking (CASSANDRA-1511)
 * create EndpointSnitchInfo and MBean to expose rack and DC (CASSANDRA-1491)
 * added option to contrib/word_count to output results back to Cassandra
   (CASSANDRA-1342)
 * rewrite Hadoop ColumnFamilyRecordWriter to pool connections, retry to
   multiple Cassandra nodes, and smooth impact on the Cassandra cluster
   by using smaller batch sizes (CASSANDRA-1434)
 * fix setting gc_grace_seconds via CLI (CASSANDRA-1549)
 * support TTL'd index values (CASSANDRA-1536)
 * make removetoken work like decommission (CASSANDRA-1216)
 * make cli comparator-aware and improve quote rules (CASSANDRA-1523,-1524)
 * make nodetool compact and cleanup blocking (CASSANDRA-1449)
 * add memtable, cache information to GCInspector logs (CASSANDRA-1558)
 * enable/disable HintedHandoff via JMX (CASSANDRA-1550)
 * Ignore stray files in the commit log directory (CASSANDRA-1547)
 * Disallow bootstrap to an in-use token (CASSANDRA-1561)


0.7-beta1
 * sstable versioning (CASSANDRA-389)
 * switched to slf4j logging (CASSANDRA-625)
 * add (optional) expiration time for column (CASSANDRA-699)
 * access levels for authentication/authorization (CASSANDRA-900)
 * add ReadRepairChance to CF definition (CASSANDRA-930)
 * fix heisenbug in system tests, especially common on OS X (CASSANDRA-944)
 * convert to byte[] keys internally and all public APIs (CASSANDRA-767)
 * ability to alter schema definitions on a live cluster (CASSANDRA-44)
 * renamed configuration file to cassandra.xml, and log4j.properties to
   log4j-server.properties, which must now be loaded from
   the classpath (which is how our scripts in bin/ have always done it)
   (CASSANDRA-971)
 * change get_count to require a SlicePredicate. create multi_get_count
   (CASSANDRA-744)
 * re-organized endpointsnitch implementations and added SimpleSnitch
   (CASSANDRA-994)
 * Added preload_row_cache option (CASSANDRA-946)
 * add CRC to commitlog header (CASSANDRA-999)
 * removed deprecated batch_insert and get_range_slice methods (CASSANDRA-1065)
 * add truncate thrift method (CASSANDRA-531)
 * http mini-interface using mx4j (CASSANDRA-1068)
 * optimize away copy of sliced row on memtable read path (CASSANDRA-1046)
 * replace constant-size 2GB mmaped segments and special casing for index
   entries spanning segment boundaries, with SegmentedFile that computes
   segments that always contain entire entries/rows (CASSANDRA-1117)
 * avoid reading large rows into memory during compaction (CASSANDRA-16)
 * added hadoop OutputFormat (CASSANDRA-1101)
 * efficient Streaming (no more anticompaction) (CASSANDRA-579)
 * split commitlog header into separate file and add size checksum to
   mutations (CASSANDRA-1179)
 * avoid allocating a new byte[] for each mutation on replay (CASSANDRA-1219)
 * revise HH schema to be per-endpoint (CASSANDRA-1142)
 * add joining/leaving status to nodetool ring (CASSANDRA-1115)
 * allow multiple repair sessions per node (CASSANDRA-1190)
 * optimize away MessagingService for local range queries (CASSANDRA-1261)
 * make framed transport the default so malformed requests can't OOM the
   server (CASSANDRA-475)
 * significantly faster reads from row cache (CASSANDRA-1267)
 * take advantage of row cache during range queries (CASSANDRA-1302)
 * make GCGraceSeconds a per-ColumnFamily value (CASSANDRA-1276)
 * keep persistent row size and column count statistics (CASSANDRA-1155)
 * add IntegerType (CASSANDRA-1282)
 * page within a single row during hinted handoff (CASSANDRA-1327)
 * push DatacenterShardStrategy configuration into keyspace definition,
   eliminating datacenter.properties. (CASSANDRA-1066)
 * optimize forward slices starting with '' and single-index-block name
   queries by skipping the column index (CASSANDRA-1338)
 * streaming refactor (CASSANDRA-1189)
 * faster comparison for UUID types (CASSANDRA-1043)
 * secondary index support (CASSANDRA-749 and subtasks)
 * make compaction buckets deterministic (CASSANDRA-1265)


0.6.6
 * Allow using DynamicEndpointSnitch with RackAwareStrategy (CASSANDRA-1429)
 * remove the remaining vestiges of the unfinished DatacenterShardStrategy
   (replaced by NetworkTopologyStrategy in 0.7)


0.6.5
 * fix key ordering in range query results with RandomPartitioner
   and ConsistencyLevel > ONE (CASSANDRA-1145)
 * fix for range query starting with the wrong token range (CASSANDRA-1042)
 * page within a single row during hinted handoff (CASSANDRA-1327)
 * fix compilation on non-sun JDKs (CASSANDRA-1061)
 * remove String.trim() call on row keys in batch mutations (CASSANDRA-1235)
 * Log summary of dropped messages instead of spamming log (CASSANDRA-1284)
 * add dynamic endpoint snitch (CASSANDRA-981)
 * fix streaming for keyspaces with hyphens in their name (CASSANDRA-1377)
 * fix errors in hard-coded bloom filter optKPerBucket by computing it
   algorithmically (CASSANDRA-1220
 * remove message deserialization stage, and uncap read/write stages
   so slow reads/writes don't block gossip processing (CASSANDRA-1358)
 * add jmx port configuration to Debian package (CASSANDRA-1202)
 * use mlockall via JNA, if present, to prevent Linux from swapping
   out parts of the JVM (CASSANDRA-1214)


0.6.4
 * avoid queuing multiple hint deliveries for the same endpoint
   (CASSANDRA-1229)
 * better performance for and stricter checking of UTF8 column names
   (CASSANDRA-1232)
 * extend option to lower compaction priority to hinted handoff
   as well (CASSANDRA-1260)
 * log errors in gossip instead of re-throwing (CASSANDRA-1289)
 * avoid aborting commitlog replay prematurely if a flushed-but-
   not-removed commitlog segment is encountered (CASSANDRA-1297)
 * fix duplicate rows being read during mapreduce (CASSANDRA-1142)
 * failure detection wasn't closing command sockets (CASSANDRA-1221)
 * cassandra-cli.bat works on windows (CASSANDRA-1236)
 * pre-emptively drop requests that cannot be processed within RPCTimeout
   (CASSANDRA-685)
 * add ack to Binary write verb and update CassandraBulkLoader
   to wait for acks for each row (CASSANDRA-1093)
 * added describe_partitioner Thrift method (CASSANDRA-1047)
 * Hadoop jobs no longer require the Cassandra storage-conf.xml
   (CASSANDRA-1280, CASSANDRA-1047)
 * log thread pool stats when GC is excessive (CASSANDRA-1275)
 * remove gossip message size limit (CASSANDRA-1138)
 * parallelize local and remote reads during multiget, and respect snitch
   when determining whether to do local read for CL.ONE (CASSANDRA-1317)
 * fix read repair to use requested consistency level on digest mismatch,
   rather than assuming QUORUM (CASSANDRA-1316)
 * process digest mismatch re-reads in parallel (CASSANDRA-1323)
 * switch hints CF comparator to BytesType (CASSANDRA-1274)


0.6.3
 * retry to make streaming connections up to 8 times. (CASSANDRA-1019)
 * reject describe_ring() calls on invalid keyspaces (CASSANDRA-1111)
 * fix cache size calculation for size of 100% (CASSANDRA-1129)
 * fix cache capacity only being recalculated once (CASSANDRA-1129)
 * remove hourly scan of all hints on the off chance that the gossiper
   missed a status change; instead, expose deliverHintsToEndpoint to JMX
   so it can be done manually, if necessary (CASSANDRA-1141)
 * don't reject reads at CL.ALL (CASSANDRA-1152)
 * reject deletions to supercolumns in CFs containing only standard
   columns (CASSANDRA-1139)
 * avoid preserving login information after client disconnects
   (CASSANDRA-1057)
 * prefer sun jdk to openjdk in debian init script (CASSANDRA-1174)
 * detect partioner config changes between restarts and fail fast
   (CASSANDRA-1146)
 * use generation time to resolve node token reassignment disagreements
   (CASSANDRA-1118)
 * restructure the startup ordering of Gossiper and MessageService to avoid
   timing anomalies (CASSANDRA-1160)
 * detect incomplete commit log hearders (CASSANDRA-1119)
 * force anti-entropy service to stream files on the stream stage to avoid
   sending streams out of order (CASSANDRA-1169)
 * remove inactive stream managers after AES streams files (CASSANDRA-1169)
 * allow removing entire row through batch_mutate Deletion (CASSANDRA-1027)
 * add JMX metrics for row-level bloom filter false positives (CASSANDRA-1212)
 * added a redhat init script to contrib (CASSANDRA-1201)
 * use midpoint when bootstrapping a new machine into range with not
   much data yet instead of random token (CASSANDRA-1112)
 * kill server on OOM in executor stage as well as Thrift (CASSANDRA-1226)
 * remove opportunistic repairs, when two machines with overlapping replica
   responsibilities happen to finish major compactions of the same CF near
   the same time.  repairs are now fully manual (CASSANDRA-1190)
 * add ability to lower compaction priority (default is no change from 0.6.2)
   (CASSANDRA-1181)


0.6.2
 * fix contrib/word_count build. (CASSANDRA-992)
 * split CommitLogExecutorService into BatchCommitLogExecutorService and
   PeriodicCommitLogExecutorService (CASSANDRA-1014)
 * add latency histograms to CFSMBean (CASSANDRA-1024)
 * make resolving timestamp ties deterministic by using value bytes
   as a tiebreaker (CASSANDRA-1039)
 * Add option to turn off Hinted Handoff (CASSANDRA-894)
 * fix windows startup (CASSANDRA-948)
 * make concurrent_reads, concurrent_writes configurable at runtime via JMX
   (CASSANDRA-1060)
 * disable GCInspector on non-Sun JVMs (CASSANDRA-1061)
 * fix tombstone handling in sstable rows with no other data (CASSANDRA-1063)
 * fix size of row in spanned index entries (CASSANDRA-1056)
 * install json2sstable, sstable2json, and sstablekeys to Debian package
 * StreamingService.StreamDestinations wouldn't empty itself after streaming
   finished (CASSANDRA-1076)
 * added Collections.shuffle(splits) before returning the splits in
   ColumnFamilyInputFormat (CASSANDRA-1096)
 * do not recalculate cache capacity post-compaction if it's been manually
   modified (CASSANDRA-1079)
 * better defaults for flush sorter + writer executor queue sizes
   (CASSANDRA-1100)
 * windows scripts for SSTableImport/Export (CASSANDRA-1051)
 * windows script for nodetool (CASSANDRA-1113)
 * expose PhiConvictThreshold (CASSANDRA-1053)
 * make repair of RF==1 a no-op (CASSANDRA-1090)
 * improve default JVM GC options (CASSANDRA-1014)
 * fix SlicePredicate serialization inside Hadoop jobs (CASSANDRA-1049)
 * close Thrift sockets in Hadoop ColumnFamilyRecordReader (CASSANDRA-1081)


0.6.1
 * fix NPE in sstable2json when no excluded keys are given (CASSANDRA-934)
 * keep the replica set constant throughout the read repair process
   (CASSANDRA-937)
 * allow querying getAllRanges with empty token list (CASSANDRA-933)
 * fix command line arguments inversion in clustertool (CASSANDRA-942)
 * fix race condition that could trigger a false-positive assertion
   during post-flush discard of old commitlog segments (CASSANDRA-936)
 * fix neighbor calculation for anti-entropy repair (CASSANDRA-924)
 * perform repair even for small entropy differences (CASSANDRA-924)
 * Use hostnames in CFInputFormat to allow Hadoop's naive string-based
   locality comparisons to work (CASSANDRA-955)
 * cache read-only BufferedRandomAccessFile length to avoid
   3 system calls per invocation (CASSANDRA-950)
 * nodes with IPv6 (and no IPv4) addresses could not join cluster
   (CASSANDRA-969)
 * Retrieve the correct number of undeleted columns, if any, from
   a supercolumn in a row that had been deleted previously (CASSANDRA-920)
 * fix index scans that cross the 2GB mmap boundaries for both mmap
   and standard i/o modes (CASSANDRA-866)
 * expose drain via nodetool (CASSANDRA-978)


0.6.0-RC1
 * JMX drain to flush memtables and run through commit log (CASSANDRA-880)
 * Bootstrapping can skip ranges under the right conditions (CASSANDRA-902)
 * fix merging row versions in range_slice for CL > ONE (CASSANDRA-884)
 * default write ConsistencyLeven chaned from ZERO to ONE
 * fix for index entries spanning mmap buffer boundaries (CASSANDRA-857)
 * use lexical comparison if time part of TimeUUIDs are the same
   (CASSANDRA-907)
 * bound read, mutation, and response stages to fix possible OOM
   during log replay (CASSANDRA-885)
 * Use microseconds-since-epoch (UTC) in cli, instead of milliseconds
 * Treat batch_mutate Deletion with null supercolumn as "apply this predicate
   to top level supercolumns" (CASSANDRA-834)
 * Streaming destination nodes do not update their JMX status (CASSANDRA-916)
 * Fix internal RPC timeout calculation (CASSANDRA-911)
 * Added Pig loadfunc to contrib/pig (CASSANDRA-910)


0.6.0-beta3
 * fix compaction bucketing bug (CASSANDRA-814)
 * update windows batch file (CASSANDRA-824)
 * deprecate KeysCachedFraction configuration directive in favor
   of KeysCached; move to unified-per-CF key cache (CASSANDRA-801)
 * add invalidateRowCache to ColumnFamilyStoreMBean (CASSANDRA-761)
 * send Handoff hints to natural locations to reduce load on
   remaining nodes in a failure scenario (CASSANDRA-822)
 * Add RowWarningThresholdInMB configuration option to warn before very
   large rows get big enough to threaten node stability, and -x option to
   be able to remove them with sstable2json if the warning is unheeded
   until it's too late (CASSANDRA-843)
 * Add logging of GC activity (CASSANDRA-813)
 * fix ConcurrentModificationException in commitlog discard (CASSANDRA-853)
 * Fix hardcoded row count in Hadoop RecordReader (CASSANDRA-837)
 * Add a jmx status to the streaming service and change several DEBUG
   messages to INFO (CASSANDRA-845)
 * fix classpath in cassandra-cli.bat for Windows (CASSANDRA-858)
 * allow re-specifying host, port to cassandra-cli if invalid ones
   are first tried (CASSANDRA-867)
 * fix race condition handling rpc timeout in the coordinator
   (CASSANDRA-864)
 * Remove CalloutLocation and StagingFileDirectory from storage-conf files
   since those settings are no longer used (CASSANDRA-878)
 * Parse a long from RowWarningThresholdInMB instead of an int (CASSANDRA-882)
 * Remove obsolete ControlPort code from DatabaseDescriptor (CASSANDRA-886)
 * move skipBytes side effect out of assert (CASSANDRA-899)
 * add "double getLoad" to StorageServiceMBean (CASSANDRA-898)
 * track row stats per CF at compaction time (CASSANDRA-870)
 * disallow CommitLogDirectory matching a DataFileDirectory (CASSANDRA-888)
 * default key cache size is 200k entries, changed from 10% (CASSANDRA-863)
 * add -Dcassandra-foreground=yes to cassandra.bat
 * exit if cluster name is changed unexpectedly (CASSANDRA-769)


0.6.0-beta1/beta2
 * add batch_mutate thrift command, deprecating batch_insert (CASSANDRA-336)
 * remove get_key_range Thrift API, deprecated in 0.5 (CASSANDRA-710)
 * add optional login() Thrift call for authentication (CASSANDRA-547)
 * support fat clients using gossiper and StorageProxy to perform
   replication in-process [jvm-only] (CASSANDRA-535)
 * support mmapped I/O for reads, on by default on 64bit JVMs
   (CASSANDRA-408, CASSANDRA-669)
 * improve insert concurrency, particularly during Hinted Handoff
   (CASSANDRA-658)
 * faster network code (CASSANDRA-675)
 * stress.py moved to contrib (CASSANDRA-635)
 * row caching [must be explicitly enabled per-CF in config] (CASSANDRA-678)
 * present a useful measure of compaction progress in JMX (CASSANDRA-599)
 * add bin/sstablekeys (CASSNADRA-679)
 * add ConsistencyLevel.ANY (CASSANDRA-687)
 * make removetoken remove nodes from gossip entirely (CASSANDRA-644)
 * add ability to set cache sizes at runtime (CASSANDRA-708)
 * report latency and cache hit rate statistics with lifetime totals
   instead of average over the last minute (CASSANDRA-702)
 * support get_range_slice for RandomPartitioner (CASSANDRA-745)
 * per-keyspace replication factory and replication strategy (CASSANDRA-620)
 * track latency in microseconds (CASSANDRA-733)
 * add describe_ Thrift methods, deprecating get_string_property and
   get_string_list_property
 * jmx interface for tracking operation mode and streams in general.
   (CASSANDRA-709)
 * keep memtables in sorted order to improve range query performance
   (CASSANDRA-799)
 * use while loop instead of recursion when trimming sstables compaction list
   to avoid blowing stack in pathological cases (CASSANDRA-804)
 * basic Hadoop map/reduce support (CASSANDRA-342)


0.5.1
 * ensure all files for an sstable are streamed to the same directory.
   (CASSANDRA-716)
 * more accurate load estimate for bootstrapping (CASSANDRA-762)
 * tolerate dead or unavailable bootstrap target on write (CASSANDRA-731)
 * allow larger numbers of keys (> 140M) in a sstable bloom filter
   (CASSANDRA-790)
 * include jvm argument improvements from CASSANDRA-504 in debian package
 * change streaming chunk size to 32MB to accomodate Windows XP limitations
   (was 64MB) (CASSANDRA-795)
 * fix get_range_slice returning results in the wrong order (CASSANDRA-781)


0.5.0 final
 * avoid attempting to delete temporary bootstrap files twice (CASSANDRA-681)
 * fix bogus NaN in nodeprobe cfstats output (CASSANDRA-646)
 * provide a policy for dealing with single thread executors w/ a full queue
   (CASSANDRA-694)
 * optimize inner read in MessagingService, vastly improving multiple-node
   performance (CASSANDRA-675)
 * wait for table flush before streaming data back to a bootstrapping node.
   (CASSANDRA-696)
 * keep track of bootstrapping sources by table so that bootstrapping doesn't
   give the indication of finishing early (CASSANDRA-673)


0.5.0 RC3
 * commit the correct version of the patch for CASSANDRA-663


0.5.0 RC2 (unreleased)
 * fix bugs in converting get_range_slice results to Thrift
   (CASSANDRA-647, CASSANDRA-649)
 * expose java.util.concurrent.TimeoutException in StorageProxy methods
   (CASSANDRA-600)
 * TcpConnectionManager was holding on to disconnected connections,
   giving the false indication they were being used. (CASSANDRA-651)
 * Remove duplicated write. (CASSANDRA-662)
 * Abort bootstrap if IP is already in the token ring (CASSANDRA-663)
 * increase default commitlog sync period, and wait for last sync to
   finish before submitting another (CASSANDRA-668)


0.5.0 RC1
 * Fix potential NPE in get_range_slice (CASSANDRA-623)
 * add CRC32 to commitlog entries (CASSANDRA-605)
 * fix data streaming on windows (CASSANDRA-630)
 * GC compacted sstables after cleanup and compaction (CASSANDRA-621)
 * Speed up anti-entropy validation (CASSANDRA-629)
 * Fix anti-entropy assertion error (CASSANDRA-639)
 * Fix pending range conflicts when bootstapping or moving
   multiple nodes at once (CASSANDRA-603)
 * Handle obsolete gossip related to node movement in the case where
   one or more nodes is down when the movement occurs (CASSANDRA-572)
 * Include dead nodes in gossip to avoid a variety of problems
   and fix HH to removed nodes (CASSANDRA-634)
 * return an InvalidRequestException for mal-formed SlicePredicates
   (CASSANDRA-643)
 * fix bug determining closest neighbor for use in multiple datacenters
   (CASSANDRA-648)
 * Vast improvements in anticompaction speed (CASSANDRA-607)
 * Speed up log replay and writes by avoiding redundant serializations
   (CASSANDRA-652)


0.5.0 beta 2
 * Bootstrap improvements (several tickets)
 * add nodeprobe repair anti-entropy feature (CASSANDRA-193, CASSANDRA-520)
 * fix possibility of partition when many nodes restart at once
   in clusters with multiple seeds (CASSANDRA-150)
 * fix NPE in get_range_slice when no data is found (CASSANDRA-578)
 * fix potential NPE in hinted handoff (CASSANDRA-585)
 * fix cleanup of local "system" keyspace (CASSANDRA-576)
 * improve computation of cluster load balance (CASSANDRA-554)
 * added super column read/write, column count, and column/row delete to
   cassandra-cli (CASSANDRA-567, CASSANDRA-594)
 * fix returning live subcolumns of deleted supercolumns (CASSANDRA-583)
 * respect JAVA_HOME in bin/ scripts (several tickets)
 * add StorageService.initClient for fat clients on the JVM (CASSANDRA-535)
   (see contrib/client_only for an example of use)
 * make consistency_level functional in get_range_slice (CASSANDRA-568)
 * optimize key deserialization for RandomPartitioner (CASSANDRA-581)
 * avoid GCing tombstones except on major compaction (CASSANDRA-604)
 * increase failure conviction threshold, resulting in less nodes
   incorrectly (and temporarily) marked as down (CASSANDRA-610)
 * respect memtable thresholds during log replay (CASSANDRA-609)
 * support ConsistencyLevel.ALL on read (CASSANDRA-584)
 * add nodeprobe removetoken command (CASSANDRA-564)


0.5.0 beta
 * Allow multiple simultaneous flushes, improving flush throughput
   on multicore systems (CASSANDRA-401)
 * Split up locks to improve write and read throughput on multicore systems
   (CASSANDRA-444, CASSANDRA-414)
 * More efficient use of memory during compaction (CASSANDRA-436)
 * autobootstrap option: when enabled, all non-seed nodes will attempt
   to bootstrap when started, until bootstrap successfully
   completes. -b option is removed.  (CASSANDRA-438)
 * Unless a token is manually specified in the configuration xml,
   a bootstraping node will use a token that gives it half the
   keys from the most-heavily-loaded node in the cluster,
   instead of generating a random token.
   (CASSANDRA-385, CASSANDRA-517)
 * Miscellaneous bootstrap fixes (several tickets)
 * Ability to change a node's token even after it has data on it
   (CASSANDRA-541)
 * Ability to decommission a live node from the ring (CASSANDRA-435)
 * Semi-automatic loadbalancing via nodeprobe (CASSANDRA-192)
 * Add ability to set compaction thresholds at runtime via
   JMX / nodeprobe.  (CASSANDRA-465)
 * Add "comment" field to ColumnFamily definition. (CASSANDRA-481)
 * Additional JMX metrics (CASSANDRA-482)
 * JSON based export and import tools (several tickets)
 * Hinted Handoff fixes (several tickets)
 * Add key cache to improve read performance (CASSANDRA-423)
 * Simplified construction of custom ReplicationStrategy classes
   (CASSANDRA-497)
 * Graphical application (Swing) for ring integrity verification and
   visualization was added to contrib (CASSANDRA-252)
 * Add DCQUORUM, DCQUORUMSYNC consistency levels and corresponding
   ReplicationStrategy / EndpointSnitch classes.  Experimental.
   (CASSANDRA-492)
 * Web client interface added to contrib (CASSANDRA-457)
 * More-efficient flush for Random, CollatedOPP partitioners
   for normal writes (CASSANDRA-446) and bulk load (CASSANDRA-420)
 * Add MemtableFlushAfterMinutes, a global replacement for the old
   per-CF FlushPeriodInMinutes setting (CASSANDRA-463)
 * optimizations to slice reading (CASSANDRA-350) and supercolumn
   queries (CASSANDRA-510)
 * force binding to given listenaddress for nodes with multiple
   interfaces (CASSANDRA-546)
 * stress.py benchmarking tool improvements (several tickets)
 * optimized replica placement code (CASSANDRA-525)
 * faster log replay on restart (CASSANDRA-539, CASSANDRA-540)
 * optimized local-node writes (CASSANDRA-558)
 * added get_range_slice, deprecating get_key_range (CASSANDRA-344)
 * expose TimedOutException to thrift (CASSANDRA-563)


0.4.2
 * Add validation disallowing null keys (CASSANDRA-486)
 * Fix race conditions in TCPConnectionManager (CASSANDRA-487)
 * Fix using non-utf8-aware comparison as a sanity check.
   (CASSANDRA-493)
 * Improve default garbage collector options (CASSANDRA-504)
 * Add "nodeprobe flush" (CASSANDRA-505)
 * remove NotFoundException from get_slice throws list (CASSANDRA-518)
 * fix get (not get_slice) of entire supercolumn (CASSANDRA-508)
 * fix null token during bootstrap (CASSANDRA-501)


0.4.1
 * Fix FlushPeriod columnfamily configuration regression
   (CASSANDRA-455)
 * Fix long column name support (CASSANDRA-460)
 * Fix for serializing a row that only contains tombstones
   (CASSANDRA-458)
 * Fix for discarding unneeded commitlog segments (CASSANDRA-459)
 * Add SnapshotBeforeCompaction configuration option (CASSANDRA-426)
 * Fix compaction abort under insufficient disk space (CASSANDRA-473)
 * Fix reading subcolumn slice from tombstoned CF (CASSANDRA-484)
 * Fix race condition in RVH causing occasional NPE (CASSANDRA-478)


0.4.0
 * fix get_key_range problems when a node is down (CASSANDRA-440)
   and add UnavailableException to more Thrift methods
 * Add example EndPointSnitch contrib code (several tickets)


0.4.0 RC2
 * fix SSTable generation clash during compaction (CASSANDRA-418)
 * reject method calls with null parameters (CASSANDRA-308)
 * properly order ranges in nodeprobe output (CASSANDRA-421)
 * fix logging of certain errors on executor threads (CASSANDRA-425)


0.4.0 RC1
 * Bootstrap feature is live; use -b on startup (several tickets)
 * Added multiget api (CASSANDRA-70)
 * fix Deadlock with SelectorManager.doProcess and TcpConnection.write
   (CASSANDRA-392)
 * remove key cache b/c of concurrency bugs in third-party
   CLHM library (CASSANDRA-405)
 * update non-major compaction logic to use two threshold values
   (CASSANDRA-407)
 * add periodic / batch commitlog sync modes (several tickets)
 * inline BatchMutation into batch_insert params (CASSANDRA-403)
 * allow setting the logging level at runtime via mbean (CASSANDRA-402)
 * change default comparator to BytesType (CASSANDRA-400)
 * add forwards-compatible ConsistencyLevel parameter to get_key_range
   (CASSANDRA-322)
 * r/m special case of blocking for local destination when writing with
   ConsistencyLevel.ZERO (CASSANDRA-399)
 * Fixes to make BinaryMemtable [bulk load interface] useful (CASSANDRA-337);
   see contrib/bmt_example for an example of using it.
 * More JMX properties added (several tickets)
 * Thrift changes (several tickets)
    - Merged _super get methods with the normal ones; return values
      are now of ColumnOrSuperColumn.
    - Similarly, merged batch_insert_super into batch_insert.



0.4.0 beta
 * On-disk data format has changed to allow billions of keys/rows per
   node instead of only millions
 * Multi-keyspace support
 * Scan all sstables for all queries to avoid situations where
   different types of operation on the same ColumnFamily could
   disagree on what data was present
 * Snapshot support via JMX
 * Thrift API has changed a _lot_:
    - removed time-sorted CFs; instead, user-defined comparators
      may be defined on the column names, which are now byte arrays.
      Default comparators are provided for UTF8, Bytes, Ascii, Long (i64),
      and UUID types.
    - removed colon-delimited strings in thrift api in favor of explicit
      structs such as ColumnPath, ColumnParent, etc.  Also normalized
      thrift struct and argument naming.
    - Added columnFamily argument to get_key_range.
    - Change signature of get_slice to accept starting and ending
      columns as well as an offset.  (This allows use of indexes.)
      Added "ascending" flag to allow reasonably-efficient reverse
      scans as well.  Removed get_slice_by_range as redundant.
    - get_key_range operates on one CF at a time
    - changed `block` boolean on insert methods to ConsistencyLevel enum,
      with options of NONE, ONE, QUORUM, and ALL.
    - added similar consistency_level parameter to read methods
    - column-name-set slice with no names given now returns zero columns
      instead of all of them.  ("all" can run your server out of memory.
      use a range-based slice with a high max column count instead.)
 * Removed the web interface. Node information can now be obtained by
   using the newly introduced nodeprobe utility.
 * More JMX stats
 * Remove magic values from internals (e.g. special key to indicate
   when to flush memtables)
 * Rename configuration "table" to "keyspace"
 * Moved to crash-only design; no more shutdown (just kill the process)
 * Lots of bug fixes

Full list of issues resolved in 0.4 is at https://issues.apache.org/jira/secure/IssueNavigator.jspa?reset=true&&pid=12310865&fixfor=12313862&resolution=1&sorter/field=issuekey&sorter/order=DESC


0.3.0 RC3
 * Fix potential deadlock under load in TCPConnection.
   (CASSANDRA-220)


0.3.0 RC2
 * Fix possible data loss when server is stopped after replaying
   log but before new inserts force memtable flush.
   (CASSANDRA-204)
 * Added BUGS file


0.3.0 RC1
 * Range queries on keys, including user-defined key collation
 * Remove support
 * Workarounds for a weird bug in JDK select/register that seems
   particularly common on VM environments. Cassandra should deploy
   fine on EC2 now
 * Much improved infrastructure: the beginnings of a decent test suite
   ("ant test" for unit tests; "nosetests" for system tests), code
   coverage reporting, etc.
 * Expanded node status reporting via JMX
 * Improved error reporting/logging on both server and client
 * Reduced memory footprint in default configuration
 * Combined blocking and non-blocking versions of insert APIs
 * Added FlushPeriodInMinutes configuration parameter to force
   flushing of infrequently-updated ColumnFamilies<|MERGE_RESOLUTION|>--- conflicted
+++ resolved
@@ -355,11 +355,6 @@
  * Improve merkle tree size and time on heap (CASSANDRA-14096)
  * Add missing commands to nodetool_completion (CASSANDRA-14916)
  * Anti-compaction temporarily corrupts sstable state for readers (CASSANDRA-15004)
-<<<<<<< HEAD
-=======
-Merged from 2.2:
- * Multi-version in-JVM dtests (CASSANDRA-14937)
->>>>>>> e6a61be8
 
 
 3.11.4
