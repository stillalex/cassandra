<<<<<<< HEAD
3.0.17
 * Avoid deadlock when running nodetool refresh before node is fully up (CASSANDRA-14310)
 * Handle all exceptions when opening sstables (CASSANDRA-14202)
 * Handle incompletely written hint descriptors during startup (CASSANDRA-14080)
 * Handle repeat open bound from SRP in read repair (CASSANDRA-14330)
 * Use zero as default score in DynamicEndpointSnitch (CASSANDRA-14252)
 * Respect max hint window when hinting for LWT (CASSANDRA-14215)
 * Adding missing WriteType enum values to v3, v4, and v5 spec (CASSANDRA-13697)
 * Don't regenerate bloomfilter and summaries on startup (CASSANDRA-11163)
 * Fix NPE when performing comparison against a null frozen in LWT (CASSANDRA-14087)
 * Log when SSTables are deleted (CASSANDRA-14302)
 * Fix batch commitlog sync regression (CASSANDRA-14292)
 * Write to pending endpoint when view replica is also base replica (CASSANDRA-14251)
 * Chain commit log marker potential performance regression in batch commit mode (CASSANDRA-14194)
 * Fully utilise specified compaction threads (CASSANDRA-14210)
 * Pre-create deletion log records to finish compactions quicker (CASSANDRA-12763)
Merged from 2.2:
=======
2.2.13
 * Fix JSON queries with IN restrictions and ORDER BY clause (CASSANDRA-14286)
 * CQL fromJson(null) throws NullPointerException (CASSANDRA-13891)
 * Fix query pager DEBUG log leak causing hit in paged reads throughput (CASSANDRA-14318)
>>>>>>> 594cde79
 * Backport circleci yaml (CASSANDRA-14240)
Merged from 2.1:
 * Check checksum before decompressing data (CASSANDRA-14284)
 * CVE-2017-5929 Security vulnerability in Logback warning in NEWS.txt (CASSANDRA-14183)


3.0.16
 * Fix unit test failures in ViewComplexTest (CASSANDRA-14219)
 * Add MinGW uname check to start scripts (CASSANDRA-12940)
 * Protect against overflow of local expiration time (CASSANDRA-14092)
 * Use the correct digest file and reload sstable metadata in nodetool verify (CASSANDRA-14217)
 * Handle failure when mutating repaired status in Verifier (CASSANDRA-13933)
 * Close socket on error during connect on OutboundTcpConnection (CASSANDRA-9630)
 * Set encoding for javadoc generation (CASSANDRA-14154)
 * Fix index target computation for dense composite tables with dropped compact storage (CASSANDRA-14104)
 * Improve commit log chain marker updating (CASSANDRA-14108)
 * Extra range tombstone bound creates double rows (CASSANDRA-14008)
 * Fix SStable ordering by max timestamp in SinglePartitionReadCommand (CASSANDRA-14010)
 * Accept role names containing forward-slash (CASSANDRA-14088)
 * Optimize CRC check chance probability calculations (CASSANDRA-14094)
 * Fix cleanup on keyspace with no replicas (CASSANDRA-13526)
 * Fix updating base table rows with TTL not removing materialized view entries (CASSANDRA-14071)
 * Reduce garbage created by DynamicSnitch (CASSANDRA-14091)
 * More frequent commitlog chained markers (CASSANDRA-13987)
 * Fix serialized size of DataLimits (CASSANDRA-14057)
 * Add flag to allow dropping oversized read repair mutations (CASSANDRA-13975)
 * Fix SSTableLoader logger message (CASSANDRA-14003)
 * Fix repair race that caused gossip to block (CASSANDRA-13849)
 * Tracing interferes with digest requests when using RandomPartitioner (CASSANDRA-13964)
 * Add flag to disable materialized views, and warnings on creation (CASSANDRA-13959)
 * Don't let user drop or generally break tables in system_distributed (CASSANDRA-13813)
 * Provide a JMX call to sync schema with local storage (CASSANDRA-13954)
 * Mishandling of cells for removed/dropped columns when reading legacy files (CASSANDRA-13939)
 * Deserialise sstable metadata in nodetool verify (CASSANDRA-13922)
Merged from 2.2:
 * Fix the inspectJvmOptions startup check (CASSANDRA-14112)
 * Fix race that prevents submitting compaction for a table when executor is full (CASSANDRA-13801)
 * Rely on the JVM to handle OutOfMemoryErrors (CASSANDRA-13006)
Merged from 2.1:
 * More PEP8 compliance for cqlsh (CASSANDRA-14021)
 * RPM package spec: fix permissions for installed jars and config files (CASSANDRA-14181)


3.0.15
 * Improve TRUNCATE performance (CASSANDRA-13909)
 * Implement short read protection on partition boundaries (CASSANDRA-13595)
 * Fix ISE thrown by UPI.Serializer.hasNext() for some SELECT queries (CASSANDRA-13911)
 * Filter header only commit logs before recovery (CASSANDRA-13918)
 * AssertionError prepending to a list (CASSANDRA-13149)
 * Fix support for SuperColumn tables (CASSANDRA-12373)
 * Handle limit correctly on tables with strict liveness (CASSANDRA-13883)
 * Fix missing original update in TriggerExecutor (CASSANDRA-13894)
 * Remove non-rpc-ready nodes from counter leader candidates (CASSANDRA-13043)
 * Improve short read protection performance (CASSANDRA-13794)
 * Fix sstable reader to support range-tombstone-marker for multi-slices (CASSANDRA-13787)
 * Fix short read protection for tables with no clustering columns (CASSANDRA-13880)
 * Make isBuilt volatile in PartitionUpdate (CASSANDRA-13619)
 * Prevent integer overflow of timestamps in CellTest and RowsTest (CASSANDRA-13866)
 * Fix counter application order in short read protection (CASSANDRA-12872)
 * Don't block RepairJob execution on validation futures (CASSANDRA-13797)
 * Wait for all management tasks to complete before shutting down CLSM (CASSANDRA-13123)
 * INSERT statement fails when Tuple type is used as clustering column with default DESC order (CASSANDRA-13717)
 * Fix pending view mutations handling and cleanup batchlog when there are local and remote paired mutations (CASSANDRA-13069)
 * Improve config validation and documentation on overflow and NPE (CASSANDRA-13622)
 * Range deletes in a CAS batch are ignored (CASSANDRA-13655)
 * Avoid assertion error when IndexSummary > 2G (CASSANDRA-12014)
 * Change repair midpoint logging for tiny ranges (CASSANDRA-13603)
 * Better handle corrupt final commitlog segment (CASSANDRA-11995)
 * StreamingHistogram is not thread safe (CASSANDRA-13756)
 * Fix MV timestamp issues (CASSANDRA-11500)
 * Better tolerate improperly formatted bcrypt hashes (CASSANDRA-13626) 
 * Fix race condition in read command serialization (CASSANDRA-13363)
 * Enable segement creation before recovering commitlogs (CASSANDRA-13587)
 * Fix AssertionError in short read protection (CASSANDRA-13747)
 * Don't skip corrupted sstables on startup (CASSANDRA-13620)
 * Fix the merging of cells with different user type versions (CASSANDRA-13776)
 * Copy session properties on cqlsh.py do_login (CASSANDRA-13640)
 * Potential AssertionError during ReadRepair of range tombstone and partition deletions (CASSANDRA-13719)
 * Don't let stress write warmup data if n=0 (CASSANDRA-13773)
 * Gossip thread slows down when using batch commit log (CASSANDRA-12966)
 * Randomize batchlog endpoint selection with only 1 or 2 racks (CASSANDRA-12884)
 * Fix digest calculation for counter cells (CASSANDRA-13750)
 * Fix ColumnDefinition.cellValueType() for non-frozen collection and change SSTabledump to use type.toJSONString() (CASSANDRA-13573)
 * Skip materialized view addition if the base table doesn't exist (CASSANDRA-13737)
 * Drop table should remove corresponding entries in dropped_columns table (CASSANDRA-13730)
 * Log warn message until legacy auth tables have been migrated (CASSANDRA-13371)
 * Fix incorrect [2.1 <- 3.0] serialization of counter cells created in 2.0 (CASSANDRA-13691)
 * Fix invalid writetime for null cells (CASSANDRA-13711)
 * Fix ALTER TABLE statement to atomically propagate changes to the table and its MVs (CASSANDRA-12952)
 * Fixed ambiguous output of nodetool tablestats command (CASSANDRA-13722)
 * JMXEnabledThreadPoolExecutor with corePoolSize equal to maxPoolSize (Backport CASSANDRA-13329)
 * Fix Digest mismatch Exception if hints file has UnknownColumnFamily (CASSANDRA-13696)
 * Purge tombstones created by expired cells (CASSANDRA-13643)
 * Make concat work with iterators that have different subsets of columns (CASSANDRA-13482)
 * Set test.runners based on cores and memory size (CASSANDRA-13078)
 * Allow different NUMACTL_ARGS to be passed in (CASSANDRA-13557)
 * Allow native function calls in CQLSSTableWriter (CASSANDRA-12606)
 * Fix secondary index queries on COMPACT tables (CASSANDRA-13627)
 * Nodetool listsnapshots output is missing a newline, if there are no snapshots (CASSANDRA-13568)
 * sstabledump reports incorrect usage for argument order (CASSANDRA-13532)
Merged from 2.2:
 * Safely handle empty buffers when outputting to JSON (CASSANDRA-13868)
 * Copy session properties on cqlsh.py do_login (CASSANDRA-13847)
 * Fix load over calculated issue in IndexSummaryRedistribution (CASSANDRA-13738)
 * Fix compaction and flush exception not captured (CASSANDRA-13833)
 * Uncaught exceptions in Netty pipeline (CASSANDRA-13649)
 * Prevent integer overflow on exabyte filesystems (CASSANDRA-13067)
 * Fix queries with LIMIT and filtering on clustering columns (CASSANDRA-11223)
 * Fix potential NPE when resume bootstrap fails (CASSANDRA-13272)
 * Fix toJSONString for the UDT, tuple and collection types (CASSANDRA-13592)
 * Fix nested Tuples/UDTs validation (CASSANDRA-13646)
Merged from 2.1:
 * Remove stress-test target in CircleCI as it's not existing (CASSANDRA-13775)
 * Clone HeartBeatState when building gossip messages. Make its generation/version volatile (CASSANDRA-13700)


3.0.14
 * Ensure int overflow doesn't occur when calculating large partition warning size (CASSANDRA-13172)
 * Ensure consistent view of partition columns between coordinator and replica in ColumnFilter (CASSANDRA-13004)
 * Failed unregistering mbean during drop keyspace (CASSANDRA-13346)
 * nodetool scrub/cleanup/upgradesstables exit code is wrong (CASSANDRA-13542)
 * Fix the reported number of sstable data files accessed per read (CASSANDRA-13120)
 * Fix schema digest mismatch during rolling upgrades from versions before 3.0.12 (CASSANDRA-13559)
 * Upgrade JNA version to 4.4.0 (CASSANDRA-13072)
 * Interned ColumnIdentifiers should use minimal ByteBuffers (CASSANDRA-13533)
 * ReverseIndexedReader may drop rows during 2.1 to 3.0 upgrade (CASSANDRA-13525)
 * Fix repair process violating start/end token limits for small ranges (CASSANDRA-13052)
 * Add storage port options to sstableloader (CASSANDRA-13518)
 * Properly handle quoted index names in cqlsh DESCRIBE output (CASSANDRA-12847)
 * Avoid reading static row twice from old format sstables (CASSANDRA-13236)
 * Fix NPE in StorageService.excise() (CASSANDRA-13163)
 * Expire OutboundTcpConnection messages by a single Thread (CASSANDRA-13265)
 * Fail repair if insufficient responses received (CASSANDRA-13397)
 * Fix SSTableLoader fail when the loaded table contains dropped columns (CASSANDRA-13276)
 * Avoid name clashes in CassandraIndexTest (CASSANDRA-13427)
 * Handling partially written hint files (CASSANDRA-12728)
 * Interrupt replaying hints on decommission (CASSANDRA-13308)
 * Fix schema version calculation for rolling upgrades (CASSANDRA-13441)
Merged from 2.2:
 * Nodes started with join_ring=False should be able to serve requests when authentication is enabled (CASSANDRA-11381)
 * cqlsh COPY FROM: increment error count only for failures, not for attempts (CASSANDRA-13209)


3.0.13
 * Make reading of range tombstones more reliable (CASSANDRA-12811)
 * Fix startup problems due to schema tables not completely flushed (CASSANDRA-12213)
 * Fix view builder bug that can filter out data on restart (CASSANDRA-13405)
 * Fix 2i page size calculation when there are no regular columns (CASSANDRA-13400)
 * Fix the conversion of 2.X expired rows without regular column data (CASSANDRA-13395)
 * Fix hint delivery when using ext+internal IPs with prefer_local enabled (CASSANDRA-13020)
 * Fix possible NPE on upgrade to 3.0/3.X in case of IO errors (CASSANDRA-13389)
 * Legacy deserializer can create empty range tombstones (CASSANDRA-13341)
 * Use the Kernel32 library to retrieve the PID on Windows and fix startup checks (CASSANDRA-13333)
 * Fix code to not exchange schema across major versions (CASSANDRA-13274)
 * Dropping column results in "corrupt" SSTable (CASSANDRA-13337)
 * Bugs handling range tombstones in the sstable iterators (CASSANDRA-13340)
 * Fix CONTAINS filtering for null collections (CASSANDRA-13246)
 * Applying: Use a unique metric reservoir per test run when using Cassandra-wide metrics residing in MBeans (CASSANDRA-13216)
 * Propagate row deletions in 2i tables on upgrade (CASSANDRA-13320)
 * Slice.isEmpty() returns false for some empty slices (CASSANDRA-13305)
 * Add formatted row output to assertEmpty in CQL Tester (CASSANDRA-13238)
 * Legacy caching options can prevent 3.0 upgrade (CASSANDRA-13384)
 * Nodetool upgradesstables/scrub/compact ignores system tables (CASSANDRA-13410)
 * Fix NPE issue in StorageService (CASSANDRA-13060)
Merged from 2.2:
 * Avoid starting gossiper in RemoveTest (CASSANDRA-13407)
 * Fix weightedSize() for row-cache reported by JMX and NodeTool (CASSANDRA-13393)
 * Honor truststore-password parameter in cassandra-stress (CASSANDRA-12773)
 * Discard in-flight shadow round responses (CASSANDRA-12653)
 * Don't anti-compact repaired data to avoid inconsistencies (CASSANDRA-13153)
 * Wrong logger name in AnticompactionTask (CASSANDRA-13343)
 * Commitlog replay may fail if last mutation is within 4 bytes of end of segment (CASSANDRA-13282)
 * Fix queries updating multiple time the same list (CASSANDRA-13130)
 * Fix GRANT/REVOKE when keyspace isn't specified (CASSANDRA-13053)
Merged from 2.1:
 * Fix 2ndary index queries on partition keys for tables with static columns CASSANDRA-13147
 * Fix ParseError unhashable type list in cqlsh copy from (CASSANDRA-13364)


3.0.12
 * Prevent data loss on upgrade 2.1 - 3.0 by adding component separator to LogRecord absolute path (CASSANDRA-13294)
 * Improve testing on macOS by eliminating sigar logging (CASSANDRA-13233)
 * Cqlsh copy-from should error out when csv contains invalid data for collections (CASSANDRA-13071)
 * Update c.yaml doc for offheap memtables (CASSANDRA-13179)
 * Faster StreamingHistogram (CASSANDRA-13038)
 * Legacy deserializer can create unexpected boundary range tombstones (CASSANDRA-13237)
 * Remove unnecessary assertion from AntiCompactionTest (CASSANDRA-13070)
 * Fix cqlsh COPY for dates before 1900 (CASSANDRA-13185)
Merged from 2.2:
 * Avoid race on receiver by starting streaming sender thread after sending init message (CASSANDRA-12886)
 * Fix "multiple versions of ant detected..." when running ant test (CASSANDRA-13232)
 * Coalescing strategy sleeps too much (CASSANDRA-13090)
 * Fix flaky LongLeveledCompactionStrategyTest (CASSANDRA-12202)
 * Fix failing COPY TO STDOUT (CASSANDRA-12497)
 * Fix ColumnCounter::countAll behaviour for reverse queries (CASSANDRA-13222)
 * Exceptions encountered calling getSeeds() breaks OTC thread (CASSANDRA-13018)
Merged from 2.1:
 * Remove unused repositories (CASSANDRA-13278)
 * Log stacktrace of uncaught exceptions (CASSANDRA-13108)


3.0.11
 * Use keyspace replication settings on system.size_estimates table (CASSANDRA-9639)
 * Add vm.max_map_count StartupCheck (CASSANDRA-13008)
 * Hint related logging should include the IP address of the destination in addition to 
   host ID (CASSANDRA-13205)
 * Reloading logback.xml does not work (CASSANDRA-13173)
 * Lightweight transactions temporarily fail after upgrade from 2.1 to 3.0 (CASSANDRA-13109)
 * Duplicate rows after upgrading from 2.1.16 to 3.0.10/3.9 (CASSANDRA-13125)
 * Fix UPDATE queries with empty IN restrictions (CASSANDRA-13152)
 * Abort or retry on failed hints delivery (CASSANDRA-13124)
 * Fix handling of partition with partition-level deletion plus
   live rows in sstabledump (CASSANDRA-13177)
 * Provide user workaround when system_schema.columns does not contain entries
   for a table that's in system_schema.tables (CASSANDRA-13180)
 * Dump threads when unit tests time out (CASSANDRA-13117)
 * Better error when modifying function permissions without explicit keyspace (CASSANDRA-12925)
 * Indexer is not correctly invoked when building indexes over sstables (CASSANDRA-13075)
 * Read repair is not blocking repair to finish in foreground repair (CASSANDRA-13115)
 * Stress daemon help is incorrect (CASSANDRA-12563)
 * Remove ALTER TYPE support (CASSANDRA-12443)
 * Fix assertion for certain legacy range tombstone pattern (CASSANDRA-12203)
 * Set javac encoding to utf-8 (CASSANDRA-11077)
 * Replace empty strings with null values if they cannot be converted (CASSANDRA-12794)
 * Fixed flacky SSTableRewriterTest: check file counts before calling validateCFS (CASSANDRA-12348)
 * Fix deserialization of 2.x DeletedCells (CASSANDRA-12620)
 * Add parent repair session id to anticompaction log message (CASSANDRA-12186)
 * Improve contention handling on failure to acquire MV lock for streaming and hints (CASSANDRA-12905)
 * Fix DELETE and UPDATE queries with empty IN restrictions (CASSANDRA-12829)
 * Mark MVs as built after successful bootstrap (CASSANDRA-12984)
 * Estimated TS drop-time histogram updated with Cell.NO_DELETION_TIME (CASSANDRA-13040)
 * Nodetool compactionstats fails with NullPointerException (CASSANDRA-13021)
 * Thread local pools never cleaned up (CASSANDRA-13033)
 * Set RPC_READY to false when draining or if a node is marked as shutdown (CASSANDRA-12781)
 * Make sure sstables only get committed when it's safe to discard commit log records (CASSANDRA-12956)
 * Reject default_time_to_live option when creating or altering MVs (CASSANDRA-12868)
 * Nodetool should use a more sane max heap size (CASSANDRA-12739)
 * LocalToken ensures token values are cloned on heap (CASSANDRA-12651)
 * AnticompactionRequestSerializer serializedSize is incorrect (CASSANDRA-12934)
 * Prevent reloading of logback.xml from UDF sandbox (CASSANDRA-12535)
 * Reenable HeapPool (CASSANDRA-12900)
Merged from 2.2:
 * Fix JVM metric names (CASSANDRA-13103)
 * Fix negative mean latency metric (CASSANDRA-12876)
 * Use only one file pointer when creating commitlog segments (CASSANDRA-12539)
 * Fix speculative retry bugs (CASSANDRA-13009)
 * Fix handling of nulls and unsets in IN conditions (CASSANDRA-12981)
 * Fix race causing infinite loop if Thrift server is stopped before it starts listening (CASSANDRA-12856)
 * CompactionTasks now correctly drops sstables out of compaction when not enough disk space is available (CASSANDRA-12979)
 * Remove support for non-JavaScript UDFs (CASSANDRA-12883)
 * Fix DynamicEndpointSnitch noop in multi-datacenter situations (CASSANDRA-13074)
 * cqlsh copy-from: encode column names to avoid primary key parsing errors (CASSANDRA-12909)
 * Temporarily fix bug that creates commit log when running offline tools (CASSANDRA-8616)
 * Reduce granuality of OpOrder.Group during index build (CASSANDRA-12796)
 * Test bind parameters and unset parameters in InsertUpdateIfConditionTest (CASSANDRA-12980)
 * Do not specify local address on outgoing connection when listen_on_broadcast_address is set (CASSANDRA-12673)
 * Use saved tokens when setting local tokens on StorageService.joinRing (CASSANDRA-12935)
 * cqlsh: fix DESC TYPES errors (CASSANDRA-12914)
 * Fix leak on skipped SSTables in sstableupgrade (CASSANDRA-12899)
 * Avoid blocking gossip during pending range calculation (CASSANDRA-12281)
Merged from 2.1:
 * Use portable stderr for java error in startup (CASSANDRA-13211)
 * Fix Thread Leak in OutboundTcpConnection (CASSANDRA-13204)
 * Coalescing strategy can enter infinite loop (CASSANDRA-13159)
 * Upgrade netty version to fix memory leak with client encryption (CASSANDRA-13114)
 * cqlsh copy-from: sort user type fields in csv (CASSANDRA-12959)


3.0.10
 * Disallow offheap_buffers memtable allocation (CASSANDRA-11039)
 * Fix CommitLogSegmentManagerTest (CASSANDRA-12283)
 * Pass root cause to CorruptBlockException when uncompression failed (CASSANDRA-12889)
 * Fix partition count log during compaction (CASSANDRA-12184)
 * Batch with multiple conditional updates for the same partition causes AssertionError (CASSANDRA-12867)
 * Make AbstractReplicationStrategy extendable from outside its package (CASSANDRA-12788)
 * Fix CommitLogTest.testDeleteIfNotDirty (CASSANDRA-12854)
 * Don't tell users to turn off consistent rangemovements during rebuild. (CASSANDRA-12296)
 * Avoid deadlock due to materialized view lock contention (CASSANDRA-12689)
 * Fix for KeyCacheCqlTest flakiness (CASSANDRA-12801)
 * Include SSTable filename in compacting large row message (CASSANDRA-12384)
 * Fix potential socket leak (CASSANDRA-12329, CASSANDRA-12330)
 * Fix ViewTest.testCompaction (CASSANDRA-12789)
 * Improve avg aggregate functions (CASSANDRA-12417)
 * Preserve quoted reserved keyword column names in MV creation (CASSANDRA-11803)
 * nodetool stopdaemon errors out (CASSANDRA-12646)
 * Split materialized view mutations on build to prevent OOM (CASSANDRA-12268)
 * mx4j does not work in 3.0.8 (CASSANDRA-12274)
 * Abort cqlsh copy-from in case of no answer after prolonged period of time (CASSANDRA-12740)
 * Avoid sstable corrupt exception due to dropped static column (CASSANDRA-12582)
 * Make stress use client mode to avoid checking commit log size on startup (CASSANDRA-12478)
 * Fix exceptions with new vnode allocation (CASSANDRA-12715)
 * Unify drain and shutdown processes (CASSANDRA-12509)
 * Fix NPE in ComponentOfSlice.isEQ() (CASSANDRA-12706)
 * Fix failure in LogTransactionTest (CASSANDRA-12632)
 * Fix potentially incomplete non-frozen UDT values when querying with the
   full primary key specified (CASSANDRA-12605)
 * Skip writing MV mutations to commitlog on mutation.applyUnsafe() (CASSANDRA-11670)
 * Establish consistent distinction between non-existing partition and NULL value for LWTs on static columns (CASSANDRA-12060)
 * Extend ColumnIdentifier.internedInstances key to include the type that generated the byte buffer (CASSANDRA-12516)
 * Backport CASSANDRA-10756 (race condition in NativeTransportService shutdown) (CASSANDRA-12472)
 * If CF has no clustering columns, any row cache is full partition cache (CASSANDRA-12499)
 * Correct log message for statistics of offheap memtable flush (CASSANDRA-12776)
 * Explicitly set locale for string validation (CASSANDRA-12541,CASSANDRA-12542,CASSANDRA-12543,CASSANDRA-12545)
Merged from 2.2:
 * Fix purgeability of tombstones with max timestamp (CASSANDRA-12792)
 * Fail repair if participant dies during sync or anticompaction (CASSANDRA-12901)
 * cqlsh COPY: unprotected pk values before converting them if not using prepared statements (CASSANDRA-12863)
 * Fix Util.spinAssertEquals (CASSANDRA-12283)
 * Fix potential NPE for compactionstats (CASSANDRA-12462)
 * Prepare legacy authenticate statement if credentials table initialised after node startup (CASSANDRA-12813)
 * Change cassandra.wait_for_tracing_events_timeout_secs default to 0 (CASSANDRA-12754)
 * Clean up permissions when a UDA is dropped (CASSANDRA-12720)
 * Limit colUpdateTimeDelta histogram updates to reasonable deltas (CASSANDRA-11117)
 * Fix leak errors and execution rejected exceptions when draining (CASSANDRA-12457)
 * Fix merkle tree depth calculation (CASSANDRA-12580)
 * Make Collections deserialization more robust (CASSANDRA-12618)
 * Better handle invalid system roles table (CASSANDRA-12700)
 * Fix exceptions when enabling gossip on nodes that haven't joined the ring (CASSANDRA-12253)
 * Fix authentication problem when invoking cqlsh copy from a SOURCE command (CASSANDRA-12642)
 * Decrement pending range calculator jobs counter in finally block
  (CASSANDRA-12554)
 * Split consistent range movement flag correction (CASSANDRA-12786)
Merged from 2.1:
 * Add system property to set the max number of native transport requests in queue (CASSANDRA-11363)
 * Don't skip sstables based on maxLocalDeletionTime (CASSANDRA-12765)


3.0.9
 * Handle composite prefixes with final EOC=0 as in 2.x and refactor LegacyLayout.decodeBound (CASSANDRA-12423)
 * Fix paging for 2.x to 3.x upgrades (CASSANDRA-11195)
 * select_distinct_with_deletions_test failing on non-vnode environments (CASSANDRA-11126)
 * Stack Overflow returned to queries while upgrading (CASSANDRA-12527)
 * Fix legacy regex for temporary files from 2.2 (CASSANDRA-12565)
 * Add option to state current gc_grace_seconds to tools/bin/sstablemetadata (CASSANDRA-12208)
 * Fix file system race condition that may cause LogAwareFileLister to fail to classify files (CASSANDRA-11889)
 * Fix file handle leaks due to simultaneous compaction/repair and
   listing snapshots, calculating snapshot sizes, or making schema
   changes (CASSANDRA-11594)
 * Fix nodetool repair exits with 0 for some errors (CASSANDRA-12508)
 * Do not shut down BatchlogManager twice during drain (CASSANDRA-12504)
 * Disk failure policy should not be invoked on out of space (CASSANDRA-12385)
 * Calculate last compacted key on startup (CASSANDRA-6216)
 * Add schema to snapshot manifest, add USING TIMESTAMP clause to ALTER TABLE statements (CASSANDRA-7190)
 * Fix clean interval not sent to commit log for empty memtable flush (CASSANDRA-12436)
 * Fix potential resource leak in RMIServerSocketFactoryImpl (CASSANDRA-12331)
 * Backport CASSANDRA-12002 (CASSANDRA-12177)
 * Make sure compaction stats are updated when compaction is interrupted (CASSANDRA-12100)
 * Fix potential bad messaging service message for paged range reads
   within mixed-version 3.x clusters (CASSANDRA-12249)
 * Change commitlog and sstables to track dirty and clean intervals (CASSANDRA-11828)
 * NullPointerException during compaction on table with static columns (CASSANDRA-12336)
 * Fixed ConcurrentModificationException when reading metrics in GraphiteReporter (CASSANDRA-11823)
 * Fix upgrade of super columns on thrift (CASSANDRA-12335)
 * Fixed flacky BlacklistingCompactionsTest, switched to fixed size types and increased corruption size (CASSANDRA-12359)
 * Rerun ReplicationAwareTokenAllocatorTest on failure to avoid flakiness (CASSANDRA-12277)
 * Exception when computing read-repair for range tombstones (CASSANDRA-12263)
 * Lost counter writes in compact table and static columns (CASSANDRA-12219)
 * AssertionError with MVs on updating a row that isn't indexed due to a null value (CASSANDRA-12247)
 * Disable RR and speculative retry with EACH_QUORUM reads (CASSANDRA-11980)
 * Add option to override compaction space check (CASSANDRA-12180)
 * Faster startup by only scanning each directory for temporary files once (CASSANDRA-12114)
 * Respond with v1/v2 protocol header when responding to driver that attempts
   to connect with too low of a protocol version (CASSANDRA-11464)
 * NullPointerExpception when reading/compacting table (CASSANDRA-11988)
 * Fix problem with undeleteable rows on upgrade to new sstable format (CASSANDRA-12144)
 * Fix paging logic for deleted partitions with static columns (CASSANDRA-12107)
 * Wait until the message is being send to decide which serializer must be used (CASSANDRA-11393)
 * Fix migration of static thrift column names with non-text comparators (CASSANDRA-12147)
 * Fix upgrading sparse tables that are incorrectly marked as dense (CASSANDRA-11315)
 * Fix reverse queries ignoring range tombstones (CASSANDRA-11733)
 * Avoid potential race when rebuilding CFMetaData (CASSANDRA-12098)
 * Avoid missing sstables when getting the canonical sstables (CASSANDRA-11996)
 * Always select the live sstables when getting sstables in bounds (CASSANDRA-11944)
 * Fix column ordering of results with static columns for Thrift requests in
   a mixed 2.x/3.x cluster, also fix potential non-resolved duplication of
   those static columns in query results (CASSANDRA-12123)
 * Avoid digest mismatch with empty but static rows (CASSANDRA-12090)
 * Fix EOF exception when altering column type (CASSANDRA-11820)
 * Fix JsonTransformer output of partition with deletion info (CASSANDRA-12418)
 * Fix NPE in SSTableLoader when specifying partial directory path (CASSANDRA-12609)
Merged from 2.2:
 * Add local address entry in PropertyFileSnitch (CASSANDRA-11332)
 * cqlshlib tests: increase default execute timeout (CASSANDRA-12481)
 * Forward writes to replacement node when replace_address != broadcast_address (CASSANDRA-8523)
 * Enable repair -pr and -local together (fix regression of CASSANDRA-7450) (CASSANDRA-12522)
 * Fail repair on non-existing table (CASSANDRA-12279)
 * cqlsh copy: fix missing counter values (CASSANDRA-12476)
 * Move migration tasks to non-periodic queue, assure flush executor shutdown after non-periodic executor (CASSANDRA-12251)
 * cqlsh copy: fixed possible race in initializing feeding thread (CASSANDRA-11701)
 * Only set broadcast_rpc_address on Ec2MultiRegionSnitch if it's not set (CASSANDRA-11357)
 * Update StorageProxy range metrics for timeouts, failures and unavailables (CASSANDRA-9507)
 * Add Sigar to classes included in clientutil.jar (CASSANDRA-11635)
 * Add decay to histograms and timers used for metrics (CASSANDRA-11752)
 * Fix hanging stream session (CASSANDRA-10992)
 * Fix INSERT JSON, fromJson() support of smallint, tinyint types (CASSANDRA-12371)
 * Restore JVM metric export for metric reporters (CASSANDRA-12312)
 * Release sstables of failed stream sessions only when outgoing transfers are finished (CASSANDRA-11345)
 * Wait for tracing events before returning response and query at same consistency level client side (CASSANDRA-11465)
 * cqlsh copyutil should get host metadata by connected address (CASSANDRA-11979)
 * Fixed cqlshlib.test.remove_test_db (CASSANDRA-12214)
 * Synchronize ThriftServer::stop() (CASSANDRA-12105)
 * Use dedicated thread for JMX notifications (CASSANDRA-12146)
 * Improve streaming synchronization and fault tolerance (CASSANDRA-11414)
 * MemoryUtil.getShort() should return an unsigned short also for architectures not supporting unaligned memory accesses (CASSANDRA-11973)
Merged from 2.1:
 * Fix queries with empty ByteBuffer values in clustering column restrictions (CASSANDRA-12127)
 * Disable passing control to post-flush after flush failure to prevent data loss (CASSANDRA-11828)
 * Allow STCS-in-L0 compactions to reduce scope with LCS (CASSANDRA-12040)
 * cannot use cql since upgrading python to 2.7.11+ (CASSANDRA-11850)
 * Fix filtering on clustering columns when 2i is used (CASSANDRA-11907)


3.0.8
 * Fix potential race in schema during new table creation (CASSANDRA-12083)
 * cqlsh: fix error handling in rare COPY FROM failure scenario (CASSANDRA-12070)
 * Disable autocompaction during drain (CASSANDRA-11878)
 * Add a metrics timer to MemtablePool and use it to track time spent blocked on memory in MemtableAllocator (CASSANDRA-11327)
 * Fix upgrading schema with super columns with non-text subcomparators (CASSANDRA-12023)
 * Add TimeWindowCompactionStrategy (CASSANDRA-9666)
Merged from 2.2:
 * Allow nodetool info to run with readonly JMX access (CASSANDRA-11755)
 * Validate bloom_filter_fp_chance against lowest supported
   value when the table is created (CASSANDRA-11920)
 * Don't send erroneous NEW_NODE notifications on restart (CASSANDRA-11038)
 * StorageService shutdown hook should use a volatile variable (CASSANDRA-11984)
Merged from 2.1:
 * Avoid stalling paxos when the paxos state expires (CASSANDRA-12043)
 * Remove finished incoming streaming connections from MessagingService (CASSANDRA-11854)
 * Don't try to get sstables for non-repairing column families (CASSANDRA-12077)
 * Avoid marking too many sstables as repaired (CASSANDRA-11696)
 * Prevent select statements with clustering key > 64k (CASSANDRA-11882)
 * Fix clock skew corrupting other nodes with paxos (CASSANDRA-11991)
 * Remove distinction between non-existing static columns and existing but null in LWTs (CASSANDRA-9842)
 * Cache local ranges when calculating repair neighbors (CASSANDRA-11934)
 * Allow LWT operation on static column with only partition keys (CASSANDRA-10532)
 * Create interval tree over canonical sstables to avoid missing sstables during streaming (CASSANDRA-11886)
 * cqlsh COPY FROM: shutdown parent cluster after forking, to avoid corrupting SSL connections (CASSANDRA-11749)


3.0.7
 * Fix legacy serialization of Thrift-generated non-compound range tombstones
   when communicating with 2.x nodes (CASSANDRA-11930)
 * Fix Directories instantiations where CFS.initialDirectories should be used (CASSANDRA-11849)
 * Avoid referencing DatabaseDescriptor in AbstractType (CASSANDRA-11912)
 * Fix sstables not being protected from removal during index build (CASSANDRA-11905)
 * cqlsh: Suppress stack trace from Read/WriteFailures (CASSANDRA-11032)
 * Remove unneeded code to repair index summaries that have
   been improperly down-sampled (CASSANDRA-11127)
 * Avoid WriteTimeoutExceptions during commit log replay due to materialized
   view lock contention (CASSANDRA-11891)
 * Prevent OOM failures on SSTable corruption, improve tests for corruption detection (CASSANDRA-9530)
 * Use CFS.initialDirectories when clearing snapshots (CASSANDRA-11705)
 * Allow compaction strategies to disable early open (CASSANDRA-11754)
 * Refactor Materialized View code (CASSANDRA-11475)
 * Update Java Driver (CASSANDRA-11615)
Merged from 2.2:
 * Persist local metadata earlier in startup sequence (CASSANDRA-11742)
 * Run CommitLog tests with different compression settings (CASSANDRA-9039)
 * cqlsh: fix tab completion for case-sensitive identifiers (CASSANDRA-11664)
 * Avoid showing estimated key as -1 in tablestats (CASSANDRA-11587)
 * Fix possible race condition in CommitLog.recover (CASSANDRA-11743)
 * Enable client encryption in sstableloader with cli options (CASSANDRA-11708)
 * Possible memory leak in NIODataInputStream (CASSANDRA-11867)
 * Add seconds to cqlsh tracing session duration (CASSANDRA-11753)
 * Prohibit Reversed Counter type as part of the PK (CASSANDRA-9395)
Merged from 2.1:
 * cqlsh: apply current keyspace to source command (CASSANDRA-11152)
 * Backport CASSANDRA-11578 (CASSANDRA-11750)
 * Clear out parent repair session if repair coordinator dies (CASSANDRA-11824)
 * Set default streaming_socket_timeout_in_ms to 24 hours (CASSANDRA-11840)
 * Do not consider local node a valid source during replace (CASSANDRA-11848)
 * Add message dropped tasks to nodetool netstats (CASSANDRA-11855)
 * Avoid holding SSTableReaders for duration of incremental repair (CASSANDRA-11739)


3.0.6
 * Disallow creating view with a static column (CASSANDRA-11602)
 * Reduce the amount of object allocations caused by the getFunctions methods (CASSANDRA-11593)
 * Potential error replaying commitlog with smallint/tinyint/date/time types (CASSANDRA-11618)
 * Fix queries with filtering on counter columns (CASSANDRA-11629)
 * Improve tombstone printing in sstabledump (CASSANDRA-11655)
 * Fix paging for range queries where all clustering columns are specified (CASSANDRA-11669)
 * Don't require HEAP_NEW_SIZE to be set when using G1 (CASSANDRA-11600)
 * Fix sstabledump not showing cells after tombstone marker (CASSANDRA-11654)
 * Ignore all LocalStrategy keyspaces for streaming and other related
   operations (CASSANDRA-11627)
 * Ensure columnfilter covers indexed columns for thrift 2i queries (CASSANDRA-11523)
 * Only open one sstable scanner per sstable (CASSANDRA-11412)
 * Option to specify ProtocolVersion in cassandra-stress (CASSANDRA-11410)
 * ArithmeticException in avgFunctionForDecimal (CASSANDRA-11485)
 * LogAwareFileLister should only use OLD sstable files in current folder to determine disk consistency (CASSANDRA-11470)
 * Notify indexers of expired rows during compaction (CASSANDRA-11329)
 * Properly respond with ProtocolError when a v1/v2 native protocol
   header is received (CASSANDRA-11464)
 * Validate that num_tokens and initial_token are consistent with one another (CASSANDRA-10120)
Merged from 2.2:
 * Fix commit log replay after out-of-order flush completion (CASSANDRA-9669)
 * cqlsh: correctly handle non-ascii chars in error messages (CASSANDRA-11626)
 * Exit JVM if JMX server fails to startup (CASSANDRA-11540)
 * Produce a heap dump when exiting on OOM (CASSANDRA-9861)
 * Restore ability to filter on clustering columns when using a 2i (CASSANDRA-11510)
 * JSON datetime formatting needs timezone (CASSANDRA-11137)
 * Fix is_dense recalculation for Thrift-updated tables (CASSANDRA-11502)
 * Remove unnescessary file existence check during anticompaction (CASSANDRA-11660)
 * Add missing files to debian packages (CASSANDRA-11642)
 * Avoid calling Iterables::concat in loops during ModificationStatement::getFunctions (CASSANDRA-11621)
 * cqlsh: COPY FROM should use regular inserts for single statement batches and
   report errors correctly if workers processes crash on initialization (CASSANDRA-11474)
 * Always close cluster with connection in CqlRecordWriter (CASSANDRA-11553)
 * Allow only DISTINCT queries with partition keys restrictions (CASSANDRA-11339)
 * CqlConfigHelper no longer requires both a keystore and truststore to work (CASSANDRA-11532)
 * Make deprecated repair methods backward-compatible with previous notification service (CASSANDRA-11430)
 * IncomingStreamingConnection version check message wrong (CASSANDRA-11462)
Merged from 2.1:
 * Support mlockall on IBM POWER arch (CASSANDRA-11576)
 * Add option to disable use of severity in DynamicEndpointSnitch (CASSANDRA-11737)
 * cqlsh COPY FROM fails for null values with non-prepared statements (CASSANDRA-11631)
 * Make cython optional in pylib/setup.py (CASSANDRA-11630)
 * Change order of directory searching for cassandra.in.sh to favor local one (CASSANDRA-11628)
 * cqlsh COPY FROM fails with []{} chars in UDT/tuple fields/values (CASSANDRA-11633)
 * clqsh: COPY FROM throws TypeError with Cython extensions enabled (CASSANDRA-11574)
 * cqlsh: COPY FROM ignores NULL values in conversion (CASSANDRA-11549)
 * Validate levels when building LeveledScanner to avoid overlaps with orphaned sstables (CASSANDRA-9935)


3.0.5
 * Fix rare NPE on schema upgrade from 2.x to 3.x (CASSANDRA-10943)
 * Improve backoff policy for cqlsh COPY FROM (CASSANDRA-11320)
 * Improve IF NOT EXISTS check in CREATE INDEX (CASSANDRA-11131)
 * Upgrade ohc to 0.4.3
 * Enable SO_REUSEADDR for JMX RMI server sockets (CASSANDRA-11093)
 * Allocate merkletrees with the correct size (CASSANDRA-11390)
 * Support streaming pre-3.0 sstables (CASSANDRA-10990)
 * Add backpressure to compressed commit log (CASSANDRA-10971)
 * SSTableExport supports secondary index tables (CASSANDRA-11330)
 * Fix sstabledump to include missing info in debug output (CASSANDRA-11321)
 * Establish and implement canonical bulk reading workload(s) (CASSANDRA-10331)
 * Fix paging for IN queries on tables without clustering columns (CASSANDRA-11208)
 * Remove recursive call from CompositesSearcher (CASSANDRA-11304)
 * Fix filtering on non-primary key columns for queries without index (CASSANDRA-6377)
 * Fix sstableloader fail when using materialized view (CASSANDRA-11275)
Merged from 2.2:
 * DatabaseDescriptor should log stacktrace in case of Eception during seed provider creation (CASSANDRA-11312)
 * Use canonical path for directory in SSTable descriptor (CASSANDRA-10587)
 * Add cassandra-stress keystore option (CASSANDRA-9325)
 * Dont mark sstables as repairing with sub range repairs (CASSANDRA-11451)
 * Notify when sstables change after cancelling compaction (CASSANDRA-11373)
 * cqlsh: COPY FROM should check that explicit column names are valid (CASSANDRA-11333)
 * Add -Dcassandra.start_gossip startup option (CASSANDRA-10809)
 * Fix UTF8Validator.validate() for modified UTF-8 (CASSANDRA-10748)
 * Clarify that now() function is calculated on the coordinator node in CQL documentation (CASSANDRA-10900)
 * Fix bloom filter sizing with LCS (CASSANDRA-11344)
 * (cqlsh) Fix error when result is 0 rows with EXPAND ON (CASSANDRA-11092)
 * Add missing newline at end of bin/cqlsh (CASSANDRA-11325)
 * Fix AE in nodetool cfstats (backport CASSANDRA-10859) (CASSANDRA-11297)
 * Unresolved hostname leads to replace being ignored (CASSANDRA-11210)
 * Only log yaml config once, at startup (CASSANDRA-11217)
 * Reference leak with parallel repairs on the same table (CASSANDRA-11215)
Merged from 2.1:
 * Add a -j parameter to scrub/cleanup/upgradesstables to state how
   many threads to use (CASSANDRA-11179)
 * Backport CASSANDRA-10679 (CASSANDRA-9598)
 * InvalidateKeys should have a weak ref to key cache (CASSANDRA-11176)
 * COPY FROM on large datasets: fix progress report and debug performance (CASSANDRA-11053)

3.0.4
 * Preserve order for preferred SSL cipher suites (CASSANDRA-11164)
 * MV should only query complex columns included in the view (CASSANDRA-11069)
 * Failed aggregate creation breaks server permanently (CASSANDRA-11064)
 * Add sstabledump tool (CASSANDRA-7464)
 * Introduce backpressure for hints (CASSANDRA-10972)
 * Fix ClusteringPrefix not being able to read tombstone range boundaries (CASSANDRA-11158)
 * Prevent logging in sandboxed state (CASSANDRA-11033)
 * Disallow drop/alter operations of UDTs used by UDAs (CASSANDRA-10721)
 * Add query time validation method on Index (CASSANDRA-11043)
 * Avoid potential AssertionError in mixed version cluster (CASSANDRA-11128)
 * Properly handle hinted handoff after topology changes (CASSANDRA-5902)
 * AssertionError when listing sstable files on inconsistent disk state (CASSANDRA-11156)
 * Fix wrong rack counting and invalid conditions check for TokenAllocation
   (CASSANDRA-11139)
 * Avoid creating empty hint files (CASSANDRA-11090)
 * Fix leak detection strong reference loop using weak reference (CASSANDRA-11120)
 * Configurie BatchlogManager to stop delayed tasks on shutdown (CASSANDRA-11062)
 * Hadoop integration is incompatible with Cassandra Driver 3.0.0 (CASSANDRA-11001)
 * Add dropped_columns to the list of schema table so it gets handled
   properly (CASSANDRA-11050)
 * Fix NPE when using forceRepairRangeAsync without DC (CASSANDRA-11239)
Merged from 2.2:
 * Range.compareTo() violates the contract of Comparable (CASSANDRA-11216)
 * Avoid NPE when serializing ErrorMessage with null message (CASSANDRA-11167)
 * Replacing an aggregate with a new version doesn't reset INITCOND (CASSANDRA-10840)
 * (cqlsh) cqlsh cannot be called through symlink (CASSANDRA-11037)
 * fix ohc and java-driver pom dependencies in build.xml (CASSANDRA-10793)
 * Protect from keyspace dropped during repair (CASSANDRA-11065)
 * Handle adding fields to a UDT in SELECT JSON and toJson() (CASSANDRA-11146)
 * Better error message for cleanup (CASSANDRA-10991)
 * cqlsh pg-style-strings broken if line ends with ';' (CASSANDRA-11123)
 * Always persist upsampled index summaries (CASSANDRA-10512)
 * (cqlsh) Fix inconsistent auto-complete (CASSANDRA-10733)
 * Make SELECT JSON and toJson() threadsafe (CASSANDRA-11048)
 * Fix SELECT on tuple relations for mixed ASC/DESC clustering order (CASSANDRA-7281)
 * Use cloned TokenMetadata in size estimates to avoid race against membership check
   (CASSANDRA-10736)
 * (cqlsh) Support utf-8/cp65001 encoding on Windows (CASSANDRA-11030)
 * Fix paging on DISTINCT queries repeats result when first row in partition changes
   (CASSANDRA-10010)
 * cqlsh: change default encoding to UTF-8 (CASSANDRA-11124)
Merged from 2.1:
 * Checking if an unlogged batch is local is inefficient (CASSANDRA-11529)
 * Fix out-of-space error treatment in memtable flushing (CASSANDRA-11448).
 * Don't do defragmentation if reading from repaired sstables (CASSANDRA-10342)
 * Fix streaming_socket_timeout_in_ms not enforced (CASSANDRA-11286)
 * Avoid dropping message too quickly due to missing unit conversion (CASSANDRA-11302)
 * Don't remove FailureDetector history on removeEndpoint (CASSANDRA-10371)
 * Only notify if repair status changed (CASSANDRA-11172)
 * Use logback setting for 'cassandra -v' command (CASSANDRA-10767)
 * Fix sstableloader to unthrottle streaming by default (CASSANDRA-9714)
 * Fix incorrect warning in 'nodetool status' (CASSANDRA-10176)
 * Properly release sstable ref when doing offline scrub (CASSANDRA-10697)
 * Improve nodetool status performance for large cluster (CASSANDRA-7238)
 * Gossiper#isEnabled is not thread safe (CASSANDRA-11116)
 * Avoid major compaction mixing repaired and unrepaired sstables in DTCS (CASSANDRA-11113)
 * Make it clear what DTCS timestamp_resolution is used for (CASSANDRA-11041)
 * (cqlsh) Support timezone conversion using pytz (CASSANDRA-10397)
 * (cqlsh) Display milliseconds when datetime overflows (CASSANDRA-10625)


3.0.3
 * Remove double initialization of newly added tables (CASSANDRA-11027)
 * Filter keys searcher results by target range (CASSANDRA-11104)
 * Fix deserialization of legacy read commands (CASSANDRA-11087)
 * Fix incorrect computation of deletion time in sstable metadata (CASSANDRA-11102)
 * Avoid memory leak when collecting sstable metadata (CASSANDRA-11026)
 * Mutations do not block for completion under view lock contention (CASSANDRA-10779)
 * Invalidate legacy schema tables when unloading them (CASSANDRA-11071)
 * (cqlsh) handle INSERT and UPDATE statements with LWT conditions correctly
   (CASSANDRA-11003)
 * Fix DISTINCT queries in mixed version clusters (CASSANDRA-10762)
 * Migrate build status for indexes along with legacy schema (CASSANDRA-11046)
 * Ensure SSTables for legacy KEYS indexes can be read (CASSANDRA-11045)
 * Added support for IBM zSystems architecture (CASSANDRA-11054)
 * Update CQL documentation (CASSANDRA-10899)
 * Check the column name, not cell name, for dropped columns when reading
   legacy sstables (CASSANDRA-11018)
 * Don't attempt to index clustering values of static rows (CASSANDRA-11021)
 * Remove checksum files after replaying hints (CASSANDRA-10947)
 * Support passing base table metadata to custom 2i validation (CASSANDRA-10924)
 * Ensure stale index entries are purged during reads (CASSANDRA-11013)
 * Fix AssertionError when removing from list using UPDATE (CASSANDRA-10954)
 * Fix UnsupportedOperationException when reading old sstable with range
   tombstone (CASSANDRA-10743)
 * MV should use the maximum timestamp of the primary key (CASSANDRA-10910)
 * Fix potential assertion error during compaction (CASSANDRA-10944)
 * Fix counting of received sstables in streaming (CASSANDRA-10949)
 * Implement hints compression (CASSANDRA-9428)
 * Fix potential assertion error when reading static columns (CASSANDRA-10903)
 * Avoid NoSuchElementException when executing empty batch (CASSANDRA-10711)
 * Avoid building PartitionUpdate in toString (CASSANDRA-10897)
 * Reduce heap spent when receiving many SSTables (CASSANDRA-10797)
 * Add back support for 3rd party auth providers to bulk loader (CASSANDRA-10873)
 * Eliminate the dependency on jgrapht for UDT resolution (CASSANDRA-10653)
 * (Hadoop) Close Clusters and Sessions in Hadoop Input/Output classes (CASSANDRA-10837)
 * Fix sstableloader not working with upper case keyspace name (CASSANDRA-10806)
Merged from 2.2:
 * maxPurgeableTimestamp needs to check memtables too (CASSANDRA-9949)
 * Apply change to compaction throughput in real time (CASSANDRA-10025)
 * Fix potential NPE on ORDER BY queries with IN (CASSANDRA-10955)
 * Start L0 STCS-compactions even if there is a L0 -> L1 compaction
   going (CASSANDRA-10979)
 * Make UUID LSB unique per process (CASSANDRA-7925)
 * Avoid NPE when performing sstable tasks (scrub etc.) (CASSANDRA-10980)
 * Make sure client gets tombstone overwhelmed warning (CASSANDRA-9465)
 * Fix error streaming section more than 2GB (CASSANDRA-10961)
 * (cqlsh) Also apply --connect-timeout to control connection
   timeout (CASSANDRA-10959)
 * Histogram buckets exposed in jmx are sorted incorrectly (CASSANDRA-10975)
 * Enable GC logging by default (CASSANDRA-10140)
 * Optimize pending range computation (CASSANDRA-9258)
 * Skip commit log and saved cache directories in SSTable version startup check (CASSANDRA-10902)
 * drop/alter user should be case sensitive (CASSANDRA-10817)
 * jemalloc detection fails due to quoting issues in regexv (CASSANDRA-10946)
 * (cqlsh) show correct column names for empty result sets (CASSANDRA-9813)
 * Add new types to Stress (CASSANDRA-9556)
 * Add property to allow listening on broadcast interface (CASSANDRA-9748)
 * Fix regression in split size on CqlInputFormat (CASSANDRA-10835)
 * Better handling of SSL connection errors inter-node (CASSANDRA-10816)
 * Disable reloading of GossipingPropertyFileSnitch (CASSANDRA-9474)
 * Verify tables in pseudo-system keyspaces at startup (CASSANDRA-10761)
 * (cqlsh) encode input correctly when saving history
Merged from 2.1:
 * test_bulk_round_trip_blogposts is failing occasionally (CASSANDRA-10938)
 * Fix isJoined return true only after becoming cluster member (CASANDRA-11007)
 * Fix bad gossip generation seen in long-running clusters (CASSANDRA-10969)
 * Avoid NPE when incremental repair fails (CASSANDRA-10909)
 * Unmark sstables compacting once they are done in cleanup/scrub/upgradesstables (CASSANDRA-10829)
 * Allow simultaneous bootstrapping with strict consistency when no vnodes are used (CASSANDRA-11005)
 * Log a message when major compaction does not result in a single file (CASSANDRA-10847)
 * (cqlsh) fix cqlsh_copy_tests when vnodes are disabled (CASSANDRA-10997)
 * (cqlsh) Add request timeout option to cqlsh (CASSANDRA-10686)
 * Avoid AssertionError while submitting hint with LWT (CASSANDRA-10477)
 * If CompactionMetadata is not in stats file, use index summary instead (CASSANDRA-10676)
 * Retry sending gossip syn multiple times during shadow round (CASSANDRA-8072)
 * Fix pending range calculation during moves (CASSANDRA-10887)
 * Sane default (200Mbps) for inter-DC streaming througput (CASSANDRA-8708)
 * Match cassandra-loader options in COPY FROM (CASSANDRA-9303)
 * Fix binding to any address in CqlBulkRecordWriter (CASSANDRA-9309)
 * cqlsh fails to decode utf-8 characters for text typed columns (CASSANDRA-10875)
 * Log error when stream session fails (CASSANDRA-9294)
 * Fix bugs in commit log archiving startup behavior (CASSANDRA-10593)
 * (cqlsh) further optimise COPY FROM (CASSANDRA-9302)
 * Allow CREATE TABLE WITH ID (CASSANDRA-9179)
 * Make Stress compiles within eclipse (CASSANDRA-10807)
 * Cassandra Daemon should print JVM arguments (CASSANDRA-10764)
 * Allow cancellation of index summary redistribution (CASSANDRA-8805)


3.0.2
 * Fix upgrade data loss due to range tombstone deleting more data than then should
   (CASSANDRA-10822)


3.0.1
 * Avoid MV race during node decommission (CASSANDRA-10674)
 * Disable reloading of GossipingPropertyFileSnitch (CASSANDRA-9474)
 * Handle single-column deletions correction in materialized views
   when the column is part of the view primary key (CASSANDRA-10796)
 * Fix issue with datadir migration on upgrade (CASSANDRA-10788)
 * Fix bug with range tombstones on reverse queries and test coverage for
   AbstractBTreePartition (CASSANDRA-10059)
 * Remove 64k limit on collection elements (CASSANDRA-10374)
 * Remove unclear Indexer.indexes() method (CASSANDRA-10690)
 * Fix NPE on stream read error (CASSANDRA-10771)
 * Normalize cqlsh DESC output (CASSANDRA-10431)
 * Rejects partition range deletions when columns are specified (CASSANDRA-10739)
 * Fix error when saving cached key for old format sstable (CASSANDRA-10778)
 * Invalidate prepared statements on DROP INDEX (CASSANDRA-10758)
 * Fix SELECT statement with IN restrictions on partition key,
   ORDER BY and LIMIT (CASSANDRA-10729)
 * Improve stress performance over 1k threads (CASSANDRA-7217)
 * Wait for migration responses to complete before bootstrapping (CASSANDRA-10731)
 * Unable to create a function with argument of type Inet (CASSANDRA-10741)
 * Fix backward incompatibiliy in CqlInputFormat (CASSANDRA-10717)
 * Correctly preserve deletion info on updated rows when notifying indexers
   of single-row deletions (CASSANDRA-10694)
 * Notify indexers of partition delete during cleanup (CASSANDRA-10685)
 * Keep the file open in trySkipCache (CASSANDRA-10669)
 * Updated trigger example (CASSANDRA-10257)
Merged from 2.2:
 * Verify tables in pseudo-system keyspaces at startup (CASSANDRA-10761)
 * Fix IllegalArgumentException in DataOutputBuffer.reallocate for large buffers (CASSANDRA-10592)
 * Show CQL help in cqlsh in web browser (CASSANDRA-7225)
 * Serialize on disk the proper SSTable compression ratio (CASSANDRA-10775)
 * Reject index queries while the index is building (CASSANDRA-8505)
 * CQL.textile syntax incorrectly includes optional keyspace for aggregate SFUNC and FINALFUNC (CASSANDRA-10747)
 * Fix JSON update with prepared statements (CASSANDRA-10631)
 * Don't do anticompaction after subrange repair (CASSANDRA-10422)
 * Fix SimpleDateType type compatibility (CASSANDRA-10027)
 * (Hadoop) fix splits calculation (CASSANDRA-10640)
 * (Hadoop) ensure that Cluster instances are always closed (CASSANDRA-10058)
Merged from 2.1:
 * Fix Stress profile parsing on Windows (CASSANDRA-10808)
 * Fix incremental repair hang when replica is down (CASSANDRA-10288)
 * Optimize the way we check if a token is repaired in anticompaction (CASSANDRA-10768)
 * Add proper error handling to stream receiver (CASSANDRA-10774)
 * Warn or fail when changing cluster topology live (CASSANDRA-10243)
 * Status command in debian/ubuntu init script doesn't work (CASSANDRA-10213)
 * Some DROP ... IF EXISTS incorrectly result in exceptions on non-existing KS (CASSANDRA-10658)
 * DeletionTime.compareTo wrong in rare cases (CASSANDRA-10749)
 * Force encoding when computing statement ids (CASSANDRA-10755)
 * Properly reject counters as map keys (CASSANDRA-10760)
 * Fix the sstable-needs-cleanup check (CASSANDRA-10740)
 * (cqlsh) Print column names before COPY operation (CASSANDRA-8935)
 * Fix CompressedInputStream for proper cleanup (CASSANDRA-10012)
 * (cqlsh) Support counters in COPY commands (CASSANDRA-9043)
 * Try next replica if not possible to connect to primary replica on
   ColumnFamilyRecordReader (CASSANDRA-2388)
 * Limit window size in DTCS (CASSANDRA-10280)
 * sstableloader does not use MAX_HEAP_SIZE env parameter (CASSANDRA-10188)
 * (cqlsh) Improve COPY TO performance and error handling (CASSANDRA-9304)
 * Create compression chunk for sending file only (CASSANDRA-10680)
 * Forbid compact clustering column type changes in ALTER TABLE (CASSANDRA-8879)
 * Reject incremental repair with subrange repair (CASSANDRA-10422)
 * Add a nodetool command to refresh size_estimates (CASSANDRA-9579)
 * Invalidate cache after stream receive task is completed (CASSANDRA-10341)
 * Reject counter writes in CQLSSTableWriter (CASSANDRA-10258)
 * Remove superfluous COUNTER_MUTATION stage mapping (CASSANDRA-10605)


3.0
 * Fix AssertionError while flushing memtable due to materialized views
   incorrectly inserting empty rows (CASSANDRA-10614)
 * Store UDA initcond as CQL literal in the schema table, instead of a blob (CASSANDRA-10650)
 * Don't use -1 for the position of partition key in schema (CASSANDRA-10491)
 * Fix distinct queries in mixed version cluster (CASSANDRA-10573)
 * Skip sstable on clustering in names query (CASSANDRA-10571)
 * Remove value skipping as it breaks read-repair (CASSANDRA-10655)
 * Fix bootstrapping with MVs (CASSANDRA-10621)
 * Make sure EACH_QUORUM reads are using NTS (CASSANDRA-10584)
 * Fix MV replica filtering for non-NetworkTopologyStrategy (CASSANDRA-10634)
 * (Hadoop) fix CIF describeSplits() not handling 0 size estimates (CASSANDRA-10600)
 * Fix reading of legacy sstables (CASSANDRA-10590)
 * Use CQL type names in schema metadata tables (CASSANDRA-10365)
 * Guard batchlog replay against integer division by zero (CASSANDRA-9223)
 * Fix bug when adding a column to thrift with the same name than a primary key (CASSANDRA-10608)
 * Add client address argument to IAuthenticator::newSaslNegotiator (CASSANDRA-8068)
 * Fix implementation of LegacyLayout.LegacyBoundComparator (CASSANDRA-10602)
 * Don't use 'names query' read path for counters (CASSANDRA-10572)
 * Fix backward compatibility for counters (CASSANDRA-10470)
 * Remove memory_allocator paramter from cassandra.yaml (CASSANDRA-10581,10628)
 * Execute the metadata reload task of all registered indexes on CFS::reload (CASSANDRA-10604)
 * Fix thrift cas operations with defined columns (CASSANDRA-10576)
 * Fix PartitionUpdate.operationCount()for updates with static column operations (CASSANDRA-10606)
 * Fix thrift get() queries with defined columns (CASSANDRA-10586)
 * Fix marking of indexes as built and removed (CASSANDRA-10601)
 * Skip initialization of non-registered 2i instances, remove Index::getIndexName (CASSANDRA-10595)
 * Fix batches on multiple tables (CASSANDRA-10554)
 * Ensure compaction options are validated when updating KeyspaceMetadata (CASSANDRA-10569)
 * Flatten Iterator Transformation Hierarchy (CASSANDRA-9975)
 * Remove token generator (CASSANDRA-5261)
 * RolesCache should not be created for any authenticator that does not requireAuthentication (CASSANDRA-10562)
 * Fix LogTransaction checking only a single directory for files (CASSANDRA-10421)
 * Fix handling of range tombstones when reading old format sstables (CASSANDRA-10360)
 * Aggregate with Initial Condition fails with C* 3.0 (CASSANDRA-10367)
Merged from 2.2:
 * (cqlsh) show partial trace if incomplete after max_trace_wait (CASSANDRA-7645)
 * Use most up-to-date version of schema for system tables (CASSANDRA-10652)
 * Deprecate memory_allocator in cassandra.yaml (CASSANDRA-10581,10628)
 * Expose phi values from failure detector via JMX and tweak debug
   and trace logging (CASSANDRA-9526)
 * Fix IllegalArgumentException in DataOutputBuffer.reallocate for large buffers (CASSANDRA-10592)
Merged from 2.1:
 * Shutdown compaction in drain to prevent leak (CASSANDRA-10079)
 * (cqlsh) fix COPY using wrong variable name for time_format (CASSANDRA-10633)
 * Do not run SizeEstimatesRecorder if a node is not a member of the ring (CASSANDRA-9912)
 * Improve handling of dead nodes in gossip (CASSANDRA-10298)
 * Fix logback-tools.xml incorrectly configured for outputing to System.err
   (CASSANDRA-9937)
 * Fix streaming to catch exception so retry not fail (CASSANDRA-10557)
 * Add validation method to PerRowSecondaryIndex (CASSANDRA-10092)
 * Support encrypted and plain traffic on the same port (CASSANDRA-10559)
 * Do STCS in DTCS windows (CASSANDRA-10276)
 * Avoid repetition of JVM_OPTS in debian package (CASSANDRA-10251)
 * Fix potential NPE from handling result of SIM.highestSelectivityIndex (CASSANDRA-10550)
 * Fix paging issues with partitions containing only static columns data (CASSANDRA-10381)
 * Fix conditions on static columns (CASSANDRA-10264)
 * AssertionError: attempted to delete non-existing file CommitLog (CASSANDRA-10377)
 * Fix sorting for queries with an IN condition on partition key columns (CASSANDRA-10363)


3.0-rc2
 * Fix SELECT DISTINCT queries between 2.2.2 nodes and 3.0 nodes (CASSANDRA-10473)
 * Remove circular references in SegmentedFile (CASSANDRA-10543)
 * Ensure validation of indexed values only occurs once per-partition (CASSANDRA-10536)
 * Fix handling of static columns for range tombstones in thrift (CASSANDRA-10174)
 * Support empty ColumnFilter for backward compatility on empty IN (CASSANDRA-10471)
 * Remove Pig support (CASSANDRA-10542)
 * Fix LogFile throws Exception when assertion is disabled (CASSANDRA-10522)
 * Revert CASSANDRA-7486, make CMS default GC, move GC config to
   conf/jvm.options (CASSANDRA-10403)
 * Fix TeeingAppender causing some logs to be truncated/empty (CASSANDRA-10447)
 * Allow EACH_QUORUM for reads (CASSANDRA-9602)
 * Fix potential ClassCastException while upgrading (CASSANDRA-10468)
 * Fix NPE in MVs on update (CASSANDRA-10503)
 * Only include modified cell data in indexing deltas (CASSANDRA-10438)
 * Do not load keyspace when creating sstable writer (CASSANDRA-10443)
 * If node is not yet gossiping write all MV updates to batchlog only (CASSANDRA-10413)
 * Re-populate token metadata after commit log recovery (CASSANDRA-10293)
 * Provide additional metrics for materialized views (CASSANDRA-10323)
 * Flush system schema tables after local schema changes (CASSANDRA-10429)
Merged from 2.2:
 * Reduce contention getting instances of CompositeType (CASSANDRA-10433)
 * Fix the regression when using LIMIT with aggregates (CASSANDRA-10487)
 * Avoid NoClassDefFoundError during DataDescriptor initialization on windows (CASSANDRA-10412)
 * Preserve case of quoted Role & User names (CASSANDRA-10394)
 * cqlsh pg-style-strings broken (CASSANDRA-10484)
 * cqlsh prompt includes name of keyspace after failed `use` statement (CASSANDRA-10369)
Merged from 2.1:
 * (cqlsh) Distinguish negative and positive infinity in output (CASSANDRA-10523)
 * (cqlsh) allow custom time_format for COPY TO (CASSANDRA-8970)
 * Don't allow startup if the node's rack has changed (CASSANDRA-10242)
 * (cqlsh) show partial trace if incomplete after max_trace_wait (CASSANDRA-7645)
 * Allow LOCAL_JMX to be easily overridden (CASSANDRA-10275)
 * Mark nodes as dead even if they've already left (CASSANDRA-10205)


3.0.0-rc1
 * Fix mixed version read request compatibility for compact static tables
   (CASSANDRA-10373)
 * Fix paging of DISTINCT with static and IN (CASSANDRA-10354)
 * Allow MATERIALIZED VIEW's SELECT statement to restrict primary key
   columns (CASSANDRA-9664)
 * Move crc_check_chance out of compression options (CASSANDRA-9839)
 * Fix descending iteration past end of BTreeSearchIterator (CASSANDRA-10301)
 * Transfer hints to a different node on decommission (CASSANDRA-10198)
 * Check partition keys for CAS operations during stmt validation (CASSANDRA-10338)
 * Add custom query expressions to SELECT (CASSANDRA-10217)
 * Fix minor bugs in MV handling (CASSANDRA-10362)
 * Allow custom indexes with 0,1 or multiple target columns (CASSANDRA-10124)
 * Improve MV schema representation (CASSANDRA-9921)
 * Add flag to enable/disable coordinator batchlog for MV writes (CASSANDRA-10230)
 * Update cqlsh COPY for new internal driver serialization interface (CASSANDRA-10318)
 * Give index implementations more control over rebuild operations (CASSANDRA-10312)
 * Update index file format (CASSANDRA-10314)
 * Add "shadowable" row tombstones to deal with mv timestamp issues (CASSANDRA-10261)
 * CFS.loadNewSSTables() broken for pre-3.0 sstables
 * Cache selected index in read command to reduce lookups (CASSANDRA-10215)
 * Small optimizations of sstable index serialization (CASSANDRA-10232)
 * Support for both encrypted and unencrypted native transport connections (CASSANDRA-9590)
Merged from 2.2:
 * Configurable page size in cqlsh (CASSANDRA-9855)
 * Defer default role manager setup until all nodes are on 2.2+ (CASSANDRA-9761)
 * Handle missing RoleManager in config after upgrade to 2.2 (CASSANDRA-10209)
Merged from 2.1:
 * Bulk Loader API could not tolerate even node failure (CASSANDRA-10347)
 * Avoid misleading pushed notifications when multiple nodes
   share an rpc_address (CASSANDRA-10052)
 * Fix dropping undroppable when message queue is full (CASSANDRA-10113)
 * Fix potential ClassCastException during paging (CASSANDRA-10352)
 * Prevent ALTER TYPE from creating circular references (CASSANDRA-10339)
 * Fix cache handling of 2i and base tables (CASSANDRA-10155, 10359)
 * Fix NPE in nodetool compactionhistory (CASSANDRA-9758)
 * (Pig) support BulkOutputFormat as a URL parameter (CASSANDRA-7410)
 * BATCH statement is broken in cqlsh (CASSANDRA-10272)
 * (cqlsh) Make cqlsh PEP8 Compliant (CASSANDRA-10066)
 * (cqlsh) Fix error when starting cqlsh with --debug (CASSANDRA-10282)
 * Scrub, Cleanup and Upgrade do not unmark compacting until all operations
   have completed, regardless of the occurence of exceptions (CASSANDRA-10274)


3.0.0-beta2
 * Fix columns returned by AbstractBtreePartitions (CASSANDRA-10220)
 * Fix backward compatibility issue due to AbstractBounds serialization bug (CASSANDRA-9857)
 * Fix startup error when upgrading nodes (CASSANDRA-10136)
 * Base table PRIMARY KEY can be assumed to be NOT NULL in MV creation (CASSANDRA-10147)
 * Improve batchlog write patch (CASSANDRA-9673)
 * Re-apply MaterializedView updates on commitlog replay (CASSANDRA-10164)
 * Require AbstractType.isByteOrderComparable declaration in constructor (CASSANDRA-9901)
 * Avoid digest mismatch on upgrade to 3.0 (CASSANDRA-9554)
 * Fix Materialized View builder when adding multiple MVs (CASSANDRA-10156)
 * Choose better poolingOptions for protocol v4 in cassandra-stress (CASSANDRA-10182)
 * Fix LWW bug affecting Materialized Views (CASSANDRA-10197)
 * Ensures frozen sets and maps are always sorted (CASSANDRA-10162)
 * Don't deadlock when flushing CFS backed custom indexes (CASSANDRA-10181)
 * Fix double flushing of secondary index tables (CASSANDRA-10180)
 * Fix incorrect handling of range tombstones in thrift (CASSANDRA-10046)
 * Only use batchlog when paired materialized view replica is remote (CASSANDRA-10061)
 * Reuse TemporalRow when updating multiple MaterializedViews (CASSANDRA-10060)
 * Validate gc_grace_seconds for batchlog writes and MVs (CASSANDRA-9917)
 * Fix sstablerepairedset (CASSANDRA-10132)
Merged from 2.2:
 * Cancel transaction for sstables we wont redistribute index summary
   for (CASSANDRA-10270)
 * Retry snapshot deletion after compaction and gc on Windows (CASSANDRA-10222)
 * Fix failure to start with space in directory path on Windows (CASSANDRA-10239)
 * Fix repair hang when snapshot failed (CASSANDRA-10057)
 * Fall back to 1/4 commitlog volume for commitlog_total_space on small disks
   (CASSANDRA-10199)
Merged from 2.1:
 * Added configurable warning threshold for GC duration (CASSANDRA-8907)
 * Fix handling of streaming EOF (CASSANDRA-10206)
 * Only check KeyCache when it is enabled
 * Change streaming_socket_timeout_in_ms default to 1 hour (CASSANDRA-8611)
 * (cqlsh) update list of CQL keywords (CASSANDRA-9232)
 * Add nodetool gettraceprobability command (CASSANDRA-10234)
Merged from 2.0:
 * Fix rare race where older gossip states can be shadowed (CASSANDRA-10366)
 * Fix consolidating racks violating the RF contract (CASSANDRA-10238)
 * Disallow decommission when node is in drained state (CASSANDRA-8741)


2.2.1
 * Fix race during construction of commit log (CASSANDRA-10049)
 * Fix LeveledCompactionStrategyTest (CASSANDRA-9757)
 * Fix broken UnbufferedDataOutputStreamPlus.writeUTF (CASSANDRA-10203)
 * (cqlsh) default load-from-file encoding to utf-8 (CASSANDRA-9898)
 * Avoid returning Permission.NONE when failing to query users table (CASSANDRA-10168)
 * (cqlsh) add CLEAR command (CASSANDRA-10086)
 * Support string literals as Role names for compatibility (CASSANDRA-10135)
Merged from 2.1:
 * Only check KeyCache when it is enabled
 * Change streaming_socket_timeout_in_ms default to 1 hour (CASSANDRA-8611)
 * (cqlsh) update list of CQL keywords (CASSANDRA-9232)


3.0.0-beta1
 * Redesign secondary index API (CASSANDRA-9459, 7771, 9041)
 * Fix throwing ReadFailure instead of ReadTimeout on range queries (CASSANDRA-10125)
 * Rewrite hinted handoff (CASSANDRA-6230)
 * Fix query on static compact tables (CASSANDRA-10093)
 * Fix race during construction of commit log (CASSANDRA-10049)
 * Add option to only purge repaired tombstones (CASSANDRA-6434)
 * Change authorization handling for MVs (CASSANDRA-9927)
 * Add custom JMX enabled executor for UDF sandbox (CASSANDRA-10026)
 * Fix row deletion bug for Materialized Views (CASSANDRA-10014)
 * Support mixed-version clusters with Cassandra 2.1 and 2.2 (CASSANDRA-9704)
 * Fix multiple slices on RowSearchers (CASSANDRA-10002)
 * Fix bug in merging of collections (CASSANDRA-10001)
 * Optimize batchlog replay to avoid full scans (CASSANDRA-7237)
 * Repair improvements when using vnodes (CASSANDRA-5220)
 * Disable scripted UDFs by default (CASSANDRA-9889)
 * Bytecode inspection for Java-UDFs (CASSANDRA-9890)
 * Use byte to serialize MT hash length (CASSANDRA-9792)
 * Replace usage of Adler32 with CRC32 (CASSANDRA-8684)
 * Fix migration to new format from 2.1 SSTable (CASSANDRA-10006)
 * SequentialWriter should extend BufferedDataOutputStreamPlus (CASSANDRA-9500)
 * Use the same repairedAt timestamp within incremental repair session (CASSANDRA-9111)
Merged from 2.2:
 * Allow count(*) and count(1) to be use as normal aggregation (CASSANDRA-10114)
 * An NPE is thrown if the column name is unknown for an IN relation (CASSANDRA-10043)
 * Apply commit_failure_policy to more errors on startup (CASSANDRA-9749)
 * Fix histogram overflow exception (CASSANDRA-9973)
 * Route gossip messages over dedicated socket (CASSANDRA-9237)
 * Add checksum to saved cache files (CASSANDRA-9265)
 * Log warning when using an aggregate without partition key (CASSANDRA-9737)
Merged from 2.1:
 * (cqlsh) Allow encoding to be set through command line (CASSANDRA-10004)
 * Add new JMX methods to change local compaction strategy (CASSANDRA-9965)
 * Write hints for paxos commits (CASSANDRA-7342)
 * (cqlsh) Fix timestamps before 1970 on Windows, always
   use UTC for timestamp display (CASSANDRA-10000)
 * (cqlsh) Avoid overwriting new config file with old config
   when both exist (CASSANDRA-9777)
 * Release snapshot selfRef when doing snapshot repair (CASSANDRA-9998)
 * Cannot replace token does not exist - DN node removed as Fat Client (CASSANDRA-9871)
Merged from 2.0:
 * Don't cast expected bf size to an int (CASSANDRA-9959)
 * Make getFullyExpiredSSTables less expensive (CASSANDRA-9882)


3.0.0-alpha1
 * Implement proper sandboxing for UDFs (CASSANDRA-9402)
 * Simplify (and unify) cleanup of compaction leftovers (CASSANDRA-7066)
 * Allow extra schema definitions in cassandra-stress yaml (CASSANDRA-9850)
 * Metrics should use up to date nomenclature (CASSANDRA-9448)
 * Change CREATE/ALTER TABLE syntax for compression (CASSANDRA-8384)
 * Cleanup crc and adler code for java 8 (CASSANDRA-9650)
 * Storage engine refactor (CASSANDRA-8099, 9743, 9746, 9759, 9781, 9808, 9825,
   9848, 9705, 9859, 9867, 9874, 9828, 9801)
 * Update Guava to 18.0 (CASSANDRA-9653)
 * Bloom filter false positive ratio is not honoured (CASSANDRA-8413)
 * New option for cassandra-stress to leave a ratio of columns null (CASSANDRA-9522)
 * Change hinted_handoff_enabled yaml setting, JMX (CASSANDRA-9035)
 * Add algorithmic token allocation (CASSANDRA-7032)
 * Add nodetool command to replay batchlog (CASSANDRA-9547)
 * Make file buffer cache independent of paths being read (CASSANDRA-8897)
 * Remove deprecated legacy Hadoop code (CASSANDRA-9353)
 * Decommissioned nodes will not rejoin the cluster (CASSANDRA-8801)
 * Change gossip stabilization to use endpoit size (CASSANDRA-9401)
 * Change default garbage collector to G1 (CASSANDRA-7486)
 * Populate TokenMetadata early during startup (CASSANDRA-9317)
 * Undeprecate cache recentHitRate (CASSANDRA-6591)
 * Add support for selectively varint encoding fields (CASSANDRA-9499, 9865)
 * Materialized Views (CASSANDRA-6477)
Merged from 2.2:
 * Avoid grouping sstables for anticompaction with DTCS (CASSANDRA-9900)
 * UDF / UDA execution time in trace (CASSANDRA-9723)
 * Fix broken internode SSL (CASSANDRA-9884)
Merged from 2.1:
 * Add new JMX methods to change local compaction strategy (CASSANDRA-9965)
 * Fix handling of enable/disable autocompaction (CASSANDRA-9899)
 * Add consistency level to tracing ouput (CASSANDRA-9827)
 * Remove repair snapshot leftover on startup (CASSANDRA-7357)
 * Use random nodes for batch log when only 2 racks (CASSANDRA-8735)
 * Ensure atomicity inside thrift and stream session (CASSANDRA-7757)
 * Fix nodetool info error when the node is not joined (CASSANDRA-9031)
Merged from 2.0:
 * Log when messages are dropped due to cross_node_timeout (CASSANDRA-9793)
 * Don't track hotness when opening from snapshot for validation (CASSANDRA-9382)


2.2.0
 * Allow the selection of columns together with aggregates (CASSANDRA-9767)
 * Fix cqlsh copy methods and other windows specific issues (CASSANDRA-9795)
 * Don't wrap byte arrays in SequentialWriter (CASSANDRA-9797)
 * sum() and avg() functions missing for smallint and tinyint types (CASSANDRA-9671)
 * Revert CASSANDRA-9542 (allow native functions in UDA) (CASSANDRA-9771)
Merged from 2.1:
 * Fix MarshalException when upgrading superColumn family (CASSANDRA-9582)
 * Fix broken logging for "empty" flushes in Memtable (CASSANDRA-9837)
 * Handle corrupt files on startup (CASSANDRA-9686)
 * Fix clientutil jar and tests (CASSANDRA-9760)
 * (cqlsh) Allow the SSL protocol version to be specified through the
    config file or environment variables (CASSANDRA-9544)
Merged from 2.0:
 * Add tool to find why expired sstables are not getting dropped (CASSANDRA-10015)
 * Remove erroneous pending HH tasks from tpstats/jmx (CASSANDRA-9129)
 * Don't cast expected bf size to an int (CASSANDRA-9959)
 * checkForEndpointCollision fails for legitimate collisions (CASSANDRA-9765)
 * Complete CASSANDRA-8448 fix (CASSANDRA-9519)
 * Don't include auth credentials in debug log (CASSANDRA-9682)
 * Can't transition from write survey to normal mode (CASSANDRA-9740)
 * Scrub (recover) sstables even when -Index.db is missing (CASSANDRA-9591)
 * Fix growing pending background compaction (CASSANDRA-9662)


2.2.0-rc2
 * Re-enable memory-mapped I/O on Windows (CASSANDRA-9658)
 * Warn when an extra-large partition is compacted (CASSANDRA-9643)
 * (cqlsh) Allow setting the initial connection timeout (CASSANDRA-9601)
 * BulkLoader has --transport-factory option but does not use it (CASSANDRA-9675)
 * Allow JMX over SSL directly from nodetool (CASSANDRA-9090)
 * Update cqlsh for UDFs (CASSANDRA-7556)
 * Change Windows kernel default timer resolution (CASSANDRA-9634)
 * Deprected sstable2json and json2sstable (CASSANDRA-9618)
 * Allow native functions in user-defined aggregates (CASSANDRA-9542)
 * Don't repair system_distributed by default (CASSANDRA-9621)
 * Fix mixing min, max, and count aggregates for blob type (CASSANRA-9622)
 * Rename class for DATE type in Java driver (CASSANDRA-9563)
 * Duplicate compilation of UDFs on coordinator (CASSANDRA-9475)
 * Fix connection leak in CqlRecordWriter (CASSANDRA-9576)
 * Mlockall before opening system sstables & remove boot_without_jna option (CASSANDRA-9573)
 * Add functions to convert timeuuid to date or time, deprecate dateOf and unixTimestampOf (CASSANDRA-9229)
 * Make sure we cancel non-compacting sstables from LifecycleTransaction (CASSANDRA-9566)
 * Fix deprecated repair JMX API (CASSANDRA-9570)
 * Add logback metrics (CASSANDRA-9378)
 * Update and refactor ant test/test-compression to run the tests in parallel (CASSANDRA-9583)
 * Fix upgrading to new directory for secondary index (CASSANDRA-9687)
Merged from 2.1:
 * (cqlsh) Fix bad check for CQL compatibility when DESCRIBE'ing
   COMPACT STORAGE tables with no clustering columns
 * Eliminate strong self-reference chains in sstable ref tidiers (CASSANDRA-9656)
 * Ensure StreamSession uses canonical sstable reader instances (CASSANDRA-9700) 
 * Ensure memtable book keeping is not corrupted in the event we shrink usage (CASSANDRA-9681)
 * Update internal python driver for cqlsh (CASSANDRA-9064)
 * Fix IndexOutOfBoundsException when inserting tuple with too many
   elements using the string literal notation (CASSANDRA-9559)
 * Enable describe on indices (CASSANDRA-7814)
 * Fix incorrect result for IN queries where column not found (CASSANDRA-9540)
 * ColumnFamilyStore.selectAndReference may block during compaction (CASSANDRA-9637)
 * Fix bug in cardinality check when compacting (CASSANDRA-9580)
 * Fix memory leak in Ref due to ConcurrentLinkedQueue.remove() behaviour (CASSANDRA-9549)
 * Make rebuild only run one at a time (CASSANDRA-9119)
Merged from 2.0:
 * Avoid NPE in AuthSuccess#decode (CASSANDRA-9727)
 * Add listen_address to system.local (CASSANDRA-9603)
 * Bug fixes to resultset metadata construction (CASSANDRA-9636)
 * Fix setting 'durable_writes' in ALTER KEYSPACE (CASSANDRA-9560)
 * Avoids ballot clash in Paxos (CASSANDRA-9649)
 * Improve trace messages for RR (CASSANDRA-9479)
 * Fix suboptimal secondary index selection when restricted
   clustering column is also indexed (CASSANDRA-9631)
 * (cqlsh) Add min_threshold to DTCS option autocomplete (CASSANDRA-9385)
 * Fix error message when attempting to create an index on a column
   in a COMPACT STORAGE table with clustering columns (CASSANDRA-9527)
 * 'WITH WITH' in alter keyspace statements causes NPE (CASSANDRA-9565)
 * Expose some internals of SelectStatement for inspection (CASSANDRA-9532)
 * ArrivalWindow should use primitives (CASSANDRA-9496)
 * Periodically submit background compaction tasks (CASSANDRA-9592)
 * Set HAS_MORE_PAGES flag to false when PagingState is null (CASSANDRA-9571)


2.2.0-rc1
 * Compressed commit log should measure compressed space used (CASSANDRA-9095)
 * Fix comparison bug in CassandraRoleManager#collectRoles (CASSANDRA-9551)
 * Add tinyint,smallint,time,date support for UDFs (CASSANDRA-9400)
 * Deprecates SSTableSimpleWriter and SSTableSimpleUnsortedWriter (CASSANDRA-9546)
 * Empty INITCOND treated as null in aggregate (CASSANDRA-9457)
 * Remove use of Cell in Thrift MapReduce classes (CASSANDRA-8609)
 * Integrate pre-release Java Driver 2.2-rc1, custom build (CASSANDRA-9493)
 * Clean up gossiper logic for old versions (CASSANDRA-9370)
 * Fix custom payload coding/decoding to match the spec (CASSANDRA-9515)
 * ant test-all results incomplete when parsed (CASSANDRA-9463)
 * Disallow frozen<> types in function arguments and return types for
   clarity (CASSANDRA-9411)
 * Static Analysis to warn on unsafe use of Autocloseable instances (CASSANDRA-9431)
 * Update commitlog archiving examples now that commitlog segments are
   not recycled (CASSANDRA-9350)
 * Extend Transactional API to sstable lifecycle management (CASSANDRA-8568)
 * (cqlsh) Add support for native protocol 4 (CASSANDRA-9399)
 * Ensure that UDF and UDAs are keyspace-isolated (CASSANDRA-9409)
 * Revert CASSANDRA-7807 (tracing completion client notifications) (CASSANDRA-9429)
 * Add ability to stop compaction by ID (CASSANDRA-7207)
 * Let CassandraVersion handle SNAPSHOT version (CASSANDRA-9438)
Merged from 2.1:
 * (cqlsh) Fix using COPY through SOURCE or -f (CASSANDRA-9083)
 * Fix occasional lack of `system` keyspace in schema tables (CASSANDRA-8487)
 * Use ProtocolError code instead of ServerError code for native protocol
   error responses to unsupported protocol versions (CASSANDRA-9451)
 * Default commitlog_sync_batch_window_in_ms changed to 2ms (CASSANDRA-9504)
 * Fix empty partition assertion in unsorted sstable writing tools (CASSANDRA-9071)
 * Ensure truncate without snapshot cannot produce corrupt responses (CASSANDRA-9388) 
 * Consistent error message when a table mixes counter and non-counter
   columns (CASSANDRA-9492)
 * Avoid getting unreadable keys during anticompaction (CASSANDRA-9508)
 * (cqlsh) Better float precision by default (CASSANDRA-9224)
 * Improve estimated row count (CASSANDRA-9107)
 * Optimize range tombstone memory footprint (CASSANDRA-8603)
 * Use configured gcgs in anticompaction (CASSANDRA-9397)
Merged from 2.0:
 * Don't accumulate more range than necessary in RangeTombstone.Tracker (CASSANDRA-9486)
 * Add broadcast and rpc addresses to system.local (CASSANDRA-9436)
 * Always mark sstable suspect when corrupted (CASSANDRA-9478)
 * Add database users and permissions to CQL3 documentation (CASSANDRA-7558)
 * Allow JVM_OPTS to be passed to standalone tools (CASSANDRA-5969)
 * Fix bad condition in RangeTombstoneList (CASSANDRA-9485)
 * Fix potential StackOverflow when setting CrcCheckChance over JMX (CASSANDRA-9488)
 * Fix null static columns in pages after the first, paged reversed
   queries (CASSANDRA-8502)
 * Fix counting cache serialization in request metrics (CASSANDRA-9466)
 * Add option not to validate atoms during scrub (CASSANDRA-9406)


2.2.0-beta1
 * Introduce Transactional API for internal state changes (CASSANDRA-8984)
 * Add a flag in cassandra.yaml to enable UDFs (CASSANDRA-9404)
 * Better support of null for UDF (CASSANDRA-8374)
 * Use ecj instead of javassist for UDFs (CASSANDRA-8241)
 * faster async logback configuration for tests (CASSANDRA-9376)
 * Add `smallint` and `tinyint` data types (CASSANDRA-8951)
 * Avoid thrift schema creation when native driver is used in stress tool (CASSANDRA-9374)
 * Make Functions.declared thread-safe
 * Add client warnings to native protocol v4 (CASSANDRA-8930)
 * Allow roles cache to be invalidated (CASSANDRA-8967)
 * Upgrade Snappy (CASSANDRA-9063)
 * Don't start Thrift rpc by default (CASSANDRA-9319)
 * Only stream from unrepaired sstables with incremental repair (CASSANDRA-8267)
 * Aggregate UDFs allow SFUNC return type to differ from STYPE if FFUNC specified (CASSANDRA-9321)
 * Remove Thrift dependencies in bundled tools (CASSANDRA-8358)
 * Disable memory mapping of hsperfdata file for JVM statistics (CASSANDRA-9242)
 * Add pre-startup checks to detect potential incompatibilities (CASSANDRA-8049)
 * Distinguish between null and unset in protocol v4 (CASSANDRA-7304)
 * Add user/role permissions for user-defined functions (CASSANDRA-7557)
 * Allow cassandra config to be updated to restart daemon without unloading classes (CASSANDRA-9046)
 * Don't initialize compaction writer before checking if iter is empty (CASSANDRA-9117)
 * Don't execute any functions at prepare-time (CASSANDRA-9037)
 * Share file handles between all instances of a SegmentedFile (CASSANDRA-8893)
 * Make it possible to major compact LCS (CASSANDRA-7272)
 * Make FunctionExecutionException extend RequestExecutionException
   (CASSANDRA-9055)
 * Add support for SELECT JSON, INSERT JSON syntax and new toJson(), fromJson()
   functions (CASSANDRA-7970)
 * Optimise max purgeable timestamp calculation in compaction (CASSANDRA-8920)
 * Constrain internode message buffer sizes, and improve IO class hierarchy (CASSANDRA-8670) 
 * New tool added to validate all sstables in a node (CASSANDRA-5791)
 * Push notification when tracing completes for an operation (CASSANDRA-7807)
 * Delay "node up" and "node added" notifications until native protocol server is started (CASSANDRA-8236)
 * Compressed Commit Log (CASSANDRA-6809)
 * Optimise IntervalTree (CASSANDRA-8988)
 * Add a key-value payload for third party usage (CASSANDRA-8553, 9212)
 * Bump metrics-reporter-config dependency for metrics 3.0 (CASSANDRA-8149)
 * Partition intra-cluster message streams by size, not type (CASSANDRA-8789)
 * Add WriteFailureException to native protocol, notify coordinator of
   write failures (CASSANDRA-8592)
 * Convert SequentialWriter to nio (CASSANDRA-8709)
 * Add role based access control (CASSANDRA-7653, 8650, 7216, 8760, 8849, 8761, 8850)
 * Record client ip address in tracing sessions (CASSANDRA-8162)
 * Indicate partition key columns in response metadata for prepared
   statements (CASSANDRA-7660)
 * Merge UUIDType and TimeUUIDType parse logic (CASSANDRA-8759)
 * Avoid memory allocation when searching index summary (CASSANDRA-8793)
 * Optimise (Time)?UUIDType Comparisons (CASSANDRA-8730)
 * Make CRC32Ex into a separate maven dependency (CASSANDRA-8836)
 * Use preloaded jemalloc w/ Unsafe (CASSANDRA-8714, 9197)
 * Avoid accessing partitioner through StorageProxy (CASSANDRA-8244, 8268)
 * Upgrade Metrics library and remove depricated metrics (CASSANDRA-5657)
 * Serializing Row cache alternative, fully off heap (CASSANDRA-7438)
 * Duplicate rows returned when in clause has repeated values (CASSANDRA-6706)
 * Make CassandraException unchecked, extend RuntimeException (CASSANDRA-8560)
 * Support direct buffer decompression for reads (CASSANDRA-8464)
 * DirectByteBuffer compatible LZ4 methods (CASSANDRA-7039)
 * Group sstables for anticompaction correctly (CASSANDRA-8578)
 * Add ReadFailureException to native protocol, respond
   immediately when replicas encounter errors while handling
   a read request (CASSANDRA-7886)
 * Switch CommitLogSegment from RandomAccessFile to nio (CASSANDRA-8308)
 * Allow mixing token and partition key restrictions (CASSANDRA-7016)
 * Support index key/value entries on map collections (CASSANDRA-8473)
 * Modernize schema tables (CASSANDRA-8261)
 * Support for user-defined aggregation functions (CASSANDRA-8053)
 * Fix NPE in SelectStatement with empty IN values (CASSANDRA-8419)
 * Refactor SelectStatement, return IN results in natural order instead
   of IN value list order and ignore duplicate values in partition key IN restrictions (CASSANDRA-7981)
 * Support UDTs, tuples, and collections in user-defined
   functions (CASSANDRA-7563)
 * Fix aggregate fn results on empty selection, result column name,
   and cqlsh parsing (CASSANDRA-8229)
 * Mark sstables as repaired after full repair (CASSANDRA-7586)
 * Extend Descriptor to include a format value and refactor reader/writer
   APIs (CASSANDRA-7443)
 * Integrate JMH for microbenchmarks (CASSANDRA-8151)
 * Keep sstable levels when bootstrapping (CASSANDRA-7460)
 * Add Sigar library and perform basic OS settings check on startup (CASSANDRA-7838)
 * Support for aggregation functions (CASSANDRA-4914)
 * Remove cassandra-cli (CASSANDRA-7920)
 * Accept dollar quoted strings in CQL (CASSANDRA-7769)
 * Make assassinate a first class command (CASSANDRA-7935)
 * Support IN clause on any partition key column (CASSANDRA-7855)
 * Support IN clause on any clustering column (CASSANDRA-4762)
 * Improve compaction logging (CASSANDRA-7818)
 * Remove YamlFileNetworkTopologySnitch (CASSANDRA-7917)
 * Do anticompaction in groups (CASSANDRA-6851)
 * Support user-defined functions (CASSANDRA-7395, 7526, 7562, 7740, 7781, 7929,
   7924, 7812, 8063, 7813, 7708)
 * Permit configurable timestamps with cassandra-stress (CASSANDRA-7416)
 * Move sstable RandomAccessReader to nio2, which allows using the
   FILE_SHARE_DELETE flag on Windows (CASSANDRA-4050)
 * Remove CQL2 (CASSANDRA-5918)
 * Optimize fetching multiple cells by name (CASSANDRA-6933)
 * Allow compilation in java 8 (CASSANDRA-7028)
 * Make incremental repair default (CASSANDRA-7250)
 * Enable code coverage thru JaCoCo (CASSANDRA-7226)
 * Switch external naming of 'column families' to 'tables' (CASSANDRA-4369) 
 * Shorten SSTable path (CASSANDRA-6962)
 * Use unsafe mutations for most unit tests (CASSANDRA-6969)
 * Fix race condition during calculation of pending ranges (CASSANDRA-7390)
 * Fail on very large batch sizes (CASSANDRA-8011)
 * Improve concurrency of repair (CASSANDRA-6455, 8208, 9145)
 * Select optimal CRC32 implementation at runtime (CASSANDRA-8614)
 * Evaluate MurmurHash of Token once per query (CASSANDRA-7096)
 * Generalize progress reporting (CASSANDRA-8901)
 * Resumable bootstrap streaming (CASSANDRA-8838, CASSANDRA-8942)
 * Allow scrub for secondary index (CASSANDRA-5174)
 * Save repair data to system table (CASSANDRA-5839)
 * fix nodetool names that reference column families (CASSANDRA-8872)
 Merged from 2.1:
 * Warn on misuse of unlogged batches (CASSANDRA-9282)
 * Failure detector detects and ignores local pauses (CASSANDRA-9183)
 * Add utility class to support for rate limiting a given log statement (CASSANDRA-9029)
 * Add missing consistency levels to cassandra-stess (CASSANDRA-9361)
 * Fix commitlog getCompletedTasks to not increment (CASSANDRA-9339)
 * Fix for harmless exceptions logged as ERROR (CASSANDRA-8564)
 * Delete processed sstables in sstablesplit/sstableupgrade (CASSANDRA-8606)
 * Improve sstable exclusion from partition tombstones (CASSANDRA-9298)
 * Validate the indexed column rather than the cell's contents for 2i (CASSANDRA-9057)
 * Add support for top-k custom 2i queries (CASSANDRA-8717)
 * Fix error when dropping table during compaction (CASSANDRA-9251)
 * cassandra-stress supports validation operations over user profiles (CASSANDRA-8773)
 * Add support for rate limiting log messages (CASSANDRA-9029)
 * Log the partition key with tombstone warnings (CASSANDRA-8561)
 * Reduce runWithCompactionsDisabled poll interval to 1ms (CASSANDRA-9271)
 * Fix PITR commitlog replay (CASSANDRA-9195)
 * GCInspector logs very different times (CASSANDRA-9124)
 * Fix deleting from an empty list (CASSANDRA-9198)
 * Update tuple and collection types that use a user-defined type when that UDT
   is modified (CASSANDRA-9148, CASSANDRA-9192)
 * Use higher timeout for prepair and snapshot in repair (CASSANDRA-9261)
 * Fix anticompaction blocking ANTI_ENTROPY stage (CASSANDRA-9151)
 * Repair waits for anticompaction to finish (CASSANDRA-9097)
 * Fix streaming not holding ref when stream error (CASSANDRA-9295)
 * Fix canonical view returning early opened SSTables (CASSANDRA-9396)
Merged from 2.0:
 * (cqlsh) Add LOGIN command to switch users (CASSANDRA-7212)
 * Clone SliceQueryFilter in AbstractReadCommand implementations (CASSANDRA-8940)
 * Push correct protocol notification for DROP INDEX (CASSANDRA-9310)
 * token-generator - generated tokens too long (CASSANDRA-9300)
 * Fix counting of tombstones for TombstoneOverwhelmingException (CASSANDRA-9299)
 * Fix ReconnectableSnitch reconnecting to peers during upgrade (CASSANDRA-6702)
 * Include keyspace and table name in error log for collections over the size
   limit (CASSANDRA-9286)
 * Avoid potential overlap in LCS with single-partition sstables (CASSANDRA-9322)
 * Log warning message when a table is queried before the schema has fully
   propagated (CASSANDRA-9136)
 * Overload SecondaryIndex#indexes to accept the column definition (CASSANDRA-9314)
 * (cqlsh) Add SERIAL and LOCAL_SERIAL consistency levels (CASSANDRA-8051)
 * Fix index selection during rebuild with certain table layouts (CASSANDRA-9281)
 * Fix partition-level-delete-only workload accounting (CASSANDRA-9194)
 * Allow scrub to handle corrupted compressed chunks (CASSANDRA-9140)
 * Fix assertion error when resetlocalschema is run during repair (CASSANDRA-9249)
 * Disable single sstable tombstone compactions for DTCS by default (CASSANDRA-9234)
 * IncomingTcpConnection thread is not named (CASSANDRA-9262)
 * Close incoming connections when MessagingService is stopped (CASSANDRA-9238)
 * Fix streaming hang when retrying (CASSANDRA-9132)


2.1.5
 * Re-add deprecated cold_reads_to_omit param for backwards compat (CASSANDRA-9203)
 * Make anticompaction visible in compactionstats (CASSANDRA-9098)
 * Improve nodetool getendpoints documentation about the partition
   key parameter (CASSANDRA-6458)
 * Don't check other keyspaces for schema changes when an user-defined
   type is altered (CASSANDRA-9187)
 * Add generate-idea-files target to build.xml (CASSANDRA-9123)
 * Allow takeColumnFamilySnapshot to take a list of tables (CASSANDRA-8348)
 * Limit major sstable operations to their canonical representation (CASSANDRA-8669)
 * cqlsh: Add tests for INSERT and UPDATE tab completion (CASSANDRA-9125)
 * cqlsh: quote column names when needed in COPY FROM inserts (CASSANDRA-9080)
 * Do not load read meter for offline operations (CASSANDRA-9082)
 * cqlsh: Make CompositeType data readable (CASSANDRA-8919)
 * cqlsh: Fix display of triggers (CASSANDRA-9081)
 * Fix NullPointerException when deleting or setting an element by index on
   a null list collection (CASSANDRA-9077)
 * Buffer bloom filter serialization (CASSANDRA-9066)
 * Fix anti-compaction target bloom filter size (CASSANDRA-9060)
 * Make FROZEN and TUPLE unreserved keywords in CQL (CASSANDRA-9047)
 * Prevent AssertionError from SizeEstimatesRecorder (CASSANDRA-9034)
 * Avoid overwriting index summaries for sstables with an older format that
   does not support downsampling; rebuild summaries on startup when this
   is detected (CASSANDRA-8993)
 * Fix potential data loss in CompressedSequentialWriter (CASSANDRA-8949)
 * Make PasswordAuthenticator number of hashing rounds configurable (CASSANDRA-8085)
 * Fix AssertionError when binding nested collections in DELETE (CASSANDRA-8900)
 * Check for overlap with non-early sstables in LCS (CASSANDRA-8739)
 * Only calculate max purgable timestamp if we have to (CASSANDRA-8914)
 * (cqlsh) Greatly improve performance of COPY FROM (CASSANDRA-8225)
 * IndexSummary effectiveIndexInterval is now a guideline, not a rule (CASSANDRA-8993)
 * Use correct bounds for page cache eviction of compressed files (CASSANDRA-8746)
 * SSTableScanner enforces its bounds (CASSANDRA-8946)
 * Cleanup cell equality (CASSANDRA-8947)
 * Introduce intra-cluster message coalescing (CASSANDRA-8692)
 * DatabaseDescriptor throws NPE when rpc_interface is used (CASSANDRA-8839)
 * Don't check if an sstable is live for offline compactions (CASSANDRA-8841)
 * Don't set clientMode in SSTableLoader (CASSANDRA-8238)
 * Fix SSTableRewriter with disabled early open (CASSANDRA-8535)
 * Fix cassandra-stress so it respects the CL passed in user mode (CASSANDRA-8948)
 * Fix rare NPE in ColumnDefinition#hasIndexOption() (CASSANDRA-8786)
 * cassandra-stress reports per-operation statistics, plus misc (CASSANDRA-8769)
 * Add SimpleDate (cql date) and Time (cql time) types (CASSANDRA-7523)
 * Use long for key count in cfstats (CASSANDRA-8913)
 * Make SSTableRewriter.abort() more robust to failure (CASSANDRA-8832)
 * Remove cold_reads_to_omit from STCS (CASSANDRA-8860)
 * Make EstimatedHistogram#percentile() use ceil instead of floor (CASSANDRA-8883)
 * Fix top partitions reporting wrong cardinality (CASSANDRA-8834)
 * Fix rare NPE in KeyCacheSerializer (CASSANDRA-8067)
 * Pick sstables for validation as late as possible inc repairs (CASSANDRA-8366)
 * Fix commitlog getPendingTasks to not increment (CASSANDRA-8862)
 * Fix parallelism adjustment in range and secondary index queries
   when the first fetch does not satisfy the limit (CASSANDRA-8856)
 * Check if the filtered sstables is non-empty in STCS (CASSANDRA-8843)
 * Upgrade java-driver used for cassandra-stress (CASSANDRA-8842)
 * Fix CommitLog.forceRecycleAllSegments() memory access error (CASSANDRA-8812)
 * Improve assertions in Memory (CASSANDRA-8792)
 * Fix SSTableRewriter cleanup (CASSANDRA-8802)
 * Introduce SafeMemory for CompressionMetadata.Writer (CASSANDRA-8758)
 * 'nodetool info' prints exception against older node (CASSANDRA-8796)
 * Ensure SSTableReader.last corresponds exactly with the file end (CASSANDRA-8750)
 * Make SSTableWriter.openEarly more robust and obvious (CASSANDRA-8747)
 * Enforce SSTableReader.first/last (CASSANDRA-8744)
 * Cleanup SegmentedFile API (CASSANDRA-8749)
 * Avoid overlap with early compaction replacement (CASSANDRA-8683)
 * Safer Resource Management++ (CASSANDRA-8707)
 * Write partition size estimates into a system table (CASSANDRA-7688)
 * cqlsh: Fix keys() and full() collection indexes in DESCRIBE output
   (CASSANDRA-8154)
 * Show progress of streaming in nodetool netstats (CASSANDRA-8886)
 * IndexSummaryBuilder utilises offheap memory, and shares data between
   each IndexSummary opened from it (CASSANDRA-8757)
 * markCompacting only succeeds if the exact SSTableReader instances being 
   marked are in the live set (CASSANDRA-8689)
 * cassandra-stress support for varint (CASSANDRA-8882)
 * Fix Adler32 digest for compressed sstables (CASSANDRA-8778)
 * Add nodetool statushandoff/statusbackup (CASSANDRA-8912)
 * Use stdout for progress and stats in sstableloader (CASSANDRA-8982)
 * Correctly identify 2i datadir from older versions (CASSANDRA-9116)
Merged from 2.0:
 * Ignore gossip SYNs after shutdown (CASSANDRA-9238)
 * Avoid overflow when calculating max sstable size in LCS (CASSANDRA-9235)
 * Make sstable blacklisting work with compression (CASSANDRA-9138)
 * Do not attempt to rebuild indexes if no index accepts any column (CASSANDRA-9196)
 * Don't initiate snitch reconnection for dead states (CASSANDRA-7292)
 * Fix ArrayIndexOutOfBoundsException in CQLSSTableWriter (CASSANDRA-8978)
 * Add shutdown gossip state to prevent timeouts during rolling restarts (CASSANDRA-8336)
 * Fix running with java.net.preferIPv6Addresses=true (CASSANDRA-9137)
 * Fix failed bootstrap/replace attempts being persisted in system.peers (CASSANDRA-9180)
 * Flush system.IndexInfo after marking index built (CASSANDRA-9128)
 * Fix updates to min/max_compaction_threshold through cassandra-cli
   (CASSANDRA-8102)
 * Don't include tmp files when doing offline relevel (CASSANDRA-9088)
 * Use the proper CAS WriteType when finishing a previous round during Paxos
   preparation (CASSANDRA-8672)
 * Avoid race in cancelling compactions (CASSANDRA-9070)
 * More aggressive check for expired sstables in DTCS (CASSANDRA-8359)
 * Fix ignored index_interval change in ALTER TABLE statements (CASSANDRA-7976)
 * Do more aggressive compaction in old time windows in DTCS (CASSANDRA-8360)
 * java.lang.AssertionError when reading saved cache (CASSANDRA-8740)
 * "disk full" when running cleanup (CASSANDRA-9036)
 * Lower logging level from ERROR to DEBUG when a scheduled schema pull
   cannot be completed due to a node being down (CASSANDRA-9032)
 * Fix MOVED_NODE client event (CASSANDRA-8516)
 * Allow overriding MAX_OUTSTANDING_REPLAY_COUNT (CASSANDRA-7533)
 * Fix malformed JMX ObjectName containing IPv6 addresses (CASSANDRA-9027)
 * (cqlsh) Allow increasing CSV field size limit through
   cqlshrc config option (CASSANDRA-8934)
 * Stop logging range tombstones when exceeding the threshold
   (CASSANDRA-8559)
 * Fix NullPointerException when nodetool getendpoints is run
   against invalid keyspaces or tables (CASSANDRA-8950)
 * Allow specifying the tmp dir (CASSANDRA-7712)
 * Improve compaction estimated tasks estimation (CASSANDRA-8904)
 * Fix duplicate up/down messages sent to native clients (CASSANDRA-7816)
 * Expose commit log archive status via JMX (CASSANDRA-8734)
 * Provide better exceptions for invalid replication strategy parameters
   (CASSANDRA-8909)
 * Fix regression in mixed single and multi-column relation support for
   SELECT statements (CASSANDRA-8613)
 * Add ability to limit number of native connections (CASSANDRA-8086)
 * Fix CQLSSTableWriter throwing exception and spawning threads
   (CASSANDRA-8808)
 * Fix MT mismatch between empty and GC-able data (CASSANDRA-8979)
 * Fix incorrect validation when snapshotting single table (CASSANDRA-8056)
 * Add offline tool to relevel sstables (CASSANDRA-8301)
 * Preserve stream ID for more protocol errors (CASSANDRA-8848)
 * Fix combining token() function with multi-column relations on
   clustering columns (CASSANDRA-8797)
 * Make CFS.markReferenced() resistant to bad refcounting (CASSANDRA-8829)
 * Fix StreamTransferTask abort/complete bad refcounting (CASSANDRA-8815)
 * Fix AssertionError when querying a DESC clustering ordered
   table with ASC ordering and paging (CASSANDRA-8767)
 * AssertionError: "Memory was freed" when running cleanup (CASSANDRA-8716)
 * Make it possible to set max_sstable_age to fractional days (CASSANDRA-8406)
 * Fix some multi-column relations with indexes on some clustering
   columns (CASSANDRA-8275)
 * Fix memory leak in SSTableSimple*Writer and SSTableReader.validate()
   (CASSANDRA-8748)
 * Throw OOM if allocating memory fails to return a valid pointer (CASSANDRA-8726)
 * Fix SSTableSimpleUnsortedWriter ConcurrentModificationException (CASSANDRA-8619)
 * 'nodetool info' prints exception against older node (CASSANDRA-8796)
 * Ensure SSTableSimpleUnsortedWriter.close() terminates if
   disk writer has crashed (CASSANDRA-8807)


2.1.4
 * Bind JMX to localhost unless explicitly configured otherwise (CASSANDRA-9085)


2.1.3
 * Fix HSHA/offheap_objects corruption (CASSANDRA-8719)
 * Upgrade libthrift to 0.9.2 (CASSANDRA-8685)
 * Don't use the shared ref in sstableloader (CASSANDRA-8704)
 * Purge internal prepared statements if related tables or
   keyspaces are dropped (CASSANDRA-8693)
 * (cqlsh) Handle unicode BOM at start of files (CASSANDRA-8638)
 * Stop compactions before exiting offline tools (CASSANDRA-8623)
 * Update tools/stress/README.txt to match current behaviour (CASSANDRA-7933)
 * Fix schema from Thrift conversion with empty metadata (CASSANDRA-8695)
 * Safer Resource Management (CASSANDRA-7705)
 * Make sure we compact highly overlapping cold sstables with
   STCS (CASSANDRA-8635)
 * rpc_interface and listen_interface generate NPE on startup when specified
   interface doesn't exist (CASSANDRA-8677)
 * Fix ArrayIndexOutOfBoundsException in nodetool cfhistograms (CASSANDRA-8514)
 * Switch from yammer metrics for nodetool cf/proxy histograms (CASSANDRA-8662)
 * Make sure we don't add tmplink files to the compaction
   strategy (CASSANDRA-8580)
 * (cqlsh) Handle maps with blob keys (CASSANDRA-8372)
 * (cqlsh) Handle DynamicCompositeType schemas correctly (CASSANDRA-8563)
 * Duplicate rows returned when in clause has repeated values (CASSANDRA-6706)
 * Add tooling to detect hot partitions (CASSANDRA-7974)
 * Fix cassandra-stress user-mode truncation of partition generation (CASSANDRA-8608)
 * Only stream from unrepaired sstables during inc repair (CASSANDRA-8267)
 * Don't allow starting multiple inc repairs on the same sstables (CASSANDRA-8316)
 * Invalidate prepared BATCH statements when related tables
   or keyspaces are dropped (CASSANDRA-8652)
 * Fix missing results in secondary index queries on collections
   with ALLOW FILTERING (CASSANDRA-8421)
 * Expose EstimatedHistogram metrics for range slices (CASSANDRA-8627)
 * (cqlsh) Escape clqshrc passwords properly (CASSANDRA-8618)
 * Fix NPE when passing wrong argument in ALTER TABLE statement (CASSANDRA-8355)
 * Pig: Refactor and deprecate CqlStorage (CASSANDRA-8599)
 * Don't reuse the same cleanup strategy for all sstables (CASSANDRA-8537)
 * Fix case-sensitivity of index name on CREATE and DROP INDEX
   statements (CASSANDRA-8365)
 * Better detection/logging for corruption in compressed sstables (CASSANDRA-8192)
 * Use the correct repairedAt value when closing writer (CASSANDRA-8570)
 * (cqlsh) Handle a schema mismatch being detected on startup (CASSANDRA-8512)
 * Properly calculate expected write size during compaction (CASSANDRA-8532)
 * Invalidate affected prepared statements when a table's columns
   are altered (CASSANDRA-7910)
 * Stress - user defined writes should populate sequentally (CASSANDRA-8524)
 * Fix regression in SSTableRewriter causing some rows to become unreadable 
   during compaction (CASSANDRA-8429)
 * Run major compactions for repaired/unrepaired in parallel (CASSANDRA-8510)
 * (cqlsh) Fix compression options in DESCRIBE TABLE output when compression
   is disabled (CASSANDRA-8288)
 * (cqlsh) Fix DESCRIBE output after keyspaces are altered (CASSANDRA-7623)
 * Make sure we set lastCompactedKey correctly (CASSANDRA-8463)
 * (cqlsh) Fix output of CONSISTENCY command (CASSANDRA-8507)
 * (cqlsh) Fixed the handling of LIST statements (CASSANDRA-8370)
 * Make sstablescrub check leveled manifest again (CASSANDRA-8432)
 * Check first/last keys in sstable when giving out positions (CASSANDRA-8458)
 * Disable mmap on Windows (CASSANDRA-6993)
 * Add missing ConsistencyLevels to cassandra-stress (CASSANDRA-8253)
 * Add auth support to cassandra-stress (CASSANDRA-7985)
 * Fix ArrayIndexOutOfBoundsException when generating error message
   for some CQL syntax errors (CASSANDRA-8455)
 * Scale memtable slab allocation logarithmically (CASSANDRA-7882)
 * cassandra-stress simultaneous inserts over same seed (CASSANDRA-7964)
 * Reduce cassandra-stress sampling memory requirements (CASSANDRA-7926)
 * Ensure memtable flush cannot expire commit log entries from its future (CASSANDRA-8383)
 * Make read "defrag" async to reclaim memtables (CASSANDRA-8459)
 * Remove tmplink files for offline compactions (CASSANDRA-8321)
 * Reduce maxHintsInProgress (CASSANDRA-8415)
 * BTree updates may call provided update function twice (CASSANDRA-8018)
 * Release sstable references after anticompaction (CASSANDRA-8386)
 * Handle abort() in SSTableRewriter properly (CASSANDRA-8320)
 * Centralize shared executors (CASSANDRA-8055)
 * Fix filtering for CONTAINS (KEY) relations on frozen collection
   clustering columns when the query is restricted to a single
   partition (CASSANDRA-8203)
 * Do more aggressive entire-sstable TTL expiry checks (CASSANDRA-8243)
 * Add more log info if readMeter is null (CASSANDRA-8238)
 * add check of the system wall clock time at startup (CASSANDRA-8305)
 * Support for frozen collections (CASSANDRA-7859)
 * Fix overflow on histogram computation (CASSANDRA-8028)
 * Have paxos reuse the timestamp generation of normal queries (CASSANDRA-7801)
 * Fix incremental repair not remove parent session on remote (CASSANDRA-8291)
 * Improve JBOD disk utilization (CASSANDRA-7386)
 * Log failed host when preparing incremental repair (CASSANDRA-8228)
 * Force config client mode in CQLSSTableWriter (CASSANDRA-8281)
 * Fix sstableupgrade throws exception (CASSANDRA-8688)
 * Fix hang when repairing empty keyspace (CASSANDRA-8694)
Merged from 2.0:
 * Fix IllegalArgumentException in dynamic snitch (CASSANDRA-8448)
 * Add support for UPDATE ... IF EXISTS (CASSANDRA-8610)
 * Fix reversal of list prepends (CASSANDRA-8733)
 * Prevent non-zero default_time_to_live on tables with counters
   (CASSANDRA-8678)
 * Fix SSTableSimpleUnsortedWriter ConcurrentModificationException
   (CASSANDRA-8619)
 * Round up time deltas lower than 1ms in BulkLoader (CASSANDRA-8645)
 * Add batch remove iterator to ABSC (CASSANDRA-8414, 8666)
 * Round up time deltas lower than 1ms in BulkLoader (CASSANDRA-8645)
 * Fix isClientMode check in Keyspace (CASSANDRA-8687)
 * Use more efficient slice size for querying internal secondary
   index tables (CASSANDRA-8550)
 * Fix potentially returning deleted rows with range tombstone (CASSANDRA-8558)
 * Check for available disk space before starting a compaction (CASSANDRA-8562)
 * Fix DISTINCT queries with LIMITs or paging when some partitions
   contain only tombstones (CASSANDRA-8490)
 * Introduce background cache refreshing to permissions cache
   (CASSANDRA-8194)
 * Fix race condition in StreamTransferTask that could lead to
   infinite loops and premature sstable deletion (CASSANDRA-7704)
 * Add an extra version check to MigrationTask (CASSANDRA-8462)
 * Ensure SSTableWriter cleans up properly after failure (CASSANDRA-8499)
 * Increase bf true positive count on key cache hit (CASSANDRA-8525)
 * Move MeteredFlusher to its own thread (CASSANDRA-8485)
 * Fix non-distinct results in DISTNCT queries on static columns when
   paging is enabled (CASSANDRA-8087)
 * Move all hints related tasks to hints internal executor (CASSANDRA-8285)
 * Fix paging for multi-partition IN queries (CASSANDRA-8408)
 * Fix MOVED_NODE topology event never being emitted when a node
   moves its token (CASSANDRA-8373)
 * Fix validation of indexes in COMPACT tables (CASSANDRA-8156)
 * Avoid StackOverflowError when a large list of IN values
   is used for a clustering column (CASSANDRA-8410)
 * Fix NPE when writetime() or ttl() calls are wrapped by
   another function call (CASSANDRA-8451)
 * Fix NPE after dropping a keyspace (CASSANDRA-8332)
 * Fix error message on read repair timeouts (CASSANDRA-7947)
 * Default DTCS base_time_seconds changed to 60 (CASSANDRA-8417)
 * Refuse Paxos operation with more than one pending endpoint (CASSANDRA-8346, 8640)
 * Throw correct exception when trying to bind a keyspace or table
   name (CASSANDRA-6952)
 * Make HHOM.compact synchronized (CASSANDRA-8416)
 * cancel latency-sampling task when CF is dropped (CASSANDRA-8401)
 * don't block SocketThread for MessagingService (CASSANDRA-8188)
 * Increase quarantine delay on replacement (CASSANDRA-8260)
 * Expose off-heap memory usage stats (CASSANDRA-7897)
 * Ignore Paxos commits for truncated tables (CASSANDRA-7538)
 * Validate size of indexed column values (CASSANDRA-8280)
 * Make LCS split compaction results over all data directories (CASSANDRA-8329)
 * Fix some failing queries that use multi-column relations
   on COMPACT STORAGE tables (CASSANDRA-8264)
 * Fix InvalidRequestException with ORDER BY (CASSANDRA-8286)
 * Disable SSLv3 for POODLE (CASSANDRA-8265)
 * Fix millisecond timestamps in Tracing (CASSANDRA-8297)
 * Include keyspace name in error message when there are insufficient
   live nodes to stream from (CASSANDRA-8221)
 * Avoid overlap in L1 when L0 contains many nonoverlapping
   sstables (CASSANDRA-8211)
 * Improve PropertyFileSnitch logging (CASSANDRA-8183)
 * Add DC-aware sequential repair (CASSANDRA-8193)
 * Use live sstables in snapshot repair if possible (CASSANDRA-8312)
 * Fix hints serialized size calculation (CASSANDRA-8587)


2.1.2
 * (cqlsh) parse_for_table_meta errors out on queries with undefined
   grammars (CASSANDRA-8262)
 * (cqlsh) Fix SELECT ... TOKEN() function broken in C* 2.1.1 (CASSANDRA-8258)
 * Fix Cassandra crash when running on JDK8 update 40 (CASSANDRA-8209)
 * Optimize partitioner tokens (CASSANDRA-8230)
 * Improve compaction of repaired/unrepaired sstables (CASSANDRA-8004)
 * Make cache serializers pluggable (CASSANDRA-8096)
 * Fix issues with CONTAINS (KEY) queries on secondary indexes
   (CASSANDRA-8147)
 * Fix read-rate tracking of sstables for some queries (CASSANDRA-8239)
 * Fix default timestamp in QueryOptions (CASSANDRA-8246)
 * Set socket timeout when reading remote version (CASSANDRA-8188)
 * Refactor how we track live size (CASSANDRA-7852)
 * Make sure unfinished compaction files are removed (CASSANDRA-8124)
 * Fix shutdown when run as Windows service (CASSANDRA-8136)
 * Fix DESCRIBE TABLE with custom indexes (CASSANDRA-8031)
 * Fix race in RecoveryManagerTest (CASSANDRA-8176)
 * Avoid IllegalArgumentException while sorting sstables in
   IndexSummaryManager (CASSANDRA-8182)
 * Shutdown JVM on file descriptor exhaustion (CASSANDRA-7579)
 * Add 'die' policy for commit log and disk failure (CASSANDRA-7927)
 * Fix installing as service on Windows (CASSANDRA-8115)
 * Fix CREATE TABLE for CQL2 (CASSANDRA-8144)
 * Avoid boxing in ColumnStats min/max trackers (CASSANDRA-8109)
Merged from 2.0:
 * Correctly handle non-text column names in cql3 (CASSANDRA-8178)
 * Fix deletion for indexes on primary key columns (CASSANDRA-8206)
 * Add 'nodetool statusgossip' (CASSANDRA-8125)
 * Improve client notification that nodes are ready for requests (CASSANDRA-7510)
 * Handle negative timestamp in writetime method (CASSANDRA-8139)
 * Pig: Remove errant LIMIT clause in CqlNativeStorage (CASSANDRA-8166)
 * Throw ConfigurationException when hsha is used with the default
   rpc_max_threads setting of 'unlimited' (CASSANDRA-8116)
 * Allow concurrent writing of the same table in the same JVM using
   CQLSSTableWriter (CASSANDRA-7463)
 * Fix totalDiskSpaceUsed calculation (CASSANDRA-8205)


2.1.1
 * Fix spin loop in AtomicSortedColumns (CASSANDRA-7546)
 * Dont notify when replacing tmplink files (CASSANDRA-8157)
 * Fix validation with multiple CONTAINS clause (CASSANDRA-8131)
 * Fix validation of collections in TriggerExecutor (CASSANDRA-8146)
 * Fix IllegalArgumentException when a list of IN values containing tuples
   is passed as a single arg to a prepared statement with the v1 or v2
   protocol (CASSANDRA-8062)
 * Fix ClassCastException in DISTINCT query on static columns with
   query paging (CASSANDRA-8108)
 * Fix NPE on null nested UDT inside a set (CASSANDRA-8105)
 * Fix exception when querying secondary index on set items or map keys
   when some clustering columns are specified (CASSANDRA-8073)
 * Send proper error response when there is an error during native
   protocol message decode (CASSANDRA-8118)
 * Gossip should ignore generation numbers too far in the future (CASSANDRA-8113)
 * Fix NPE when creating a table with frozen sets, lists (CASSANDRA-8104)
 * Fix high memory use due to tracking reads on incrementally opened sstable
   readers (CASSANDRA-8066)
 * Fix EXECUTE request with skipMetadata=false returning no metadata
   (CASSANDRA-8054)
 * Allow concurrent use of CQLBulkOutputFormat (CASSANDRA-7776)
 * Shutdown JVM on OOM (CASSANDRA-7507)
 * Upgrade netty version and enable epoll event loop (CASSANDRA-7761)
 * Don't duplicate sstables smaller than split size when using
   the sstablesplitter tool (CASSANDRA-7616)
 * Avoid re-parsing already prepared statements (CASSANDRA-7923)
 * Fix some Thrift slice deletions and updates of COMPACT STORAGE
   tables with some clustering columns omitted (CASSANDRA-7990)
 * Fix filtering for CONTAINS on sets (CASSANDRA-8033)
 * Properly track added size (CASSANDRA-7239)
 * Allow compilation in java 8 (CASSANDRA-7208)
 * Fix Assertion error on RangeTombstoneList diff (CASSANDRA-8013)
 * Release references to overlapping sstables during compaction (CASSANDRA-7819)
 * Send notification when opening compaction results early (CASSANDRA-8034)
 * Make native server start block until properly bound (CASSANDRA-7885)
 * (cqlsh) Fix IPv6 support (CASSANDRA-7988)
 * Ignore fat clients when checking for endpoint collision (CASSANDRA-7939)
 * Make sstablerepairedset take a list of files (CASSANDRA-7995)
 * (cqlsh) Tab completeion for indexes on map keys (CASSANDRA-7972)
 * (cqlsh) Fix UDT field selection in select clause (CASSANDRA-7891)
 * Fix resource leak in event of corrupt sstable
 * (cqlsh) Add command line option for cqlshrc file path (CASSANDRA-7131)
 * Provide visibility into prepared statements churn (CASSANDRA-7921, CASSANDRA-7930)
 * Invalidate prepared statements when their keyspace or table is
   dropped (CASSANDRA-7566)
 * cassandra-stress: fix support for NetworkTopologyStrategy (CASSANDRA-7945)
 * Fix saving caches when a table is dropped (CASSANDRA-7784)
 * Add better error checking of new stress profile (CASSANDRA-7716)
 * Use ThreadLocalRandom and remove FBUtilities.threadLocalRandom (CASSANDRA-7934)
 * Prevent operator mistakes due to simultaneous bootstrap (CASSANDRA-7069)
 * cassandra-stress supports whitelist mode for node config (CASSANDRA-7658)
 * GCInspector more closely tracks GC; cassandra-stress and nodetool report it (CASSANDRA-7916)
 * nodetool won't output bogus ownership info without a keyspace (CASSANDRA-7173)
 * Add human readable option to nodetool commands (CASSANDRA-5433)
 * Don't try to set repairedAt on old sstables (CASSANDRA-7913)
 * Add metrics for tracking PreparedStatement use (CASSANDRA-7719)
 * (cqlsh) tab-completion for triggers (CASSANDRA-7824)
 * (cqlsh) Support for query paging (CASSANDRA-7514)
 * (cqlsh) Show progress of COPY operations (CASSANDRA-7789)
 * Add syntax to remove multiple elements from a map (CASSANDRA-6599)
 * Support non-equals conditions in lightweight transactions (CASSANDRA-6839)
 * Add IF [NOT] EXISTS to create/drop triggers (CASSANDRA-7606)
 * (cqlsh) Display the current logged-in user (CASSANDRA-7785)
 * (cqlsh) Don't ignore CTRL-C during COPY FROM execution (CASSANDRA-7815)
 * (cqlsh) Order UDTs according to cross-type dependencies in DESCRIBE
   output (CASSANDRA-7659)
 * (cqlsh) Fix handling of CAS statement results (CASSANDRA-7671)
 * (cqlsh) COPY TO/FROM improvements (CASSANDRA-7405)
 * Support list index operations with conditions (CASSANDRA-7499)
 * Add max live/tombstoned cells to nodetool cfstats output (CASSANDRA-7731)
 * Validate IPv6 wildcard addresses properly (CASSANDRA-7680)
 * (cqlsh) Error when tracing query (CASSANDRA-7613)
 * Avoid IOOBE when building SyntaxError message snippet (CASSANDRA-7569)
 * SSTableExport uses correct validator to create string representation of partition
   keys (CASSANDRA-7498)
 * Avoid NPEs when receiving type changes for an unknown keyspace (CASSANDRA-7689)
 * Add support for custom 2i validation (CASSANDRA-7575)
 * Pig support for hadoop CqlInputFormat (CASSANDRA-6454)
 * Add duration mode to cassandra-stress (CASSANDRA-7468)
 * Add listen_interface and rpc_interface options (CASSANDRA-7417)
 * Improve schema merge performance (CASSANDRA-7444)
 * Adjust MT depth based on # of partition validating (CASSANDRA-5263)
 * Optimise NativeCell comparisons (CASSANDRA-6755)
 * Configurable client timeout for cqlsh (CASSANDRA-7516)
 * Include snippet of CQL query near syntax error in messages (CASSANDRA-7111)
 * Make repair -pr work with -local (CASSANDRA-7450)
 * Fix error in sstableloader with -cph > 1 (CASSANDRA-8007)
 * Fix snapshot repair error on indexed tables (CASSANDRA-8020)
 * Do not exit nodetool repair when receiving JMX NOTIF_LOST (CASSANDRA-7909)
 * Stream to private IP when available (CASSANDRA-8084)
Merged from 2.0:
 * Reject conditions on DELETE unless full PK is given (CASSANDRA-6430)
 * Properly reject the token function DELETE (CASSANDRA-7747)
 * Force batchlog replay before decommissioning a node (CASSANDRA-7446)
 * Fix hint replay with many accumulated expired hints (CASSANDRA-6998)
 * Fix duplicate results in DISTINCT queries on static columns with query
   paging (CASSANDRA-8108)
 * Add DateTieredCompactionStrategy (CASSANDRA-6602)
 * Properly validate ascii and utf8 string literals in CQL queries (CASSANDRA-8101)
 * (cqlsh) Fix autocompletion for alter keyspace (CASSANDRA-8021)
 * Create backup directories for commitlog archiving during startup (CASSANDRA-8111)
 * Reduce totalBlockFor() for LOCAL_* consistency levels (CASSANDRA-8058)
 * Fix merging schemas with re-dropped keyspaces (CASSANDRA-7256)
 * Fix counters in supercolumns during live upgrades from 1.2 (CASSANDRA-7188)
 * Notify DT subscribers when a column family is truncated (CASSANDRA-8088)
 * Add sanity check of $JAVA on startup (CASSANDRA-7676)
 * Schedule fat client schema pull on join (CASSANDRA-7993)
 * Don't reset nodes' versions when closing IncomingTcpConnections
   (CASSANDRA-7734)
 * Record the real messaging version in all cases in OutboundTcpConnection
   (CASSANDRA-8057)
 * SSL does not work in cassandra-cli (CASSANDRA-7899)
 * Fix potential exception when using ReversedType in DynamicCompositeType
   (CASSANDRA-7898)
 * Better validation of collection values (CASSANDRA-7833)
 * Track min/max timestamps correctly (CASSANDRA-7969)
 * Fix possible overflow while sorting CL segments for replay (CASSANDRA-7992)
 * Increase nodetool Xmx (CASSANDRA-7956)
 * Archive any commitlog segments present at startup (CASSANDRA-6904)
 * CrcCheckChance should adjust based on live CFMetadata not 
   sstable metadata (CASSANDRA-7978)
 * token() should only accept columns in the partitioning
   key order (CASSANDRA-6075)
 * Add method to invalidate permission cache via JMX (CASSANDRA-7977)
 * Allow propagating multiple gossip states atomically (CASSANDRA-6125)
 * Log exceptions related to unclean native protocol client disconnects
   at DEBUG or INFO (CASSANDRA-7849)
 * Allow permissions cache to be set via JMX (CASSANDRA-7698)
 * Include schema_triggers CF in readable system resources (CASSANDRA-7967)
 * Fix RowIndexEntry to report correct serializedSize (CASSANDRA-7948)
 * Make CQLSSTableWriter sync within partitions (CASSANDRA-7360)
 * Potentially use non-local replicas in CqlConfigHelper (CASSANDRA-7906)
 * Explicitly disallow mixing multi-column and single-column
   relations on clustering columns (CASSANDRA-7711)
 * Better error message when condition is set on PK column (CASSANDRA-7804)
 * Don't send schema change responses and events for no-op DDL
   statements (CASSANDRA-7600)
 * (Hadoop) fix cluster initialisation for a split fetching (CASSANDRA-7774)
 * Throw InvalidRequestException when queries contain relations on entire
   collection columns (CASSANDRA-7506)
 * (cqlsh) enable CTRL-R history search with libedit (CASSANDRA-7577)
 * (Hadoop) allow ACFRW to limit nodes to local DC (CASSANDRA-7252)
 * (cqlsh) cqlsh should automatically disable tracing when selecting
   from system_traces (CASSANDRA-7641)
 * (Hadoop) Add CqlOutputFormat (CASSANDRA-6927)
 * Don't depend on cassandra config for nodetool ring (CASSANDRA-7508)
 * (cqlsh) Fix failing cqlsh formatting tests (CASSANDRA-7703)
 * Fix IncompatibleClassChangeError from hadoop2 (CASSANDRA-7229)
 * Add 'nodetool sethintedhandoffthrottlekb' (CASSANDRA-7635)
 * (cqlsh) Add tab-completion for CREATE/DROP USER IF [NOT] EXISTS (CASSANDRA-7611)
 * Catch errors when the JVM pulls the rug out from GCInspector (CASSANDRA-5345)
 * cqlsh fails when version number parts are not int (CASSANDRA-7524)
 * Fix NPE when table dropped during streaming (CASSANDRA-7946)
 * Fix wrong progress when streaming uncompressed (CASSANDRA-7878)
 * Fix possible infinite loop in creating repair range (CASSANDRA-7983)
 * Fix unit in nodetool for streaming throughput (CASSANDRA-7375)
Merged from 1.2:
 * Don't index tombstones (CASSANDRA-7828)
 * Improve PasswordAuthenticator default super user setup (CASSANDRA-7788)


2.1.0
 * (cqlsh) Removed "ALTER TYPE <name> RENAME TO <name>" from tab-completion
   (CASSANDRA-7895)
 * Fixed IllegalStateException in anticompaction (CASSANDRA-7892)
 * cqlsh: DESCRIBE support for frozen UDTs, tuples (CASSANDRA-7863)
 * Avoid exposing internal classes over JMX (CASSANDRA-7879)
 * Add null check for keys when freezing collection (CASSANDRA-7869)
 * Improve stress workload realism (CASSANDRA-7519)
Merged from 2.0:
 * Configure system.paxos with LeveledCompactionStrategy (CASSANDRA-7753)
 * Fix ALTER clustering column type from DateType to TimestampType when
   using DESC clustering order (CASSANRDA-7797)
 * Throw EOFException if we run out of chunks in compressed datafile
   (CASSANDRA-7664)
 * Fix PRSI handling of CQL3 row markers for row cleanup (CASSANDRA-7787)
 * Fix dropping collection when it's the last regular column (CASSANDRA-7744)
 * Make StreamReceiveTask thread safe and gc friendly (CASSANDRA-7795)
 * Validate empty cell names from counter updates (CASSANDRA-7798)
Merged from 1.2:
 * Don't allow compacted sstables to be marked as compacting (CASSANDRA-7145)
 * Track expired tombstones (CASSANDRA-7810)


2.1.0-rc7
 * Add frozen keyword and require UDT to be frozen (CASSANDRA-7857)
 * Track added sstable size correctly (CASSANDRA-7239)
 * (cqlsh) Fix case insensitivity (CASSANDRA-7834)
 * Fix failure to stream ranges when moving (CASSANDRA-7836)
 * Correctly remove tmplink files (CASSANDRA-7803)
 * (cqlsh) Fix column name formatting for functions, CAS operations,
   and UDT field selections (CASSANDRA-7806)
 * (cqlsh) Fix COPY FROM handling of null/empty primary key
   values (CASSANDRA-7792)
 * Fix ordering of static cells (CASSANDRA-7763)
Merged from 2.0:
 * Forbid re-adding dropped counter columns (CASSANDRA-7831)
 * Fix CFMetaData#isThriftCompatible() for PK-only tables (CASSANDRA-7832)
 * Always reject inequality on the partition key without token()
   (CASSANDRA-7722)
 * Always send Paxos commit to all replicas (CASSANDRA-7479)
 * Make disruptor_thrift_server invocation pool configurable (CASSANDRA-7594)
 * Make repair no-op when RF=1 (CASSANDRA-7864)


2.1.0-rc6
 * Fix OOM issue from netty caching over time (CASSANDRA-7743)
 * json2sstable couldn't import JSON for CQL table (CASSANDRA-7477)
 * Invalidate all caches on table drop (CASSANDRA-7561)
 * Skip strict endpoint selection for ranges if RF == nodes (CASSANRA-7765)
 * Fix Thrift range filtering without 2ary index lookups (CASSANDRA-7741)
 * Add tracing entries about concurrent range requests (CASSANDRA-7599)
 * (cqlsh) Fix DESCRIBE for NTS keyspaces (CASSANDRA-7729)
 * Remove netty buffer ref-counting (CASSANDRA-7735)
 * Pass mutated cf to index updater for use by PRSI (CASSANDRA-7742)
 * Include stress yaml example in release and deb (CASSANDRA-7717)
 * workaround for netty issue causing corrupted data off the wire (CASSANDRA-7695)
 * cqlsh DESC CLUSTER fails retrieving ring information (CASSANDRA-7687)
 * Fix binding null values inside UDT (CASSANDRA-7685)
 * Fix UDT field selection with empty fields (CASSANDRA-7670)
 * Bogus deserialization of static cells from sstable (CASSANDRA-7684)
 * Fix NPE on compaction leftover cleanup for dropped table (CASSANDRA-7770)
Merged from 2.0:
 * Fix race condition in StreamTransferTask that could lead to
   infinite loops and premature sstable deletion (CASSANDRA-7704)
 * (cqlsh) Wait up to 10 sec for a tracing session (CASSANDRA-7222)
 * Fix NPE in FileCacheService.sizeInBytes (CASSANDRA-7756)
 * Remove duplicates from StorageService.getJoiningNodes (CASSANDRA-7478)
 * Clone token map outside of hot gossip loops (CASSANDRA-7758)
 * Fix MS expiring map timeout for Paxos messages (CASSANDRA-7752)
 * Do not flush on truncate if durable_writes is false (CASSANDRA-7750)
 * Give CRR a default input_cql Statement (CASSANDRA-7226)
 * Better error message when adding a collection with the same name
   than a previously dropped one (CASSANDRA-6276)
 * Fix validation when adding static columns (CASSANDRA-7730)
 * (Thrift) fix range deletion of supercolumns (CASSANDRA-7733)
 * Fix potential AssertionError in RangeTombstoneList (CASSANDRA-7700)
 * Validate arguments of blobAs* functions (CASSANDRA-7707)
 * Fix potential AssertionError with 2ndary indexes (CASSANDRA-6612)
 * Avoid logging CompactionInterrupted at ERROR (CASSANDRA-7694)
 * Minor leak in sstable2jon (CASSANDRA-7709)
 * Add cassandra.auto_bootstrap system property (CASSANDRA-7650)
 * Update java driver (for hadoop) (CASSANDRA-7618)
 * Remove CqlPagingRecordReader/CqlPagingInputFormat (CASSANDRA-7570)
 * Support connecting to ipv6 jmx with nodetool (CASSANDRA-7669)


2.1.0-rc5
 * Reject counters inside user types (CASSANDRA-7672)
 * Switch to notification-based GCInspector (CASSANDRA-7638)
 * (cqlsh) Handle nulls in UDTs and tuples correctly (CASSANDRA-7656)
 * Don't use strict consistency when replacing (CASSANDRA-7568)
 * Fix min/max cell name collection on 2.0 SSTables with range
   tombstones (CASSANDRA-7593)
 * Tolerate min/max cell names of different lengths (CASSANDRA-7651)
 * Filter cached results correctly (CASSANDRA-7636)
 * Fix tracing on the new SEPExecutor (CASSANDRA-7644)
 * Remove shuffle and taketoken (CASSANDRA-7601)
 * Clean up Windows batch scripts (CASSANDRA-7619)
 * Fix native protocol drop user type notification (CASSANDRA-7571)
 * Give read access to system.schema_usertypes to all authenticated users
   (CASSANDRA-7578)
 * (cqlsh) Fix cqlsh display when zero rows are returned (CASSANDRA-7580)
 * Get java version correctly when JAVA_TOOL_OPTIONS is set (CASSANDRA-7572)
 * Fix NPE when dropping index from non-existent keyspace, AssertionError when
   dropping non-existent index with IF EXISTS (CASSANDRA-7590)
 * Fix sstablelevelresetter hang (CASSANDRA-7614)
 * (cqlsh) Fix deserialization of blobs (CASSANDRA-7603)
 * Use "keyspace updated" schema change message for UDT changes in v1 and
   v2 protocols (CASSANDRA-7617)
 * Fix tracing of range slices and secondary index lookups that are local
   to the coordinator (CASSANDRA-7599)
 * Set -Dcassandra.storagedir for all tool shell scripts (CASSANDRA-7587)
 * Don't swap max/min col names when mutating sstable metadata (CASSANDRA-7596)
 * (cqlsh) Correctly handle paged result sets (CASSANDRA-7625)
 * (cqlsh) Improve waiting for a trace to complete (CASSANDRA-7626)
 * Fix tracing of concurrent range slices and 2ary index queries (CASSANDRA-7626)
 * Fix scrub against collection type (CASSANDRA-7665)
Merged from 2.0:
 * Set gc_grace_seconds to seven days for system schema tables (CASSANDRA-7668)
 * SimpleSeedProvider no longer caches seeds forever (CASSANDRA-7663)
 * Always flush on truncate (CASSANDRA-7511)
 * Fix ReversedType(DateType) mapping to native protocol (CASSANDRA-7576)
 * Always merge ranges owned by a single node (CASSANDRA-6930)
 * Track max/min timestamps for range tombstones (CASSANDRA-7647)
 * Fix NPE when listing saved caches dir (CASSANDRA-7632)


2.1.0-rc4
 * Fix word count hadoop example (CASSANDRA-7200)
 * Updated memtable_cleanup_threshold and memtable_flush_writers defaults 
   (CASSANDRA-7551)
 * (Windows) fix startup when WMI memory query fails (CASSANDRA-7505)
 * Anti-compaction proceeds if any part of the repair failed (CASSANDRA-7521)
 * Add missing table name to DROP INDEX responses and notifications (CASSANDRA-7539)
 * Bump CQL version to 3.2.0 and update CQL documentation (CASSANDRA-7527)
 * Fix configuration error message when running nodetool ring (CASSANDRA-7508)
 * Support conditional updates, tuple type, and the v3 protocol in cqlsh (CASSANDRA-7509)
 * Handle queries on multiple secondary index types (CASSANDRA-7525)
 * Fix cqlsh authentication with v3 native protocol (CASSANDRA-7564)
 * Fix NPE when unknown prepared statement ID is used (CASSANDRA-7454)
Merged from 2.0:
 * (Windows) force range-based repair to non-sequential mode (CASSANDRA-7541)
 * Fix range merging when DES scores are zero (CASSANDRA-7535)
 * Warn when SSL certificates have expired (CASSANDRA-7528)
 * Fix error when doing reversed queries with static columns (CASSANDRA-7490)
Merged from 1.2:
 * Set correct stream ID on responses when non-Exception Throwables
   are thrown while handling native protocol messages (CASSANDRA-7470)


2.1.0-rc3
 * Consider expiry when reconciling otherwise equal cells (CASSANDRA-7403)
 * Introduce CQL support for stress tool (CASSANDRA-6146)
 * Fix ClassCastException processing expired messages (CASSANDRA-7496)
 * Fix prepared marker for collections inside UDT (CASSANDRA-7472)
 * Remove left-over populate_io_cache_on_flush and replicate_on_write
   uses (CASSANDRA-7493)
 * (Windows) handle spaces in path names (CASSANDRA-7451)
 * Ensure writes have completed after dropping a table, before recycling
   commit log segments (CASSANDRA-7437)
 * Remove left-over rows_per_partition_to_cache (CASSANDRA-7493)
 * Fix error when CONTAINS is used with a bind marker (CASSANDRA-7502)
 * Properly reject unknown UDT field (CASSANDRA-7484)
Merged from 2.0:
 * Fix CC#collectTimeOrderedData() tombstone optimisations (CASSANDRA-7394)
 * Support DISTINCT for static columns and fix behaviour when DISTINC is
   not use (CASSANDRA-7305).
 * Workaround JVM NPE on JMX bind failure (CASSANDRA-7254)
 * Fix race in FileCacheService RemovalListener (CASSANDRA-7278)
 * Fix inconsistent use of consistencyForCommit that allowed LOCAL_QUORUM
   operations to incorrect become full QUORUM (CASSANDRA-7345)
 * Properly handle unrecognized opcodes and flags (CASSANDRA-7440)
 * (Hadoop) close CqlRecordWriter clients when finished (CASSANDRA-7459)
 * Commit disk failure policy (CASSANDRA-7429)
 * Make sure high level sstables get compacted (CASSANDRA-7414)
 * Fix AssertionError when using empty clustering columns and static columns
   (CASSANDRA-7455)
 * Add option to disable STCS in L0 (CASSANDRA-6621)
 * Upgrade to snappy-java 1.0.5.2 (CASSANDRA-7476)


2.1.0-rc2
 * Fix heap size calculation for CompoundSparseCellName and 
   CompoundSparseCellName.WithCollection (CASSANDRA-7421)
 * Allow counter mutations in UNLOGGED batches (CASSANDRA-7351)
 * Modify reconcile logic to always pick a tombstone over a counter cell
   (CASSANDRA-7346)
 * Avoid incremental compaction on Windows (CASSANDRA-7365)
 * Fix exception when querying a composite-keyed table with a collection index
   (CASSANDRA-7372)
 * Use node's host id in place of counter ids (CASSANDRA-7366)
 * Fix error when doing reversed queries with static columns (CASSANDRA-7490)
 * Backport CASSANDRA-6747 (CASSANDRA-7560)
 * Track max/min timestamps for range tombstones (CASSANDRA-7647)
 * Fix NPE when listing saved caches dir (CASSANDRA-7632)
 * Fix sstableloader unable to connect encrypted node (CASSANDRA-7585)
Merged from 1.2:
 * Clone token map outside of hot gossip loops (CASSANDRA-7758)
 * Add stop method to EmbeddedCassandraService (CASSANDRA-7595)
 * Support connecting to ipv6 jmx with nodetool (CASSANDRA-7669)
 * Set gc_grace_seconds to seven days for system schema tables (CASSANDRA-7668)
 * SimpleSeedProvider no longer caches seeds forever (CASSANDRA-7663)
 * Set correct stream ID on responses when non-Exception Throwables
   are thrown while handling native protocol messages (CASSANDRA-7470)
 * Fix row size miscalculation in LazilyCompactedRow (CASSANDRA-7543)
 * Fix race in background compaction check (CASSANDRA-7745)
 * Don't clear out range tombstones during compaction (CASSANDRA-7808)


2.1.0-rc1
 * Revert flush directory (CASSANDRA-6357)
 * More efficient executor service for fast operations (CASSANDRA-4718)
 * Move less common tools into a new cassandra-tools package (CASSANDRA-7160)
 * Support more concurrent requests in native protocol (CASSANDRA-7231)
 * Add tab-completion to debian nodetool packaging (CASSANDRA-6421)
 * Change concurrent_compactors defaults (CASSANDRA-7139)
 * Add PowerShell Windows launch scripts (CASSANDRA-7001)
 * Make commitlog archive+restore more robust (CASSANDRA-6974)
 * Fix marking commitlogsegments clean (CASSANDRA-6959)
 * Add snapshot "manifest" describing files included (CASSANDRA-6326)
 * Parallel streaming for sstableloader (CASSANDRA-3668)
 * Fix bugs in supercolumns handling (CASSANDRA-7138)
 * Fix ClassClassException on composite dense tables (CASSANDRA-7112)
 * Cleanup and optimize collation and slice iterators (CASSANDRA-7107)
 * Upgrade NBHM lib (CASSANDRA-7128)
 * Optimize netty server (CASSANDRA-6861)
 * Fix repair hang when given CF does not exist (CASSANDRA-7189)
 * Allow c* to be shutdown in an embedded mode (CASSANDRA-5635)
 * Add server side batching to native transport (CASSANDRA-5663)
 * Make batchlog replay asynchronous (CASSANDRA-6134)
 * remove unused classes (CASSANDRA-7197)
 * Limit user types to the keyspace they are defined in (CASSANDRA-6643)
 * Add validate method to CollectionType (CASSANDRA-7208)
 * New serialization format for UDT values (CASSANDRA-7209, CASSANDRA-7261)
 * Fix nodetool netstats (CASSANDRA-7270)
 * Fix potential ClassCastException in HintedHandoffManager (CASSANDRA-7284)
 * Use prepared statements internally (CASSANDRA-6975)
 * Fix broken paging state with prepared statement (CASSANDRA-7120)
 * Fix IllegalArgumentException in CqlStorage (CASSANDRA-7287)
 * Allow nulls/non-existant fields in UDT (CASSANDRA-7206)
 * Add Thrift MultiSliceRequest (CASSANDRA-6757, CASSANDRA-7027)
 * Handle overlapping MultiSlices (CASSANDRA-7279)
 * Fix DataOutputTest on Windows (CASSANDRA-7265)
 * Embedded sets in user defined data-types are not updating (CASSANDRA-7267)
 * Add tuple type to CQL/native protocol (CASSANDRA-7248)
 * Fix CqlPagingRecordReader on tables with few rows (CASSANDRA-7322)
Merged from 2.0:
 * Copy compaction options to make sure they are reloaded (CASSANDRA-7290)
 * Add option to do more aggressive tombstone compactions (CASSANDRA-6563)
 * Don't try to compact already-compacting files in HHOM (CASSANDRA-7288)
 * Always reallocate buffers in HSHA (CASSANDRA-6285)
 * (Hadoop) support authentication in CqlRecordReader (CASSANDRA-7221)
 * (Hadoop) Close java driver Cluster in CQLRR.close (CASSANDRA-7228)
 * Warn when 'USING TIMESTAMP' is used on a CAS BATCH (CASSANDRA-7067)
 * return all cpu values from BackgroundActivityMonitor.readAndCompute (CASSANDRA-7183)
 * Correctly delete scheduled range xfers (CASSANDRA-7143)
 * return all cpu values from BackgroundActivityMonitor.readAndCompute (CASSANDRA-7183)  
 * reduce garbage creation in calculatePendingRanges (CASSANDRA-7191)
 * fix c* launch issues on Russian os's due to output of linux 'free' cmd (CASSANDRA-6162)
 * Fix disabling autocompaction (CASSANDRA-7187)
 * Fix potential NumberFormatException when deserializing IntegerType (CASSANDRA-7088)
 * cqlsh can't tab-complete disabling compaction (CASSANDRA-7185)
 * cqlsh: Accept and execute CQL statement(s) from command-line parameter (CASSANDRA-7172)
 * Fix IllegalStateException in CqlPagingRecordReader (CASSANDRA-7198)
 * Fix the InvertedIndex trigger example (CASSANDRA-7211)
 * Add --resolve-ip option to 'nodetool ring' (CASSANDRA-7210)
 * reduce garbage on codec flag deserialization (CASSANDRA-7244) 
 * Fix duplicated error messages on directory creation error at startup (CASSANDRA-5818)
 * Proper null handle for IF with map element access (CASSANDRA-7155)
 * Improve compaction visibility (CASSANDRA-7242)
 * Correctly delete scheduled range xfers (CASSANDRA-7143)
 * Make batchlog replica selection rack-aware (CASSANDRA-6551)
 * Fix CFMetaData#getColumnDefinitionFromColumnName() (CASSANDRA-7074)
 * Fix writetime/ttl functions for static columns (CASSANDRA-7081)
 * Suggest CTRL-C or semicolon after three blank lines in cqlsh (CASSANDRA-7142)
 * Fix 2ndary index queries with DESC clustering order (CASSANDRA-6950)
 * Invalid key cache entries on DROP (CASSANDRA-6525)
 * Fix flapping RecoveryManagerTest (CASSANDRA-7084)
 * Add missing iso8601 patterns for date strings (CASSANDRA-6973)
 * Support selecting multiple rows in a partition using IN (CASSANDRA-6875)
 * Add authentication support to shuffle (CASSANDRA-6484)
 * Swap local and global default read repair chances (CASSANDRA-7320)
 * Add conditional CREATE/DROP USER support (CASSANDRA-7264)
 * Cqlsh counts non-empty lines for "Blank lines" warning (CASSANDRA-7325)
Merged from 1.2:
 * Add Cloudstack snitch (CASSANDRA-7147)
 * Update system.peers correctly when relocating tokens (CASSANDRA-7126)
 * Add Google Compute Engine snitch (CASSANDRA-7132)
 * remove duplicate query for local tokens (CASSANDRA-7182)
 * exit CQLSH with error status code if script fails (CASSANDRA-6344)
 * Fix bug with some IN queries missig results (CASSANDRA-7105)
 * Fix availability validation for LOCAL_ONE CL (CASSANDRA-7319)
 * Hint streaming can cause decommission to fail (CASSANDRA-7219)


2.1.0-beta2
 * Increase default CL space to 8GB (CASSANDRA-7031)
 * Add range tombstones to read repair digests (CASSANDRA-6863)
 * Fix BTree.clear for large updates (CASSANDRA-6943)
 * Fail write instead of logging a warning when unable to append to CL
   (CASSANDRA-6764)
 * Eliminate possibility of CL segment appearing twice in active list 
   (CASSANDRA-6557)
 * Apply DONTNEED fadvise to commitlog segments (CASSANDRA-6759)
 * Switch CRC component to Adler and include it for compressed sstables 
   (CASSANDRA-4165)
 * Allow cassandra-stress to set compaction strategy options (CASSANDRA-6451)
 * Add broadcast_rpc_address option to cassandra.yaml (CASSANDRA-5899)
 * Auto reload GossipingPropertyFileSnitch config (CASSANDRA-5897)
 * Fix overflow of memtable_total_space_in_mb (CASSANDRA-6573)
 * Fix ABTC NPE and apply update function correctly (CASSANDRA-6692)
 * Allow nodetool to use a file or prompt for password (CASSANDRA-6660)
 * Fix AIOOBE when concurrently accessing ABSC (CASSANDRA-6742)
 * Fix assertion error in ALTER TYPE RENAME (CASSANDRA-6705)
 * Scrub should not always clear out repaired status (CASSANDRA-5351)
 * Improve handling of range tombstone for wide partitions (CASSANDRA-6446)
 * Fix ClassCastException for compact table with composites (CASSANDRA-6738)
 * Fix potentially repairing with wrong nodes (CASSANDRA-6808)
 * Change caching option syntax (CASSANDRA-6745)
 * Fix stress to do proper counter reads (CASSANDRA-6835)
 * Fix help message for stress counter_write (CASSANDRA-6824)
 * Fix stress smart Thrift client to pick servers correctly (CASSANDRA-6848)
 * Add logging levels (minimal, normal or verbose) to stress tool (CASSANDRA-6849)
 * Fix race condition in Batch CLE (CASSANDRA-6860)
 * Improve cleanup/scrub/upgradesstables failure handling (CASSANDRA-6774)
 * ByteBuffer write() methods for serializing sstables (CASSANDRA-6781)
 * Proper compare function for CollectionType (CASSANDRA-6783)
 * Update native server to Netty 4 (CASSANDRA-6236)
 * Fix off-by-one error in stress (CASSANDRA-6883)
 * Make OpOrder AutoCloseable (CASSANDRA-6901)
 * Remove sync repair JMX interface (CASSANDRA-6900)
 * Add multiple memory allocation options for memtables (CASSANDRA-6689, 6694)
 * Remove adjusted op rate from stress output (CASSANDRA-6921)
 * Add optimized CF.hasColumns() implementations (CASSANDRA-6941)
 * Serialize batchlog mutations with the version of the target node
   (CASSANDRA-6931)
 * Optimize CounterColumn#reconcile() (CASSANDRA-6953)
 * Properly remove 1.2 sstable support in 2.1 (CASSANDRA-6869)
 * Lock counter cells, not partitions (CASSANDRA-6880)
 * Track presence of legacy counter shards in sstables (CASSANDRA-6888)
 * Ensure safe resource cleanup when replacing sstables (CASSANDRA-6912)
 * Add failure handler to async callback (CASSANDRA-6747)
 * Fix AE when closing SSTable without releasing reference (CASSANDRA-7000)
 * Clean up IndexInfo on keyspace/table drops (CASSANDRA-6924)
 * Only snapshot relative SSTables when sequential repair (CASSANDRA-7024)
 * Require nodetool rebuild_index to specify index names (CASSANDRA-7038)
 * fix cassandra stress errors on reads with native protocol (CASSANDRA-7033)
 * Use OpOrder to guard sstable references for reads (CASSANDRA-6919)
 * Preemptive opening of compaction result (CASSANDRA-6916)
 * Multi-threaded scrub/cleanup/upgradesstables (CASSANDRA-5547)
 * Optimize cellname comparison (CASSANDRA-6934)
 * Native protocol v3 (CASSANDRA-6855)
 * Optimize Cell liveness checks and clean up Cell (CASSANDRA-7119)
 * Support consistent range movements (CASSANDRA-2434)
 * Display min timestamp in sstablemetadata viewer (CASSANDRA-6767)
Merged from 2.0:
 * Avoid race-prone second "scrub" of system keyspace (CASSANDRA-6797)
 * Pool CqlRecordWriter clients by inetaddress rather than Range
   (CASSANDRA-6665)
 * Fix compaction_history timestamps (CASSANDRA-6784)
 * Compare scores of full replica ordering in DES (CASSANDRA-6683)
 * fix CME in SessionInfo updateProgress affecting netstats (CASSANDRA-6577)
 * Allow repairing between specific replicas (CASSANDRA-6440)
 * Allow per-dc enabling of hints (CASSANDRA-6157)
 * Add compatibility for Hadoop 0.2.x (CASSANDRA-5201)
 * Fix EstimatedHistogram races (CASSANDRA-6682)
 * Failure detector correctly converts initial value to nanos (CASSANDRA-6658)
 * Add nodetool taketoken to relocate vnodes (CASSANDRA-4445)
 * Expose bulk loading progress over JMX (CASSANDRA-4757)
 * Correctly handle null with IF conditions and TTL (CASSANDRA-6623)
 * Account for range/row tombstones in tombstone drop
   time histogram (CASSANDRA-6522)
 * Stop CommitLogSegment.close() from calling sync() (CASSANDRA-6652)
 * Make commitlog failure handling configurable (CASSANDRA-6364)
 * Avoid overlaps in LCS (CASSANDRA-6688)
 * Improve support for paginating over composites (CASSANDRA-4851)
 * Fix count(*) queries in a mixed cluster (CASSANDRA-6707)
 * Improve repair tasks(snapshot, differencing) concurrency (CASSANDRA-6566)
 * Fix replaying pre-2.0 commit logs (CASSANDRA-6714)
 * Add static columns to CQL3 (CASSANDRA-6561)
 * Optimize single partition batch statements (CASSANDRA-6737)
 * Disallow post-query re-ordering when paging (CASSANDRA-6722)
 * Fix potential paging bug with deleted columns (CASSANDRA-6748)
 * Fix NPE on BulkLoader caused by losing StreamEvent (CASSANDRA-6636)
 * Fix truncating compression metadata (CASSANDRA-6791)
 * Add CMSClassUnloadingEnabled JVM option (CASSANDRA-6541)
 * Catch memtable flush exceptions during shutdown (CASSANDRA-6735)
 * Fix upgradesstables NPE for non-CF-based indexes (CASSANDRA-6645)
 * Fix UPDATE updating PRIMARY KEY columns implicitly (CASSANDRA-6782)
 * Fix IllegalArgumentException when updating from 1.2 with SuperColumns
   (CASSANDRA-6733)
 * FBUtilities.singleton() should use the CF comparator (CASSANDRA-6778)
 * Fix CQLSStableWriter.addRow(Map<String, Object>) (CASSANDRA-6526)
 * Fix HSHA server introducing corrupt data (CASSANDRA-6285)
 * Fix CAS conditions for COMPACT STORAGE tables (CASSANDRA-6813)
 * Starting threads in OutboundTcpConnectionPool constructor causes race conditions (CASSANDRA-7177)
 * Allow overriding cassandra-rackdc.properties file (CASSANDRA-7072)
 * Set JMX RMI port to 7199 (CASSANDRA-7087)
 * Use LOCAL_QUORUM for data reads at LOCAL_SERIAL (CASSANDRA-6939)
 * Log a warning for large batches (CASSANDRA-6487)
 * Put nodes in hibernate when join_ring is false (CASSANDRA-6961)
 * Avoid early loading of non-system keyspaces before compaction-leftovers 
   cleanup at startup (CASSANDRA-6913)
 * Restrict Windows to parallel repairs (CASSANDRA-6907)
 * (Hadoop) Allow manually specifying start/end tokens in CFIF (CASSANDRA-6436)
 * Fix NPE in MeteredFlusher (CASSANDRA-6820)
 * Fix race processing range scan responses (CASSANDRA-6820)
 * Allow deleting snapshots from dropped keyspaces (CASSANDRA-6821)
 * Add uuid() function (CASSANDRA-6473)
 * Omit tombstones from schema digests (CASSANDRA-6862)
 * Include correct consistencyLevel in LWT timeout (CASSANDRA-6884)
 * Lower chances for losing new SSTables during nodetool refresh and
   ColumnFamilyStore.loadNewSSTables (CASSANDRA-6514)
 * Add support for DELETE ... IF EXISTS to CQL3 (CASSANDRA-5708)
 * Update hadoop_cql3_word_count example (CASSANDRA-6793)
 * Fix handling of RejectedExecution in sync Thrift server (CASSANDRA-6788)
 * Log more information when exceeding tombstone_warn_threshold (CASSANDRA-6865)
 * Fix truncate to not abort due to unreachable fat clients (CASSANDRA-6864)
 * Fix schema concurrency exceptions (CASSANDRA-6841)
 * Fix leaking validator FH in StreamWriter (CASSANDRA-6832)
 * Fix saving triggers to schema (CASSANDRA-6789)
 * Fix trigger mutations when base mutation list is immutable (CASSANDRA-6790)
 * Fix accounting in FileCacheService to allow re-using RAR (CASSANDRA-6838)
 * Fix static counter columns (CASSANDRA-6827)
 * Restore expiring->deleted (cell) compaction optimization (CASSANDRA-6844)
 * Fix CompactionManager.needsCleanup (CASSANDRA-6845)
 * Correctly compare BooleanType values other than 0 and 1 (CASSANDRA-6779)
 * Read message id as string from earlier versions (CASSANDRA-6840)
 * Properly use the Paxos consistency for (non-protocol) batch (CASSANDRA-6837)
 * Add paranoid disk failure option (CASSANDRA-6646)
 * Improve PerRowSecondaryIndex performance (CASSANDRA-6876)
 * Extend triggers to support CAS updates (CASSANDRA-6882)
 * Static columns with IF NOT EXISTS don't always work as expected (CASSANDRA-6873)
 * Fix paging with SELECT DISTINCT (CASSANDRA-6857)
 * Fix UnsupportedOperationException on CAS timeout (CASSANDRA-6923)
 * Improve MeteredFlusher handling of MF-unaffected column families
   (CASSANDRA-6867)
 * Add CqlRecordReader using native pagination (CASSANDRA-6311)
 * Add QueryHandler interface (CASSANDRA-6659)
 * Track liveRatio per-memtable, not per-CF (CASSANDRA-6945)
 * Make sure upgradesstables keeps sstable level (CASSANDRA-6958)
 * Fix LIMIT with static columns (CASSANDRA-6956)
 * Fix clash with CQL column name in thrift validation (CASSANDRA-6892)
 * Fix error with super columns in mixed 1.2-2.0 clusters (CASSANDRA-6966)
 * Fix bad skip of sstables on slice query with composite start/finish (CASSANDRA-6825)
 * Fix unintended update with conditional statement (CASSANDRA-6893)
 * Fix map element access in IF (CASSANDRA-6914)
 * Avoid costly range calculations for range queries on system keyspaces
   (CASSANDRA-6906)
 * Fix SSTable not released if stream session fails (CASSANDRA-6818)
 * Avoid build failure due to ANTLR timeout (CASSANDRA-6991)
 * Queries on compact tables can return more rows that requested (CASSANDRA-7052)
 * USING TIMESTAMP for batches does not work (CASSANDRA-7053)
 * Fix performance regression from CASSANDRA-5614 (CASSANDRA-6949)
 * Ensure that batchlog and hint timeouts do not produce hints (CASSANDRA-7058)
 * Merge groupable mutations in TriggerExecutor#execute() (CASSANDRA-7047)
 * Plug holes in resource release when wiring up StreamSession (CASSANDRA-7073)
 * Re-add parameter columns to tracing session (CASSANDRA-6942)
 * Preserves CQL metadata when updating table from thrift (CASSANDRA-6831)
Merged from 1.2:
 * Fix nodetool display with vnodes (CASSANDRA-7082)
 * Add UNLOGGED, COUNTER options to BATCH documentation (CASSANDRA-6816)
 * add extra SSL cipher suites (CASSANDRA-6613)
 * fix nodetool getsstables for blob PK (CASSANDRA-6803)
 * Fix BatchlogManager#deleteBatch() use of millisecond timestamps
   (CASSANDRA-6822)
 * Continue assassinating even if the endpoint vanishes (CASSANDRA-6787)
 * Schedule schema pulls on change (CASSANDRA-6971)
 * Non-droppable verbs shouldn't be dropped from OTC (CASSANDRA-6980)
 * Shutdown batchlog executor in SS#drain() (CASSANDRA-7025)
 * Fix batchlog to account for CF truncation records (CASSANDRA-6999)
 * Fix CQLSH parsing of functions and BLOB literals (CASSANDRA-7018)
 * Properly load trustore in the native protocol (CASSANDRA-6847)
 * Always clean up references in SerializingCache (CASSANDRA-6994)
 * Don't shut MessagingService down when replacing a node (CASSANDRA-6476)
 * fix npe when doing -Dcassandra.fd_initial_value_ms (CASSANDRA-6751)


2.1.0-beta1
 * Add flush directory distinct from compaction directories (CASSANDRA-6357)
 * Require JNA by default (CASSANDRA-6575)
 * add listsnapshots command to nodetool (CASSANDRA-5742)
 * Introduce AtomicBTreeColumns (CASSANDRA-6271, 6692)
 * Multithreaded commitlog (CASSANDRA-3578)
 * allocate fixed index summary memory pool and resample cold index summaries 
   to use less memory (CASSANDRA-5519)
 * Removed multithreaded compaction (CASSANDRA-6142)
 * Parallelize fetching rows for low-cardinality indexes (CASSANDRA-1337)
 * change logging from log4j to logback (CASSANDRA-5883)
 * switch to LZ4 compression for internode communication (CASSANDRA-5887)
 * Stop using Thrift-generated Index* classes internally (CASSANDRA-5971)
 * Remove 1.2 network compatibility code (CASSANDRA-5960)
 * Remove leveled json manifest migration code (CASSANDRA-5996)
 * Remove CFDefinition (CASSANDRA-6253)
 * Use AtomicIntegerFieldUpdater in RefCountedMemory (CASSANDRA-6278)
 * User-defined types for CQL3 (CASSANDRA-5590)
 * Use of o.a.c.metrics in nodetool (CASSANDRA-5871, 6406)
 * Batch read from OTC's queue and cleanup (CASSANDRA-1632)
 * Secondary index support for collections (CASSANDRA-4511, 6383)
 * SSTable metadata(Stats.db) format change (CASSANDRA-6356)
 * Push composites support in the storage engine
   (CASSANDRA-5417, CASSANDRA-6520)
 * Add snapshot space used to cfstats (CASSANDRA-6231)
 * Add cardinality estimator for key count estimation (CASSANDRA-5906)
 * CF id is changed to be non-deterministic. Data dir/key cache are created
   uniquely for CF id (CASSANDRA-5202)
 * New counters implementation (CASSANDRA-6504)
 * Replace UnsortedColumns, EmptyColumns, TreeMapBackedSortedColumns with new
   ArrayBackedSortedColumns (CASSANDRA-6630, CASSANDRA-6662, CASSANDRA-6690)
 * Add option to use row cache with a given amount of rows (CASSANDRA-5357)
 * Avoid repairing already repaired data (CASSANDRA-5351)
 * Reject counter updates with USING TTL/TIMESTAMP (CASSANDRA-6649)
 * Replace index_interval with min/max_index_interval (CASSANDRA-6379)
 * Lift limitation that order by columns must be selected for IN queries (CASSANDRA-4911)


2.0.5
 * Reduce garbage generated by bloom filter lookups (CASSANDRA-6609)
 * Add ks.cf names to tombstone logging (CASSANDRA-6597)
 * Use LOCAL_QUORUM for LWT operations at LOCAL_SERIAL (CASSANDRA-6495)
 * Wait for gossip to settle before accepting client connections (CASSANDRA-4288)
 * Delete unfinished compaction incrementally (CASSANDRA-6086)
 * Allow specifying custom secondary index options in CQL3 (CASSANDRA-6480)
 * Improve replica pinning for cache efficiency in DES (CASSANDRA-6485)
 * Fix LOCAL_SERIAL from thrift (CASSANDRA-6584)
 * Don't special case received counts in CAS timeout exceptions (CASSANDRA-6595)
 * Add support for 2.1 global counter shards (CASSANDRA-6505)
 * Fix NPE when streaming connection is not yet established (CASSANDRA-6210)
 * Avoid rare duplicate read repair triggering (CASSANDRA-6606)
 * Fix paging discardFirst (CASSANDRA-6555)
 * Fix ArrayIndexOutOfBoundsException in 2ndary index query (CASSANDRA-6470)
 * Release sstables upon rebuilding 2i (CASSANDRA-6635)
 * Add AbstractCompactionStrategy.startup() method (CASSANDRA-6637)
 * SSTableScanner may skip rows during cleanup (CASSANDRA-6638)
 * sstables from stalled repair sessions can resurrect deleted data (CASSANDRA-6503)
 * Switch stress to use ITransportFactory (CASSANDRA-6641)
 * Fix IllegalArgumentException during prepare (CASSANDRA-6592)
 * Fix possible loss of 2ndary index entries during compaction (CASSANDRA-6517)
 * Fix direct Memory on architectures that do not support unaligned long access
   (CASSANDRA-6628)
 * Let scrub optionally skip broken counter partitions (CASSANDRA-5930)
Merged from 1.2:
 * fsync compression metadata (CASSANDRA-6531)
 * Validate CF existence on execution for prepared statement (CASSANDRA-6535)
 * Add ability to throttle batchlog replay (CASSANDRA-6550)
 * Fix executing LOCAL_QUORUM with SimpleStrategy (CASSANDRA-6545)
 * Avoid StackOverflow when using large IN queries (CASSANDRA-6567)
 * Nodetool upgradesstables includes secondary indexes (CASSANDRA-6598)
 * Paginate batchlog replay (CASSANDRA-6569)
 * skip blocking on streaming during drain (CASSANDRA-6603)
 * Improve error message when schema doesn't match loaded sstable (CASSANDRA-6262)
 * Add properties to adjust FD initial value and max interval (CASSANDRA-4375)
 * Fix preparing with batch and delete from collection (CASSANDRA-6607)
 * Fix ABSC reverse iterator's remove() method (CASSANDRA-6629)
 * Handle host ID conflicts properly (CASSANDRA-6615)
 * Move handling of migration event source to solve bootstrap race. (CASSANDRA-6648)
 * Make sure compaction throughput value doesn't overflow with int math (CASSANDRA-6647)


2.0.4
 * Allow removing snapshots of no-longer-existing CFs (CASSANDRA-6418)
 * add StorageService.stopDaemon() (CASSANDRA-4268)
 * add IRE for invalid CF supplied to get_count (CASSANDRA-5701)
 * add client encryption support to sstableloader (CASSANDRA-6378)
 * Fix accept() loop for SSL sockets post-shutdown (CASSANDRA-6468)
 * Fix size-tiered compaction in LCS L0 (CASSANDRA-6496)
 * Fix assertion failure in filterColdSSTables (CASSANDRA-6483)
 * Fix row tombstones in larger-than-memory compactions (CASSANDRA-6008)
 * Fix cleanup ClassCastException (CASSANDRA-6462)
 * Reduce gossip memory use by interning VersionedValue strings (CASSANDRA-6410)
 * Allow specifying datacenters to participate in a repair (CASSANDRA-6218)
 * Fix divide-by-zero in PCI (CASSANDRA-6403)
 * Fix setting last compacted key in the wrong level for LCS (CASSANDRA-6284)
 * Add millisecond precision formats to the timestamp parser (CASSANDRA-6395)
 * Expose a total memtable size metric for a CF (CASSANDRA-6391)
 * cqlsh: handle symlinks properly (CASSANDRA-6425)
 * Fix potential infinite loop when paging query with IN (CASSANDRA-6464)
 * Fix assertion error in AbstractQueryPager.discardFirst (CASSANDRA-6447)
 * Fix streaming older SSTable yields unnecessary tombstones (CASSANDRA-6527)
Merged from 1.2:
 * Improved error message on bad properties in DDL queries (CASSANDRA-6453)
 * Randomize batchlog candidates selection (CASSANDRA-6481)
 * Fix thundering herd on endpoint cache invalidation (CASSANDRA-6345, 6485)
 * Improve batchlog write performance with vnodes (CASSANDRA-6488)
 * cqlsh: quote single quotes in strings inside collections (CASSANDRA-6172)
 * Improve gossip performance for typical messages (CASSANDRA-6409)
 * Throw IRE if a prepared statement has more markers than supported 
   (CASSANDRA-5598)
 * Expose Thread metrics for the native protocol server (CASSANDRA-6234)
 * Change snapshot response message verb to INTERNAL to avoid dropping it 
   (CASSANDRA-6415)
 * Warn when collection read has > 65K elements (CASSANDRA-5428)
 * Fix cache persistence when both row and key cache are enabled 
   (CASSANDRA-6413)
 * (Hadoop) add describe_local_ring (CASSANDRA-6268)
 * Fix handling of concurrent directory creation failure (CASSANDRA-6459)
 * Allow executing CREATE statements multiple times (CASSANDRA-6471)
 * Don't send confusing info with timeouts (CASSANDRA-6491)
 * Don't resubmit counter mutation runnables internally (CASSANDRA-6427)
 * Don't drop local mutations without a hint (CASSANDRA-6510)
 * Don't allow null max_hint_window_in_ms (CASSANDRA-6419)
 * Validate SliceRange start and finish lengths (CASSANDRA-6521)


2.0.3
 * Fix FD leak on slice read path (CASSANDRA-6275)
 * Cancel read meter task when closing SSTR (CASSANDRA-6358)
 * free off-heap IndexSummary during bulk (CASSANDRA-6359)
 * Recover from IOException in accept() thread (CASSANDRA-6349)
 * Improve Gossip tolerance of abnormally slow tasks (CASSANDRA-6338)
 * Fix trying to hint timed out counter writes (CASSANDRA-6322)
 * Allow restoring specific columnfamilies from archived CL (CASSANDRA-4809)
 * Avoid flushing compaction_history after each operation (CASSANDRA-6287)
 * Fix repair assertion error when tombstones expire (CASSANDRA-6277)
 * Skip loading corrupt key cache (CASSANDRA-6260)
 * Fixes for compacting larger-than-memory rows (CASSANDRA-6274)
 * Compact hottest sstables first and optionally omit coldest from
   compaction entirely (CASSANDRA-6109)
 * Fix modifying column_metadata from thrift (CASSANDRA-6182)
 * cqlsh: fix LIST USERS output (CASSANDRA-6242)
 * Add IRequestSink interface (CASSANDRA-6248)
 * Update memtable size while flushing (CASSANDRA-6249)
 * Provide hooks around CQL2/CQL3 statement execution (CASSANDRA-6252)
 * Require Permission.SELECT for CAS updates (CASSANDRA-6247)
 * New CQL-aware SSTableWriter (CASSANDRA-5894)
 * Reject CAS operation when the protocol v1 is used (CASSANDRA-6270)
 * Correctly throw error when frame too large (CASSANDRA-5981)
 * Fix serialization bug in PagedRange with 2ndary indexes (CASSANDRA-6299)
 * Fix CQL3 table validation in Thrift (CASSANDRA-6140)
 * Fix bug missing results with IN clauses (CASSANDRA-6327)
 * Fix paging with reversed slices (CASSANDRA-6343)
 * Set minTimestamp correctly to be able to drop expired sstables (CASSANDRA-6337)
 * Support NaN and Infinity as float literals (CASSANDRA-6003)
 * Remove RF from nodetool ring output (CASSANDRA-6289)
 * Fix attempting to flush empty rows (CASSANDRA-6374)
 * Fix potential out of bounds exception when paging (CASSANDRA-6333)
Merged from 1.2:
 * Optimize FD phi calculation (CASSANDRA-6386)
 * Improve initial FD phi estimate when starting up (CASSANDRA-6385)
 * Don't list CQL3 table in CLI describe even if named explicitely 
   (CASSANDRA-5750)
 * Invalidate row cache when dropping CF (CASSANDRA-6351)
 * add non-jamm path for cached statements (CASSANDRA-6293)
 * add windows bat files for shell commands (CASSANDRA-6145)
 * Require logging in for Thrift CQL2/3 statement preparation (CASSANDRA-6254)
 * restrict max_num_tokens to 1536 (CASSANDRA-6267)
 * Nodetool gets default JMX port from cassandra-env.sh (CASSANDRA-6273)
 * make calculatePendingRanges asynchronous (CASSANDRA-6244)
 * Remove blocking flushes in gossip thread (CASSANDRA-6297)
 * Fix potential socket leak in connectionpool creation (CASSANDRA-6308)
 * Allow LOCAL_ONE/LOCAL_QUORUM to work with SimpleStrategy (CASSANDRA-6238)
 * cqlsh: handle 'null' as session duration (CASSANDRA-6317)
 * Fix json2sstable handling of range tombstones (CASSANDRA-6316)
 * Fix missing one row in reverse query (CASSANDRA-6330)
 * Fix reading expired row value from row cache (CASSANDRA-6325)
 * Fix AssertionError when doing set element deletion (CASSANDRA-6341)
 * Make CL code for the native protocol match the one in C* 2.0
   (CASSANDRA-6347)
 * Disallow altering CQL3 table from thrift (CASSANDRA-6370)
 * Fix size computation of prepared statement (CASSANDRA-6369)


2.0.2
 * Update FailureDetector to use nanontime (CASSANDRA-4925)
 * Fix FileCacheService regressions (CASSANDRA-6149)
 * Never return WriteTimeout for CL.ANY (CASSANDRA-6132)
 * Fix race conditions in bulk loader (CASSANDRA-6129)
 * Add configurable metrics reporting (CASSANDRA-4430)
 * drop queries exceeding a configurable number of tombstones (CASSANDRA-6117)
 * Track and persist sstable read activity (CASSANDRA-5515)
 * Fixes for speculative retry (CASSANDRA-5932, CASSANDRA-6194)
 * Improve memory usage of metadata min/max column names (CASSANDRA-6077)
 * Fix thrift validation refusing row markers on CQL3 tables (CASSANDRA-6081)
 * Fix insertion of collections with CAS (CASSANDRA-6069)
 * Correctly send metadata on SELECT COUNT (CASSANDRA-6080)
 * Track clients' remote addresses in ClientState (CASSANDRA-6070)
 * Create snapshot dir if it does not exist when migrating
   leveled manifest (CASSANDRA-6093)
 * make sequential nodetool repair the default (CASSANDRA-5950)
 * Add more hooks for compaction strategy implementations (CASSANDRA-6111)
 * Fix potential NPE on composite 2ndary indexes (CASSANDRA-6098)
 * Delete can potentially be skipped in batch (CASSANDRA-6115)
 * Allow alter keyspace on system_traces (CASSANDRA-6016)
 * Disallow empty column names in cql (CASSANDRA-6136)
 * Use Java7 file-handling APIs and fix file moving on Windows (CASSANDRA-5383)
 * Save compaction history to system keyspace (CASSANDRA-5078)
 * Fix NPE if StorageService.getOperationMode() is executed before full startup (CASSANDRA-6166)
 * CQL3: support pre-epoch longs for TimestampType (CASSANDRA-6212)
 * Add reloadtriggers command to nodetool (CASSANDRA-4949)
 * cqlsh: ignore empty 'value alias' in DESCRIBE (CASSANDRA-6139)
 * Fix sstable loader (CASSANDRA-6205)
 * Reject bootstrapping if the node already exists in gossip (CASSANDRA-5571)
 * Fix NPE while loading paxos state (CASSANDRA-6211)
 * cqlsh: add SHOW SESSION <tracing-session> command (CASSANDRA-6228)
Merged from 1.2:
 * (Hadoop) Require CFRR batchSize to be at least 2 (CASSANDRA-6114)
 * Add a warning for small LCS sstable size (CASSANDRA-6191)
 * Add ability to list specific KS/CF combinations in nodetool cfstats (CASSANDRA-4191)
 * Mark CF clean if a mutation raced the drop and got it marked dirty (CASSANDRA-5946)
 * Add a LOCAL_ONE consistency level (CASSANDRA-6202)
 * Limit CQL prepared statement cache by size instead of count (CASSANDRA-6107)
 * Tracing should log write failure rather than raw exceptions (CASSANDRA-6133)
 * lock access to TM.endpointToHostIdMap (CASSANDRA-6103)
 * Allow estimated memtable size to exceed slab allocator size (CASSANDRA-6078)
 * Start MeteredFlusher earlier to prevent OOM during CL replay (CASSANDRA-6087)
 * Avoid sending Truncate command to fat clients (CASSANDRA-6088)
 * Allow where clause conditions to be in parenthesis (CASSANDRA-6037)
 * Do not open non-ssl storage port if encryption option is all (CASSANDRA-3916)
 * Move batchlog replay to its own executor (CASSANDRA-6079)
 * Add tombstone debug threshold and histogram (CASSANDRA-6042, 6057)
 * Enable tcp keepalive on incoming connections (CASSANDRA-4053)
 * Fix fat client schema pull NPE (CASSANDRA-6089)
 * Fix memtable flushing for indexed tables (CASSANDRA-6112)
 * Fix skipping columns with multiple slices (CASSANDRA-6119)
 * Expose connected thrift + native client counts (CASSANDRA-5084)
 * Optimize auth setup (CASSANDRA-6122)
 * Trace index selection (CASSANDRA-6001)
 * Update sstablesPerReadHistogram to use biased sampling (CASSANDRA-6164)
 * Log UnknownColumnfamilyException when closing socket (CASSANDRA-5725)
 * Properly error out on CREATE INDEX for counters table (CASSANDRA-6160)
 * Handle JMX notification failure for repair (CASSANDRA-6097)
 * (Hadoop) Fetch no more than 128 splits in parallel (CASSANDRA-6169)
 * stress: add username/password authentication support (CASSANDRA-6068)
 * Fix indexed queries with row cache enabled on parent table (CASSANDRA-5732)
 * Fix compaction race during columnfamily drop (CASSANDRA-5957)
 * Fix validation of empty column names for compact tables (CASSANDRA-6152)
 * Skip replaying mutations that pass CRC but fail to deserialize (CASSANDRA-6183)
 * Rework token replacement to use replace_address (CASSANDRA-5916)
 * Fix altering column types (CASSANDRA-6185)
 * cqlsh: fix CREATE/ALTER WITH completion (CASSANDRA-6196)
 * add windows bat files for shell commands (CASSANDRA-6145)
 * Fix potential stack overflow during range tombstones insertion (CASSANDRA-6181)
 * (Hadoop) Make LOCAL_ONE the default consistency level (CASSANDRA-6214)


2.0.1
 * Fix bug that could allow reading deleted data temporarily (CASSANDRA-6025)
 * Improve memory use defaults (CASSANDRA-6059)
 * Make ThriftServer more easlly extensible (CASSANDRA-6058)
 * Remove Hadoop dependency from ITransportFactory (CASSANDRA-6062)
 * add file_cache_size_in_mb setting (CASSANDRA-5661)
 * Improve error message when yaml contains invalid properties (CASSANDRA-5958)
 * Improve leveled compaction's ability to find non-overlapping L0 compactions
   to work on concurrently (CASSANDRA-5921)
 * Notify indexer of columns shadowed by range tombstones (CASSANDRA-5614)
 * Log Merkle tree stats (CASSANDRA-2698)
 * Switch from crc32 to adler32 for compressed sstable checksums (CASSANDRA-5862)
 * Improve offheap memcpy performance (CASSANDRA-5884)
 * Use a range aware scanner for cleanup (CASSANDRA-2524)
 * Cleanup doesn't need to inspect sstables that contain only local data
   (CASSANDRA-5722)
 * Add ability for CQL3 to list partition keys (CASSANDRA-4536)
 * Improve native protocol serialization (CASSANDRA-5664)
 * Upgrade Thrift to 0.9.1 (CASSANDRA-5923)
 * Require superuser status for adding triggers (CASSANDRA-5963)
 * Make standalone scrubber handle old and new style leveled manifest
   (CASSANDRA-6005)
 * Fix paxos bugs (CASSANDRA-6012, 6013, 6023)
 * Fix paged ranges with multiple replicas (CASSANDRA-6004)
 * Fix potential AssertionError during tracing (CASSANDRA-6041)
 * Fix NPE in sstablesplit (CASSANDRA-6027)
 * Migrate pre-2.0 key/value/column aliases to system.schema_columns
   (CASSANDRA-6009)
 * Paging filter empty rows too agressively (CASSANDRA-6040)
 * Support variadic parameters for IN clauses (CASSANDRA-4210)
 * cqlsh: return the result of CAS writes (CASSANDRA-5796)
 * Fix validation of IN clauses with 2ndary indexes (CASSANDRA-6050)
 * Support named bind variables in CQL (CASSANDRA-6033)
Merged from 1.2:
 * Allow cache-keys-to-save to be set at runtime (CASSANDRA-5980)
 * Avoid second-guessing out-of-space state (CASSANDRA-5605)
 * Tuning knobs for dealing with large blobs and many CFs (CASSANDRA-5982)
 * (Hadoop) Fix CQLRW for thrift tables (CASSANDRA-6002)
 * Fix possible divide-by-zero in HHOM (CASSANDRA-5990)
 * Allow local batchlog writes for CL.ANY (CASSANDRA-5967)
 * Upgrade metrics-core to version 2.2.0 (CASSANDRA-5947)
 * Fix CqlRecordWriter with composite keys (CASSANDRA-5949)
 * Add snitch, schema version, cluster, partitioner to JMX (CASSANDRA-5881)
 * Allow disabling SlabAllocator (CASSANDRA-5935)
 * Make user-defined compaction JMX blocking (CASSANDRA-4952)
 * Fix streaming does not transfer wrapped range (CASSANDRA-5948)
 * Fix loading index summary containing empty key (CASSANDRA-5965)
 * Correctly handle limits in CompositesSearcher (CASSANDRA-5975)
 * Pig: handle CQL collections (CASSANDRA-5867)
 * Pass the updated cf to the PRSI index() method (CASSANDRA-5999)
 * Allow empty CQL3 batches (as no-op) (CASSANDRA-5994)
 * Support null in CQL3 functions (CASSANDRA-5910)
 * Replace the deprecated MapMaker with CacheLoader (CASSANDRA-6007)
 * Add SSTableDeletingNotification to DataTracker (CASSANDRA-6010)
 * Fix snapshots in use get deleted during snapshot repair (CASSANDRA-6011)
 * Move hints and exception count to o.a.c.metrics (CASSANDRA-6017)
 * Fix memory leak in snapshot repair (CASSANDRA-6047)
 * Fix sstable2sjon for CQL3 tables (CASSANDRA-5852)


2.0.0
 * Fix thrift validation when inserting into CQL3 tables (CASSANDRA-5138)
 * Fix periodic memtable flushing behavior with clean memtables (CASSANDRA-5931)
 * Fix dateOf() function for pre-2.0 timestamp columns (CASSANDRA-5928)
 * Fix SSTable unintentionally loads BF when opened for batch (CASSANDRA-5938)
 * Add stream session progress to JMX (CASSANDRA-4757)
 * Fix NPE during CAS operation (CASSANDRA-5925)
Merged from 1.2:
 * Fix getBloomFilterDiskSpaceUsed for AlwaysPresentFilter (CASSANDRA-5900)
 * Don't announce schema version until we've loaded the changes locally
   (CASSANDRA-5904)
 * Fix to support off heap bloom filters size greater than 2 GB (CASSANDRA-5903)
 * Properly handle parsing huge map and set literals (CASSANDRA-5893)


2.0.0-rc2
 * enable vnodes by default (CASSANDRA-5869)
 * fix CAS contention timeout (CASSANDRA-5830)
 * fix HsHa to respect max frame size (CASSANDRA-4573)
 * Fix (some) 2i on composite components omissions (CASSANDRA-5851)
 * cqlsh: add DESCRIBE FULL SCHEMA variant (CASSANDRA-5880)
Merged from 1.2:
 * Correctly validate sparse composite cells in scrub (CASSANDRA-5855)
 * Add KeyCacheHitRate metric to CF metrics (CASSANDRA-5868)
 * cqlsh: add support for multiline comments (CASSANDRA-5798)
 * Handle CQL3 SELECT duplicate IN restrictions on clustering columns
   (CASSANDRA-5856)


2.0.0-rc1
 * improve DecimalSerializer performance (CASSANDRA-5837)
 * fix potential spurious wakeup in AsyncOneResponse (CASSANDRA-5690)
 * fix schema-related trigger issues (CASSANDRA-5774)
 * Better validation when accessing CQL3 table from thrift (CASSANDRA-5138)
 * Fix assertion error during repair (CASSANDRA-5801)
 * Fix range tombstone bug (CASSANDRA-5805)
 * DC-local CAS (CASSANDRA-5797)
 * Add a native_protocol_version column to the system.local table (CASSANRDA-5819)
 * Use index_interval from cassandra.yaml when upgraded (CASSANDRA-5822)
 * Fix buffer underflow on socket close (CASSANDRA-5792)
Merged from 1.2:
 * Fix reading DeletionTime from 1.1-format sstables (CASSANDRA-5814)
 * cqlsh: add collections support to COPY (CASSANDRA-5698)
 * retry important messages for any IOException (CASSANDRA-5804)
 * Allow empty IN relations in SELECT/UPDATE/DELETE statements (CASSANDRA-5626)
 * cqlsh: fix crashing on Windows due to libedit detection (CASSANDRA-5812)
 * fix bulk-loading compressed sstables (CASSANDRA-5820)
 * (Hadoop) fix quoting in CqlPagingRecordReader and CqlRecordWriter 
   (CASSANDRA-5824)
 * update default LCS sstable size to 160MB (CASSANDRA-5727)
 * Allow compacting 2Is via nodetool (CASSANDRA-5670)
 * Hex-encode non-String keys in OPP (CASSANDRA-5793)
 * nodetool history logging (CASSANDRA-5823)
 * (Hadoop) fix support for Thrift tables in CqlPagingRecordReader 
   (CASSANDRA-5752)
 * add "all time blocked" to StatusLogger output (CASSANDRA-5825)
 * Future-proof inter-major-version schema migrations (CASSANDRA-5845)
 * (Hadoop) add CqlPagingRecordReader support for ReversedType in Thrift table
   (CASSANDRA-5718)
 * Add -no-snapshot option to scrub (CASSANDRA-5891)
 * Fix to support off heap bloom filters size greater than 2 GB (CASSANDRA-5903)
 * Properly handle parsing huge map and set literals (CASSANDRA-5893)
 * Fix LCS L0 compaction may overlap in L1 (CASSANDRA-5907)
 * New sstablesplit tool to split large sstables offline (CASSANDRA-4766)
 * Fix potential deadlock in native protocol server (CASSANDRA-5926)
 * Disallow incompatible type change in CQL3 (CASSANDRA-5882)
Merged from 1.1:
 * Correctly validate sparse composite cells in scrub (CASSANDRA-5855)


2.0.0-beta2
 * Replace countPendingHints with Hints Created metric (CASSANDRA-5746)
 * Allow nodetool with no args, and with help to run without a server (CASSANDRA-5734)
 * Cleanup AbstractType/TypeSerializer classes (CASSANDRA-5744)
 * Remove unimplemented cli option schema-mwt (CASSANDRA-5754)
 * Support range tombstones in thrift (CASSANDRA-5435)
 * Normalize table-manipulating CQL3 statements' class names (CASSANDRA-5759)
 * cqlsh: add missing table options to DESCRIBE output (CASSANDRA-5749)
 * Fix assertion error during repair (CASSANDRA-5757)
 * Fix bulkloader (CASSANDRA-5542)
 * Add LZ4 compression to the native protocol (CASSANDRA-5765)
 * Fix bugs in the native protocol v2 (CASSANDRA-5770)
 * CAS on 'primary key only' table (CASSANDRA-5715)
 * Support streaming SSTables of old versions (CASSANDRA-5772)
 * Always respect protocol version in native protocol (CASSANDRA-5778)
 * Fix ConcurrentModificationException during streaming (CASSANDRA-5782)
 * Update deletion timestamp in Commit#updatesWithPaxosTime (CASSANDRA-5787)
 * Thrift cas() method crashes if input columns are not sorted (CASSANDRA-5786)
 * Order columns names correctly when querying for CAS (CASSANDRA-5788)
 * Fix streaming retry (CASSANDRA-5775)
Merged from 1.2:
 * if no seeds can be a reached a node won't start in a ring by itself (CASSANDRA-5768)
 * add cassandra.unsafesystem property (CASSANDRA-5704)
 * (Hadoop) quote identifiers in CqlPagingRecordReader (CASSANDRA-5763)
 * Add replace_node functionality for vnodes (CASSANDRA-5337)
 * Add timeout events to query traces (CASSANDRA-5520)
 * Fix serialization of the LEFT gossip value (CASSANDRA-5696)
 * Pig: support for cql3 tables (CASSANDRA-5234)
 * Fix skipping range tombstones with reverse queries (CASSANDRA-5712)
 * Expire entries out of ThriftSessionManager (CASSANDRA-5719)
 * Don't keep ancestor information in memory (CASSANDRA-5342)
 * Expose native protocol server status in nodetool info (CASSANDRA-5735)
 * Fix pathetic performance of range tombstones (CASSANDRA-5677)
 * Fix querying with an empty (impossible) range (CASSANDRA-5573)
 * cqlsh: handle CUSTOM 2i in DESCRIBE output (CASSANDRA-5760)
 * Fix minor bug in Range.intersects(Bound) (CASSANDRA-5771)
 * cqlsh: handle disabled compression in DESCRIBE output (CASSANDRA-5766)
 * Ensure all UP events are notified on the native protocol (CASSANDRA-5769)
 * Fix formatting of sstable2json with multiple -k arguments (CASSANDRA-5781)
 * Don't rely on row marker for queries in general to hide lost markers
   after TTL expires (CASSANDRA-5762)
 * Sort nodetool help output (CASSANDRA-5776)
 * Fix column expiring during 2 phases compaction (CASSANDRA-5799)
 * now() is being rejected in INSERTs when inside collections (CASSANDRA-5795)


2.0.0-beta1
 * Add support for indexing clustered columns (CASSANDRA-5125)
 * Removed on-heap row cache (CASSANDRA-5348)
 * use nanotime consistently for node-local timeouts (CASSANDRA-5581)
 * Avoid unnecessary second pass on name-based queries (CASSANDRA-5577)
 * Experimental triggers (CASSANDRA-1311)
 * JEMalloc support for off-heap allocation (CASSANDRA-3997)
 * Single-pass compaction (CASSANDRA-4180)
 * Removed token range bisection (CASSANDRA-5518)
 * Removed compatibility with pre-1.2.5 sstables and network messages
   (CASSANDRA-5511)
 * removed PBSPredictor (CASSANDRA-5455)
 * CAS support (CASSANDRA-5062, 5441, 5442, 5443, 5619, 5667)
 * Leveled compaction performs size-tiered compactions in L0 
   (CASSANDRA-5371, 5439)
 * Add yaml network topology snitch for mixed ec2/other envs (CASSANDRA-5339)
 * Log when a node is down longer than the hint window (CASSANDRA-4554)
 * Optimize tombstone creation for ExpiringColumns (CASSANDRA-4917)
 * Improve LeveledScanner work estimation (CASSANDRA-5250, 5407)
 * Replace compaction lock with runWithCompactionsDisabled (CASSANDRA-3430)
 * Change Message IDs to ints (CASSANDRA-5307)
 * Move sstable level information into the Stats component, removing the
   need for a separate Manifest file (CASSANDRA-4872)
 * avoid serializing to byte[] on commitlog append (CASSANDRA-5199)
 * make index_interval configurable per columnfamily (CASSANDRA-3961, CASSANDRA-5650)
 * add default_time_to_live (CASSANDRA-3974)
 * add memtable_flush_period_in_ms (CASSANDRA-4237)
 * replace supercolumns internally by composites (CASSANDRA-3237, 5123)
 * upgrade thrift to 0.9.0 (CASSANDRA-3719)
 * drop unnecessary keyspace parameter from user-defined compaction API 
   (CASSANDRA-5139)
 * more robust solution to incomplete compactions + counters (CASSANDRA-5151)
 * Change order of directory searching for c*.in.sh (CASSANDRA-3983)
 * Add tool to reset SSTable compaction level for LCS (CASSANDRA-5271)
 * Allow custom configuration loader (CASSANDRA-5045)
 * Remove memory emergency pressure valve logic (CASSANDRA-3534)
 * Reduce request latency with eager retry (CASSANDRA-4705)
 * cqlsh: Remove ASSUME command (CASSANDRA-5331)
 * Rebuild BF when loading sstables if bloom_filter_fp_chance
   has changed since compaction (CASSANDRA-5015)
 * remove row-level bloom filters (CASSANDRA-4885)
 * Change Kernel Page Cache skipping into row preheating (disabled by default)
   (CASSANDRA-4937)
 * Improve repair by deciding on a gcBefore before sending
   out TreeRequests (CASSANDRA-4932)
 * Add an official way to disable compactions (CASSANDRA-5074)
 * Reenable ALTER TABLE DROP with new semantics (CASSANDRA-3919)
 * Add binary protocol versioning (CASSANDRA-5436)
 * Swap THshaServer for TThreadedSelectorServer (CASSANDRA-5530)
 * Add alias support to SELECT statement (CASSANDRA-5075)
 * Don't create empty RowMutations in CommitLogReplayer (CASSANDRA-5541)
 * Use range tombstones when dropping cfs/columns from schema (CASSANDRA-5579)
 * cqlsh: drop CQL2/CQL3-beta support (CASSANDRA-5585)
 * Track max/min column names in sstables to be able to optimize slice
   queries (CASSANDRA-5514, CASSANDRA-5595, CASSANDRA-5600)
 * Binary protocol: allow batching already prepared statements (CASSANDRA-4693)
 * Allow preparing timestamp, ttl and limit in CQL3 queries (CASSANDRA-4450)
 * Support native link w/o JNA in Java7 (CASSANDRA-3734)
 * Use SASL authentication in binary protocol v2 (CASSANDRA-5545)
 * Replace Thrift HsHa with LMAX Disruptor based implementation (CASSANDRA-5582)
 * cqlsh: Add row count to SELECT output (CASSANDRA-5636)
 * Include a timestamp with all read commands to determine column expiration
   (CASSANDRA-5149)
 * Streaming 2.0 (CASSANDRA-5286, 5699)
 * Conditional create/drop ks/table/index statements in CQL3 (CASSANDRA-2737)
 * more pre-table creation property validation (CASSANDRA-5693)
 * Redesign repair messages (CASSANDRA-5426)
 * Fix ALTER RENAME post-5125 (CASSANDRA-5702)
 * Disallow renaming a 2ndary indexed column (CASSANDRA-5705)
 * Rename Table to Keyspace (CASSANDRA-5613)
 * Ensure changing column_index_size_in_kb on different nodes don't corrupt the
   sstable (CASSANDRA-5454)
 * Move resultset type information into prepare, not execute (CASSANDRA-5649)
 * Auto paging in binary protocol (CASSANDRA-4415, 5714)
 * Don't tie client side use of AbstractType to JDBC (CASSANDRA-4495)
 * Adds new TimestampType to replace DateType (CASSANDRA-5723, CASSANDRA-5729)
Merged from 1.2:
 * make starting native protocol server idempotent (CASSANDRA-5728)
 * Fix loading key cache when a saved entry is no longer valid (CASSANDRA-5706)
 * Fix serialization of the LEFT gossip value (CASSANDRA-5696)
 * cqlsh: Don't show 'null' in place of empty values (CASSANDRA-5675)
 * Race condition in detecting version on a mixed 1.1/1.2 cluster
   (CASSANDRA-5692)
 * Fix skipping range tombstones with reverse queries (CASSANDRA-5712)
 * Expire entries out of ThriftSessionManager (CASSANRDA-5719)
 * Don't keep ancestor information in memory (CASSANDRA-5342)
 * cqlsh: fix handling of semicolons inside BATCH queries (CASSANDRA-5697)


1.2.6
 * Fix tracing when operation completes before all responses arrive 
   (CASSANDRA-5668)
 * Fix cross-DC mutation forwarding (CASSANDRA-5632)
 * Reduce SSTableLoader memory usage (CASSANDRA-5555)
 * Scale hinted_handoff_throttle_in_kb to cluster size (CASSANDRA-5272)
 * (Hadoop) Add CQL3 input/output formats (CASSANDRA-4421, 5622)
 * (Hadoop) Fix InputKeyRange in CFIF (CASSANDRA-5536)
 * Fix dealing with ridiculously large max sstable sizes in LCS (CASSANDRA-5589)
 * Ignore pre-truncate hints (CASSANDRA-4655)
 * Move System.exit on OOM into a separate thread (CASSANDRA-5273)
 * Write row markers when serializing schema (CASSANDRA-5572)
 * Check only SSTables for the requested range when streaming (CASSANDRA-5569)
 * Improve batchlog replay behavior and hint ttl handling (CASSANDRA-5314)
 * Exclude localTimestamp from validation for tombstones (CASSANDRA-5398)
 * cqlsh: add custom prompt support (CASSANDRA-5539)
 * Reuse prepared statements in hot auth queries (CASSANDRA-5594)
 * cqlsh: add vertical output option (see EXPAND) (CASSANDRA-5597)
 * Add a rate limit option to stress (CASSANDRA-5004)
 * have BulkLoader ignore snapshots directories (CASSANDRA-5587) 
 * fix SnitchProperties logging context (CASSANDRA-5602)
 * Expose whether jna is enabled and memory is locked via JMX (CASSANDRA-5508)
 * cqlsh: fix COPY FROM with ReversedType (CASSANDRA-5610)
 * Allow creating CUSTOM indexes on collections (CASSANDRA-5615)
 * Evaluate now() function at execution time (CASSANDRA-5616)
 * Expose detailed read repair metrics (CASSANDRA-5618)
 * Correct blob literal + ReversedType parsing (CASSANDRA-5629)
 * Allow GPFS to prefer the internal IP like EC2MRS (CASSANDRA-5630)
 * fix help text for -tspw cassandra-cli (CASSANDRA-5643)
 * don't throw away initial causes exceptions for internode encryption issues 
   (CASSANDRA-5644)
 * Fix message spelling errors for cql select statements (CASSANDRA-5647)
 * Suppress custom exceptions thru jmx (CASSANDRA-5652)
 * Update CREATE CUSTOM INDEX syntax (CASSANDRA-5639)
 * Fix PermissionDetails.equals() method (CASSANDRA-5655)
 * Never allow partition key ranges in CQL3 without token() (CASSANDRA-5666)
 * Gossiper incorrectly drops AppState for an upgrading node (CASSANDRA-5660)
 * Connection thrashing during multi-region ec2 during upgrade, due to 
   messaging version (CASSANDRA-5669)
 * Avoid over reconnecting in EC2MRS (CASSANDRA-5678)
 * Fix ReadResponseSerializer.serializedSize() for digest reads (CASSANDRA-5476)
 * allow sstable2json on 2i CFs (CASSANDRA-5694)
Merged from 1.1:
 * Remove buggy thrift max message length option (CASSANDRA-5529)
 * Fix NPE in Pig's widerow mode (CASSANDRA-5488)
 * Add split size parameter to Pig and disable split combination (CASSANDRA-5544)


1.2.5
 * make BytesToken.toString only return hex bytes (CASSANDRA-5566)
 * Ensure that submitBackground enqueues at least one task (CASSANDRA-5554)
 * fix 2i updates with identical values and timestamps (CASSANDRA-5540)
 * fix compaction throttling bursty-ness (CASSANDRA-4316)
 * reduce memory consumption of IndexSummary (CASSANDRA-5506)
 * remove per-row column name bloom filters (CASSANDRA-5492)
 * Include fatal errors in trace events (CASSANDRA-5447)
 * Ensure that PerRowSecondaryIndex is notified of row-level deletes
   (CASSANDRA-5445)
 * Allow empty blob literals in CQL3 (CASSANDRA-5452)
 * Fix streaming RangeTombstones at column index boundary (CASSANDRA-5418)
 * Fix preparing statements when current keyspace is not set (CASSANDRA-5468)
 * Fix SemanticVersion.isSupportedBy minor/patch handling (CASSANDRA-5496)
 * Don't provide oldCfId for post-1.1 system cfs (CASSANDRA-5490)
 * Fix primary range ignores replication strategy (CASSANDRA-5424)
 * Fix shutdown of binary protocol server (CASSANDRA-5507)
 * Fix repair -snapshot not working (CASSANDRA-5512)
 * Set isRunning flag later in binary protocol server (CASSANDRA-5467)
 * Fix use of CQL3 functions with descending clustering order (CASSANDRA-5472)
 * Disallow renaming columns one at a time for thrift table in CQL3
   (CASSANDRA-5531)
 * cqlsh: add CLUSTERING ORDER BY support to DESCRIBE (CASSANDRA-5528)
 * Add custom secondary index support to CQL3 (CASSANDRA-5484)
 * Fix repair hanging silently on unexpected error (CASSANDRA-5229)
 * Fix Ec2Snitch regression introduced by CASSANDRA-5171 (CASSANDRA-5432)
 * Add nodetool enablebackup/disablebackup (CASSANDRA-5556)
 * cqlsh: fix DESCRIBE after case insensitive USE (CASSANDRA-5567)
Merged from 1.1
 * Add retry mechanism to OTC for non-droppable_verbs (CASSANDRA-5393)
 * Use allocator information to improve memtable memory usage estimate
   (CASSANDRA-5497)
 * Fix trying to load deleted row into row cache on startup (CASSANDRA-4463)
 * fsync leveled manifest to avoid corruption (CASSANDRA-5535)
 * Fix Bound intersection computation (CASSANDRA-5551)
 * sstablescrub now respects max memory size in cassandra.in.sh (CASSANDRA-5562)


1.2.4
 * Ensure that PerRowSecondaryIndex updates see the most recent values
   (CASSANDRA-5397)
 * avoid duplicate index entries ind PrecompactedRow and 
   ParallelCompactionIterable (CASSANDRA-5395)
 * remove the index entry on oldColumn when new column is a tombstone 
   (CASSANDRA-5395)
 * Change default stream throughput from 400 to 200 mbps (CASSANDRA-5036)
 * Gossiper logs DOWN for symmetry with UP (CASSANDRA-5187)
 * Fix mixing prepared statements between keyspaces (CASSANDRA-5352)
 * Fix consistency level during bootstrap - strike 3 (CASSANDRA-5354)
 * Fix transposed arguments in AlreadyExistsException (CASSANDRA-5362)
 * Improve asynchronous hint delivery (CASSANDRA-5179)
 * Fix Guava dependency version (12.0 -> 13.0.1) for Maven (CASSANDRA-5364)
 * Validate that provided CQL3 collection value are < 64K (CASSANDRA-5355)
 * Make upgradeSSTable skip current version sstables by default (CASSANDRA-5366)
 * Optimize min/max timestamp collection (CASSANDRA-5373)
 * Invalid streamId in cql binary protocol when using invalid CL 
   (CASSANDRA-5164)
 * Fix validation for IN where clauses with collections (CASSANDRA-5376)
 * Copy resultSet on count query to avoid ConcurrentModificationException 
   (CASSANDRA-5382)
 * Correctly typecheck in CQL3 even with ReversedType (CASSANDRA-5386)
 * Fix streaming compressed files when using encryption (CASSANDRA-5391)
 * cassandra-all 1.2.0 pom missing netty dependency (CASSANDRA-5392)
 * Fix writetime/ttl functions on null values (CASSANDRA-5341)
 * Fix NPE during cql3 select with token() (CASSANDRA-5404)
 * IndexHelper.skipBloomFilters won't skip non-SHA filters (CASSANDRA-5385)
 * cqlsh: Print maps ordered by key, sort sets (CASSANDRA-5413)
 * Add null syntax support in CQL3 for inserts (CASSANDRA-3783)
 * Allow unauthenticated set_keyspace() calls (CASSANDRA-5423)
 * Fix potential incremental backups race (CASSANDRA-5410)
 * Fix prepared BATCH statements with batch-level timestamps (CASSANDRA-5415)
 * Allow overriding superuser setup delay (CASSANDRA-5430)
 * cassandra-shuffle with JMX usernames and passwords (CASSANDRA-5431)
Merged from 1.1:
 * cli: Quote ks and cf names in schema output when needed (CASSANDRA-5052)
 * Fix bad default for min/max timestamp in SSTableMetadata (CASSANDRA-5372)
 * Fix cf name extraction from manifest in Directories.migrateFile() 
   (CASSANDRA-5242)
 * Support pluggable internode authentication (CASSANDRA-5401)


1.2.3
 * add check for sstable overlap within a level on startup (CASSANDRA-5327)
 * replace ipv6 colons in jmx object names (CASSANDRA-5298, 5328)
 * Avoid allocating SSTableBoundedScanner during repair when the range does 
   not intersect the sstable (CASSANDRA-5249)
 * Don't lowercase property map keys (this breaks NTS) (CASSANDRA-5292)
 * Fix composite comparator with super columns (CASSANDRA-5287)
 * Fix insufficient validation of UPDATE queries against counter cfs
   (CASSANDRA-5300)
 * Fix PropertyFileSnitch default DC/Rack behavior (CASSANDRA-5285)
 * Handle null values when executing prepared statement (CASSANDRA-5081)
 * Add netty to pom dependencies (CASSANDRA-5181)
 * Include type arguments in Thrift CQLPreparedResult (CASSANDRA-5311)
 * Fix compaction not removing columns when bf_fp_ratio is 1 (CASSANDRA-5182)
 * cli: Warn about missing CQL3 tables in schema descriptions (CASSANDRA-5309)
 * Re-enable unknown option in replication/compaction strategies option for
   backward compatibility (CASSANDRA-4795)
 * Add binary protocol support to stress (CASSANDRA-4993)
 * cqlsh: Fix COPY FROM value quoting and null handling (CASSANDRA-5305)
 * Fix repair -pr for vnodes (CASSANDRA-5329)
 * Relax CL for auth queries for non-default users (CASSANDRA-5310)
 * Fix AssertionError during repair (CASSANDRA-5245)
 * Don't announce migrations to pre-1.2 nodes (CASSANDRA-5334)
Merged from 1.1:
 * Update offline scrub for 1.0 -> 1.1 directory structure (CASSANDRA-5195)
 * add tmp flag to Descriptor hashcode (CASSANDRA-4021)
 * fix logging of "Found table data in data directories" when only system tables
   are present (CASSANDRA-5289)
 * cli: Add JMX authentication support (CASSANDRA-5080)
 * nodetool: ability to repair specific range (CASSANDRA-5280)
 * Fix possible assertion triggered in SliceFromReadCommand (CASSANDRA-5284)
 * cqlsh: Add inet type support on Windows (ipv4-only) (CASSANDRA-4801)
 * Fix race when initializing ColumnFamilyStore (CASSANDRA-5350)
 * Add UseTLAB JVM flag (CASSANDRA-5361)


1.2.2
 * fix potential for multiple concurrent compactions of the same sstables
   (CASSANDRA-5256)
 * avoid no-op caching of byte[] on commitlog append (CASSANDRA-5199)
 * fix symlinks under data dir not working (CASSANDRA-5185)
 * fix bug in compact storage metadata handling (CASSANDRA-5189)
 * Validate login for USE queries (CASSANDRA-5207)
 * cli: remove default username and password (CASSANDRA-5208)
 * configure populate_io_cache_on_flush per-CF (CASSANDRA-4694)
 * allow configuration of internode socket buffer (CASSANDRA-3378)
 * Make sstable directory picking blacklist-aware again (CASSANDRA-5193)
 * Correctly expire gossip states for edge cases (CASSANDRA-5216)
 * Improve handling of directory creation failures (CASSANDRA-5196)
 * Expose secondary indicies to the rest of nodetool (CASSANDRA-4464)
 * Binary protocol: avoid sending notification for 0.0.0.0 (CASSANDRA-5227)
 * add UseCondCardMark XX jvm settings on jdk 1.7 (CASSANDRA-4366)
 * CQL3 refactor to allow conversion function (CASSANDRA-5226)
 * Fix drop of sstables in some circumstance (CASSANDRA-5232)
 * Implement caching of authorization results (CASSANDRA-4295)
 * Add support for LZ4 compression (CASSANDRA-5038)
 * Fix missing columns in wide rows queries (CASSANDRA-5225)
 * Simplify auth setup and make system_auth ks alterable (CASSANDRA-5112)
 * Stop compactions from hanging during bootstrap (CASSANDRA-5244)
 * fix compressed streaming sending extra chunk (CASSANDRA-5105)
 * Add CQL3-based implementations of IAuthenticator and IAuthorizer
   (CASSANDRA-4898)
 * Fix timestamp-based tomstone removal logic (CASSANDRA-5248)
 * cli: Add JMX authentication support (CASSANDRA-5080)
 * Fix forceFlush behavior (CASSANDRA-5241)
 * cqlsh: Add username autocompletion (CASSANDRA-5231)
 * Fix CQL3 composite partition key error (CASSANDRA-5240)
 * Allow IN clause on last clustering key (CASSANDRA-5230)
Merged from 1.1:
 * fix start key/end token validation for wide row iteration (CASSANDRA-5168)
 * add ConfigHelper support for Thrift frame and max message sizes (CASSANDRA-5188)
 * fix nodetool repair not fail on node down (CASSANDRA-5203)
 * always collect tombstone hints (CASSANDRA-5068)
 * Fix error when sourcing file in cqlsh (CASSANDRA-5235)


1.2.1
 * stream undelivered hints on decommission (CASSANDRA-5128)
 * GossipingPropertyFileSnitch loads saved dc/rack info if needed (CASSANDRA-5133)
 * drain should flush system CFs too (CASSANDRA-4446)
 * add inter_dc_tcp_nodelay setting (CASSANDRA-5148)
 * re-allow wrapping ranges for start_token/end_token range pairitspwng (CASSANDRA-5106)
 * fix validation compaction of empty rows (CASSANDRA-5136)
 * nodetool methods to enable/disable hint storage/delivery (CASSANDRA-4750)
 * disallow bloom filter false positive chance of 0 (CASSANDRA-5013)
 * add threadpool size adjustment methods to JMXEnabledThreadPoolExecutor and 
   CompactionManagerMBean (CASSANDRA-5044)
 * fix hinting for dropped local writes (CASSANDRA-4753)
 * off-heap cache doesn't need mutable column container (CASSANDRA-5057)
 * apply disk_failure_policy to bad disks on initial directory creation 
   (CASSANDRA-4847)
 * Optimize name-based queries to use ArrayBackedSortedColumns (CASSANDRA-5043)
 * Fall back to old manifest if most recent is unparseable (CASSANDRA-5041)
 * pool [Compressed]RandomAccessReader objects on the partitioned read path
   (CASSANDRA-4942)
 * Add debug logging to list filenames processed by Directories.migrateFile 
   method (CASSANDRA-4939)
 * Expose black-listed directories via JMX (CASSANDRA-4848)
 * Log compaction merge counts (CASSANDRA-4894)
 * Minimize byte array allocation by AbstractData{Input,Output} (CASSANDRA-5090)
 * Add SSL support for the binary protocol (CASSANDRA-5031)
 * Allow non-schema system ks modification for shuffle to work (CASSANDRA-5097)
 * cqlsh: Add default limit to SELECT statements (CASSANDRA-4972)
 * cqlsh: fix DESCRIBE for 1.1 cfs in CQL3 (CASSANDRA-5101)
 * Correctly gossip with nodes >= 1.1.7 (CASSANDRA-5102)
 * Ensure CL guarantees on digest mismatch (CASSANDRA-5113)
 * Validate correctly selects on composite partition key (CASSANDRA-5122)
 * Fix exception when adding collection (CASSANDRA-5117)
 * Handle states for non-vnode clusters correctly (CASSANDRA-5127)
 * Refuse unrecognized replication and compaction strategy options (CASSANDRA-4795)
 * Pick the correct value validator in sstable2json for cql3 tables (CASSANDRA-5134)
 * Validate login for describe_keyspace, describe_keyspaces and set_keyspace
   (CASSANDRA-5144)
 * Fix inserting empty maps (CASSANDRA-5141)
 * Don't remove tokens from System table for node we know (CASSANDRA-5121)
 * fix streaming progress report for compresed files (CASSANDRA-5130)
 * Coverage analysis for low-CL queries (CASSANDRA-4858)
 * Stop interpreting dates as valid timeUUID value (CASSANDRA-4936)
 * Adds E notation for floating point numbers (CASSANDRA-4927)
 * Detect (and warn) unintentional use of the cql2 thrift methods when cql3 was
   intended (CASSANDRA-5172)
 * cli: Quote ks and cf names in schema output when needed (CASSANDRA-5052)
 * Fix cf name extraction from manifest in Directories.migrateFile() (CASSANDRA-5242)
 * Replace mistaken usage of commons-logging with slf4j (CASSANDRA-5464)
 * Ensure Jackson dependency matches lib (CASSANDRA-5126)
 * Expose droppable tombstone ratio stats over JMX (CASSANDRA-5159)
Merged from 1.1:
 * Simplify CompressedRandomAccessReader to work around JDK FD bug (CASSANDRA-5088)
 * Improve handling a changing target throttle rate mid-compaction (CASSANDRA-5087)
 * Pig: correctly decode row keys in widerow mode (CASSANDRA-5098)
 * nodetool repair command now prints progress (CASSANDRA-4767)
 * fix user defined compaction to run against 1.1 data directory (CASSANDRA-5118)
 * Fix CQL3 BATCH authorization caching (CASSANDRA-5145)
 * fix get_count returns incorrect value with TTL (CASSANDRA-5099)
 * better handling for mid-compaction failure (CASSANDRA-5137)
 * convert default marshallers list to map for better readability (CASSANDRA-5109)
 * fix ConcurrentModificationException in getBootstrapSource (CASSANDRA-5170)
 * fix sstable maxtimestamp for row deletes and pre-1.1.1 sstables (CASSANDRA-5153)
 * Fix thread growth on node removal (CASSANDRA-5175)
 * Make Ec2Region's datacenter name configurable (CASSANDRA-5155)


1.2.0
 * Disallow counters in collections (CASSANDRA-5082)
 * cqlsh: add unit tests (CASSANDRA-3920)
 * fix default bloom_filter_fp_chance for LeveledCompactionStrategy (CASSANDRA-5093)
Merged from 1.1:
 * add validation for get_range_slices with start_key and end_token (CASSANDRA-5089)


1.2.0-rc2
 * fix nodetool ownership display with vnodes (CASSANDRA-5065)
 * cqlsh: add DESCRIBE KEYSPACES command (CASSANDRA-5060)
 * Fix potential infinite loop when reloading CFS (CASSANDRA-5064)
 * Fix SimpleAuthorizer example (CASSANDRA-5072)
 * cqlsh: force CL.ONE for tracing and system.schema* queries (CASSANDRA-5070)
 * Includes cassandra-shuffle in the debian package (CASSANDRA-5058)
Merged from 1.1:
 * fix multithreaded compaction deadlock (CASSANDRA-4492)
 * fix temporarily missing schema after upgrade from pre-1.1.5 (CASSANDRA-5061)
 * Fix ALTER TABLE overriding compression options with defaults
   (CASSANDRA-4996, 5066)
 * fix specifying and altering crc_check_chance (CASSANDRA-5053)
 * fix Murmur3Partitioner ownership% calculation (CASSANDRA-5076)
 * Don't expire columns sooner than they should in 2ndary indexes (CASSANDRA-5079)


1.2-rc1
 * rename rpc_timeout settings to request_timeout (CASSANDRA-5027)
 * add BF with 0.1 FP to LCS by default (CASSANDRA-5029)
 * Fix preparing insert queries (CASSANDRA-5016)
 * Fix preparing queries with counter increment (CASSANDRA-5022)
 * Fix preparing updates with collections (CASSANDRA-5017)
 * Don't generate UUID based on other node address (CASSANDRA-5002)
 * Fix message when trying to alter a clustering key type (CASSANDRA-5012)
 * Update IAuthenticator to match the new IAuthorizer (CASSANDRA-5003)
 * Fix inserting only a key in CQL3 (CASSANDRA-5040)
 * Fix CQL3 token() function when used with strings (CASSANDRA-5050)
Merged from 1.1:
 * reduce log spam from invalid counter shards (CASSANDRA-5026)
 * Improve schema propagation performance (CASSANDRA-5025)
 * Fix for IndexHelper.IndexFor throws OOB Exception (CASSANDRA-5030)
 * cqlsh: make it possible to describe thrift CFs (CASSANDRA-4827)
 * cqlsh: fix timestamp formatting on some platforms (CASSANDRA-5046)


1.2-beta3
 * make consistency level configurable in cqlsh (CASSANDRA-4829)
 * fix cqlsh rendering of blob fields (CASSANDRA-4970)
 * fix cqlsh DESCRIBE command (CASSANDRA-4913)
 * save truncation position in system table (CASSANDRA-4906)
 * Move CompressionMetadata off-heap (CASSANDRA-4937)
 * allow CLI to GET cql3 columnfamily data (CASSANDRA-4924)
 * Fix rare race condition in getExpireTimeForEndpoint (CASSANDRA-4402)
 * acquire references to overlapping sstables during compaction so bloom filter
   doesn't get free'd prematurely (CASSANDRA-4934)
 * Don't share slice query filter in CQL3 SelectStatement (CASSANDRA-4928)
 * Separate tracing from Log4J (CASSANDRA-4861)
 * Exclude gcable tombstones from merkle-tree computation (CASSANDRA-4905)
 * Better printing of AbstractBounds for tracing (CASSANDRA-4931)
 * Optimize mostRecentTombstone check in CC.collectAllData (CASSANDRA-4883)
 * Change stream session ID to UUID to avoid collision from same node (CASSANDRA-4813)
 * Use Stats.db when bulk loading if present (CASSANDRA-4957)
 * Skip repair on system_trace and keyspaces with RF=1 (CASSANDRA-4956)
 * (cql3) Remove arbitrary SELECT limit (CASSANDRA-4918)
 * Correctly handle prepared operation on collections (CASSANDRA-4945)
 * Fix CQL3 LIMIT (CASSANDRA-4877)
 * Fix Stress for CQL3 (CASSANDRA-4979)
 * Remove cassandra specific exceptions from JMX interface (CASSANDRA-4893)
 * (CQL3) Force using ALLOW FILTERING on potentially inefficient queries (CASSANDRA-4915)
 * (cql3) Fix adding column when the table has collections (CASSANDRA-4982)
 * (cql3) Fix allowing collections with compact storage (CASSANDRA-4990)
 * (cql3) Refuse ttl/writetime function on collections (CASSANDRA-4992)
 * Replace IAuthority with new IAuthorizer (CASSANDRA-4874)
 * clqsh: fix KEY pseudocolumn escaping when describing Thrift tables
   in CQL3 mode (CASSANDRA-4955)
 * add basic authentication support for Pig CassandraStorage (CASSANDRA-3042)
 * fix CQL2 ALTER TABLE compaction_strategy_class altering (CASSANDRA-4965)
Merged from 1.1:
 * Fall back to old describe_splits if d_s_ex is not available (CASSANDRA-4803)
 * Improve error reporting when streaming ranges fail (CASSANDRA-5009)
 * Fix cqlsh timestamp formatting of timezone info (CASSANDRA-4746)
 * Fix assertion failure with leveled compaction (CASSANDRA-4799)
 * Check for null end_token in get_range_slice (CASSANDRA-4804)
 * Remove all remnants of removed nodes (CASSANDRA-4840)
 * Add aut-reloading of the log4j file in debian package (CASSANDRA-4855)
 * Fix estimated row cache entry size (CASSANDRA-4860)
 * reset getRangeSlice filter after finishing a row for get_paged_slice
   (CASSANDRA-4919)
 * expunge row cache post-truncate (CASSANDRA-4940)
 * Allow static CF definition with compact storage (CASSANDRA-4910)
 * Fix endless loop/compaction of schema_* CFs due to broken timestamps (CASSANDRA-4880)
 * Fix 'wrong class type' assertion in CounterColumn (CASSANDRA-4976)


1.2-beta2
 * fp rate of 1.0 disables BF entirely; LCS defaults to 1.0 (CASSANDRA-4876)
 * off-heap bloom filters for row keys (CASSANDRA_4865)
 * add extension point for sstable components (CASSANDRA-4049)
 * improve tracing output (CASSANDRA-4852, 4862)
 * make TRACE verb droppable (CASSANDRA-4672)
 * fix BulkLoader recognition of CQL3 columnfamilies (CASSANDRA-4755)
 * Sort commitlog segments for replay by id instead of mtime (CASSANDRA-4793)
 * Make hint delivery asynchronous (CASSANDRA-4761)
 * Pluggable Thrift transport factories for CLI and cqlsh (CASSANDRA-4609, 4610)
 * cassandra-cli: allow Double value type to be inserted to a column (CASSANDRA-4661)
 * Add ability to use custom TServerFactory implementations (CASSANDRA-4608)
 * optimize batchlog flushing to skip successful batches (CASSANDRA-4667)
 * include metadata for system keyspace itself in schema tables (CASSANDRA-4416)
 * add check to PropertyFileSnitch to verify presence of location for
   local node (CASSANDRA-4728)
 * add PBSPredictor consistency modeler (CASSANDRA-4261)
 * remove vestiges of Thrift unframed mode (CASSANDRA-4729)
 * optimize single-row PK lookups (CASSANDRA-4710)
 * adjust blockFor calculation to account for pending ranges due to node 
   movement (CASSANDRA-833)
 * Change CQL version to 3.0.0 and stop accepting 3.0.0-beta1 (CASSANDRA-4649)
 * (CQL3) Make prepared statement global instead of per connection 
   (CASSANDRA-4449)
 * Fix scrubbing of CQL3 created tables (CASSANDRA-4685)
 * (CQL3) Fix validation when using counter and regular columns in the same 
   table (CASSANDRA-4706)
 * Fix bug starting Cassandra with simple authentication (CASSANDRA-4648)
 * Add support for batchlog in CQL3 (CASSANDRA-4545, 4738)
 * Add support for multiple column family outputs in CFOF (CASSANDRA-4208)
 * Support repairing only the local DC nodes (CASSANDRA-4747)
 * Use rpc_address for binary protocol and change default port (CASSANDRA-4751)
 * Fix use of collections in prepared statements (CASSANDRA-4739)
 * Store more information into peers table (CASSANDRA-4351, 4814)
 * Configurable bucket size for size tiered compaction (CASSANDRA-4704)
 * Run leveled compaction in parallel (CASSANDRA-4310)
 * Fix potential NPE during CFS reload (CASSANDRA-4786)
 * Composite indexes may miss results (CASSANDRA-4796)
 * Move consistency level to the protocol level (CASSANDRA-4734, 4824)
 * Fix Subcolumn slice ends not respected (CASSANDRA-4826)
 * Fix Assertion error in cql3 select (CASSANDRA-4783)
 * Fix list prepend logic (CQL3) (CASSANDRA-4835)
 * Add booleans as literals in CQL3 (CASSANDRA-4776)
 * Allow renaming PK columns in CQL3 (CASSANDRA-4822)
 * Fix binary protocol NEW_NODE event (CASSANDRA-4679)
 * Fix potential infinite loop in tombstone compaction (CASSANDRA-4781)
 * Remove system tables accounting from schema (CASSANDRA-4850)
 * (cql3) Force provided columns in clustering key order in 
   'CLUSTERING ORDER BY' (CASSANDRA-4881)
 * Fix composite index bug (CASSANDRA-4884)
 * Fix short read protection for CQL3 (CASSANDRA-4882)
 * Add tracing support to the binary protocol (CASSANDRA-4699)
 * (cql3) Don't allow prepared marker inside collections (CASSANDRA-4890)
 * Re-allow order by on non-selected columns (CASSANDRA-4645)
 * Bug when composite index is created in a table having collections (CASSANDRA-4909)
 * log index scan subject in CompositesSearcher (CASSANDRA-4904)
Merged from 1.1:
 * add get[Row|Key]CacheEntries to CacheServiceMBean (CASSANDRA-4859)
 * fix get_paged_slice to wrap to next row correctly (CASSANDRA-4816)
 * fix indexing empty column values (CASSANDRA-4832)
 * allow JdbcDate to compose null Date objects (CASSANDRA-4830)
 * fix possible stackoverflow when compacting 1000s of sstables
   (CASSANDRA-4765)
 * fix wrong leveled compaction progress calculation (CASSANDRA-4807)
 * add a close() method to CRAR to prevent leaking file descriptors (CASSANDRA-4820)
 * fix potential infinite loop in get_count (CASSANDRA-4833)
 * fix compositeType.{get/from}String methods (CASSANDRA-4842)
 * (CQL) fix CREATE COLUMNFAMILY permissions check (CASSANDRA-4864)
 * Fix DynamicCompositeType same type comparison (CASSANDRA-4711)
 * Fix duplicate SSTable reference when stream session failed (CASSANDRA-3306)
 * Allow static CF definition with compact storage (CASSANDRA-4910)
 * Fix endless loop/compaction of schema_* CFs due to broken timestamps (CASSANDRA-4880)
 * Fix 'wrong class type' assertion in CounterColumn (CASSANDRA-4976)


1.2-beta1
 * add atomic_batch_mutate (CASSANDRA-4542, -4635)
 * increase default max_hint_window_in_ms to 3h (CASSANDRA-4632)
 * include message initiation time to replicas so they can more
   accurately drop timed-out requests (CASSANDRA-2858)
 * fix clientutil.jar dependencies (CASSANDRA-4566)
 * optimize WriteResponse (CASSANDRA-4548)
 * new metrics (CASSANDRA-4009)
 * redesign KEYS indexes to avoid read-before-write (CASSANDRA-2897)
 * debug tracing (CASSANDRA-1123)
 * parallelize row cache loading (CASSANDRA-4282)
 * Make compaction, flush JBOD-aware (CASSANDRA-4292)
 * run local range scans on the read stage (CASSANDRA-3687)
 * clean up ioexceptions (CASSANDRA-2116)
 * add disk_failure_policy (CASSANDRA-2118)
 * Introduce new json format with row level deletion (CASSANDRA-4054)
 * remove redundant "name" column from schema_keyspaces (CASSANDRA-4433)
 * improve "nodetool ring" handling of multi-dc clusters (CASSANDRA-3047)
 * update NTS calculateNaturalEndpoints to be O(N log N) (CASSANDRA-3881)
 * split up rpc timeout by operation type (CASSANDRA-2819)
 * rewrite key cache save/load to use only sequential i/o (CASSANDRA-3762)
 * update MS protocol with a version handshake + broadcast address id
   (CASSANDRA-4311)
 * multithreaded hint replay (CASSANDRA-4189)
 * add inter-node message compression (CASSANDRA-3127)
 * remove COPP (CASSANDRA-2479)
 * Track tombstone expiration and compact when tombstone content is
   higher than a configurable threshold, default 20% (CASSANDRA-3442, 4234)
 * update MurmurHash to version 3 (CASSANDRA-2975)
 * (CLI) track elapsed time for `delete' operation (CASSANDRA-4060)
 * (CLI) jline version is bumped to 1.0 to properly  support
   'delete' key function (CASSANDRA-4132)
 * Save IndexSummary into new SSTable 'Summary' component (CASSANDRA-2392, 4289)
 * Add support for range tombstones (CASSANDRA-3708)
 * Improve MessagingService efficiency (CASSANDRA-3617)
 * Avoid ID conflicts from concurrent schema changes (CASSANDRA-3794)
 * Set thrift HSHA server thread limit to unlimited by default (CASSANDRA-4277)
 * Avoids double serialization of CF id in RowMutation messages
   (CASSANDRA-4293)
 * stream compressed sstables directly with java nio (CASSANDRA-4297)
 * Support multiple ranges in SliceQueryFilter (CASSANDRA-3885)
 * Add column metadata to system column families (CASSANDRA-4018)
 * (cql3) Always use composite types by default (CASSANDRA-4329)
 * (cql3) Add support for set, map and list (CASSANDRA-3647)
 * Validate date type correctly (CASSANDRA-4441)
 * (cql3) Allow definitions with only a PK (CASSANDRA-4361)
 * (cql3) Add support for row key composites (CASSANDRA-4179)
 * improve DynamicEndpointSnitch by using reservoir sampling (CASSANDRA-4038)
 * (cql3) Add support for 2ndary indexes (CASSANDRA-3680)
 * (cql3) fix defining more than one PK to be invalid (CASSANDRA-4477)
 * remove schema agreement checking from all external APIs (Thrift, CQL and CQL3) (CASSANDRA-4487)
 * add Murmur3Partitioner and make it default for new installations (CASSANDRA-3772, 4621)
 * (cql3) update pseudo-map syntax to use map syntax (CASSANDRA-4497)
 * Finer grained exceptions hierarchy and provides error code with exceptions (CASSANDRA-3979)
 * Adds events push to binary protocol (CASSANDRA-4480)
 * Rewrite nodetool help (CASSANDRA-2293)
 * Make CQL3 the default for CQL (CASSANDRA-4640)
 * update stress tool to be able to use CQL3 (CASSANDRA-4406)
 * Accept all thrift update on CQL3 cf but don't expose their metadata (CASSANDRA-4377)
 * Replace Throttle with Guava's RateLimiter for HintedHandOff (CASSANDRA-4541)
 * fix counter add/get using CQL2 and CQL3 in stress tool (CASSANDRA-4633)
 * Add sstable count per level to cfstats (CASSANDRA-4537)
 * (cql3) Add ALTER KEYSPACE statement (CASSANDRA-4611)
 * (cql3) Allow defining default consistency levels (CASSANDRA-4448)
 * (cql3) Fix queries using LIMIT missing results (CASSANDRA-4579)
 * fix cross-version gossip messaging (CASSANDRA-4576)
 * added inet data type (CASSANDRA-4627)


1.1.6
 * Wait for writes on synchronous read digest mismatch (CASSANDRA-4792)
 * fix commitlog replay for nanotime-infected sstables (CASSANDRA-4782)
 * preflight check ttl for maximum of 20 years (CASSANDRA-4771)
 * (Pig) fix widerow input with single column rows (CASSANDRA-4789)
 * Fix HH to compact with correct gcBefore, which avoids wiping out
   undelivered hints (CASSANDRA-4772)
 * LCS will merge up to 32 L0 sstables as intended (CASSANDRA-4778)
 * NTS will default unconfigured DC replicas to zero (CASSANDRA-4675)
 * use default consistency level in counter validation if none is
   explicitly provide (CASSANDRA-4700)
 * Improve IAuthority interface by introducing fine-grained
   access permissions and grant/revoke commands (CASSANDRA-4490, 4644)
 * fix assumption error in CLI when updating/describing keyspace 
   (CASSANDRA-4322)
 * Adds offline sstablescrub to debian packaging (CASSANDRA-4642)
 * Automatic fixing of overlapping leveled sstables (CASSANDRA-4644)
 * fix error when using ORDER BY with extended selections (CASSANDRA-4689)
 * (CQL3) Fix validation for IN queries for non-PK cols (CASSANDRA-4709)
 * fix re-created keyspace disappering after 1.1.5 upgrade 
   (CASSANDRA-4698, 4752)
 * (CLI) display elapsed time in 2 fraction digits (CASSANDRA-3460)
 * add authentication support to sstableloader (CASSANDRA-4712)
 * Fix CQL3 'is reversed' logic (CASSANDRA-4716, 4759)
 * (CQL3) Don't return ReversedType in result set metadata (CASSANDRA-4717)
 * Backport adding AlterKeyspace statement (CASSANDRA-4611)
 * (CQL3) Correcty accept upper-case data types (CASSANDRA-4770)
 * Add binary protocol events for schema changes (CASSANDRA-4684)
Merged from 1.0:
 * Switch from NBHM to CHM in MessagingService's callback map, which
   prevents OOM in long-running instances (CASSANDRA-4708)


1.1.5
 * add SecondaryIndex.reload API (CASSANDRA-4581)
 * use millis + atomicint for commitlog segment creation instead of
   nanotime, which has issues under some hypervisors (CASSANDRA-4601)
 * fix FD leak in slice queries (CASSANDRA-4571)
 * avoid recursion in leveled compaction (CASSANDRA-4587)
 * increase stack size under Java7 to 180K
 * Log(info) schema changes (CASSANDRA-4547)
 * Change nodetool setcachecapcity to manipulate global caches (CASSANDRA-4563)
 * (cql3) fix setting compaction strategy (CASSANDRA-4597)
 * fix broken system.schema_* timestamps on system startup (CASSANDRA-4561)
 * fix wrong skip of cache saving (CASSANDRA-4533)
 * Avoid NPE when lost+found is in data dir (CASSANDRA-4572)
 * Respect five-minute flush moratorium after initial CL replay (CASSANDRA-4474)
 * Adds ntp as recommended in debian packaging (CASSANDRA-4606)
 * Configurable transport in CF Record{Reader|Writer} (CASSANDRA-4558)
 * (cql3) fix potential NPE with both equal and unequal restriction (CASSANDRA-4532)
 * (cql3) improves ORDER BY validation (CASSANDRA-4624)
 * Fix potential deadlock during counter writes (CASSANDRA-4578)
 * Fix cql error with ORDER BY when using IN (CASSANDRA-4612)
Merged from 1.0:
 * increase Xss to 160k to accomodate latest 1.6 JVMs (CASSANDRA-4602)
 * fix toString of hint destination tokens (CASSANDRA-4568)
 * Fix multiple values for CurrentLocal NodeID (CASSANDRA-4626)


1.1.4
 * fix offline scrub to catch >= out of order rows (CASSANDRA-4411)
 * fix cassandra-env.sh on RHEL and other non-dash-based systems 
   (CASSANDRA-4494)
Merged from 1.0:
 * (Hadoop) fix setting key length for old-style mapred api (CASSANDRA-4534)
 * (Hadoop) fix iterating through a resultset consisting entirely
   of tombstoned rows (CASSANDRA-4466)


1.1.3
 * (cqlsh) add COPY TO (CASSANDRA-4434)
 * munmap commitlog segments before rename (CASSANDRA-4337)
 * (JMX) rename getRangeKeySample to sampleKeyRange to avoid returning
   multi-MB results as an attribute (CASSANDRA-4452)
 * flush based on data size, not throughput; overwritten columns no 
   longer artificially inflate liveRatio (CASSANDRA-4399)
 * update default commitlog segment size to 32MB and total commitlog
   size to 32/1024 MB for 32/64 bit JVMs, respectively (CASSANDRA-4422)
 * avoid using global partitioner to estimate ranges in index sstables
   (CASSANDRA-4403)
 * restore pre-CASSANDRA-3862 approach to removing expired tombstones
   from row cache during compaction (CASSANDRA-4364)
 * (stress) support for CQL prepared statements (CASSANDRA-3633)
 * Correctly catch exception when Snappy cannot be loaded (CASSANDRA-4400)
 * (cql3) Support ORDER BY when IN condition is given in WHERE clause (CASSANDRA-4327)
 * (cql3) delete "component_index" column on DROP TABLE call (CASSANDRA-4420)
 * change nanoTime() to currentTimeInMillis() in schema related code (CASSANDRA-4432)
 * add a token generation tool (CASSANDRA-3709)
 * Fix LCS bug with sstable containing only 1 row (CASSANDRA-4411)
 * fix "Can't Modify Index Name" problem on CF update (CASSANDRA-4439)
 * Fix assertion error in getOverlappingSSTables during repair (CASSANDRA-4456)
 * fix nodetool's setcompactionthreshold command (CASSANDRA-4455)
 * Ensure compacted files are never used, to avoid counter overcount (CASSANDRA-4436)
Merged from 1.0:
 * Push the validation of secondary index values to the SecondaryIndexManager (CASSANDRA-4240)
 * allow dropping columns shadowed by not-yet-expired supercolumn or row
   tombstones in PrecompactedRow (CASSANDRA-4396)


1.1.2
 * Fix cleanup not deleting index entries (CASSANDRA-4379)
 * Use correct partitioner when saving + loading caches (CASSANDRA-4331)
 * Check schema before trying to export sstable (CASSANDRA-2760)
 * Raise a meaningful exception instead of NPE when PFS encounters
   an unconfigured node + no default (CASSANDRA-4349)
 * fix bug in sstable blacklisting with LCS (CASSANDRA-4343)
 * LCS no longer promotes tiny sstables out of L0 (CASSANDRA-4341)
 * skip tombstones during hint replay (CASSANDRA-4320)
 * fix NPE in compactionstats (CASSANDRA-4318)
 * enforce 1m min keycache for auto (CASSANDRA-4306)
 * Have DeletedColumn.isMFD always return true (CASSANDRA-4307)
 * (cql3) exeption message for ORDER BY constraints said primary filter can be
    an IN clause, which is misleading (CASSANDRA-4319)
 * (cql3) Reject (not yet supported) creation of 2ndardy indexes on tables with
   composite primary keys (CASSANDRA-4328)
 * Set JVM stack size to 160k for java 7 (CASSANDRA-4275)
 * cqlsh: add COPY command to load data from CSV flat files (CASSANDRA-4012)
 * CFMetaData.fromThrift to throw ConfigurationException upon error (CASSANDRA-4353)
 * Use CF comparator to sort indexed columns in SecondaryIndexManager
   (CASSANDRA-4365)
 * add strategy_options to the KSMetaData.toString() output (CASSANDRA-4248)
 * (cql3) fix range queries containing unqueried results (CASSANDRA-4372)
 * (cql3) allow updating column_alias types (CASSANDRA-4041)
 * (cql3) Fix deletion bug (CASSANDRA-4193)
 * Fix computation of overlapping sstable for leveled compaction (CASSANDRA-4321)
 * Improve scrub and allow to run it offline (CASSANDRA-4321)
 * Fix assertionError in StorageService.bulkLoad (CASSANDRA-4368)
 * (cqlsh) add option to authenticate to a keyspace at startup (CASSANDRA-4108)
 * (cqlsh) fix ASSUME functionality (CASSANDRA-4352)
 * Fix ColumnFamilyRecordReader to not return progress > 100% (CASSANDRA-3942)
Merged from 1.0:
 * Set gc_grace on index CF to 0 (CASSANDRA-4314)


1.1.1
 * add populate_io_cache_on_flush option (CASSANDRA-2635)
 * allow larger cache capacities than 2GB (CASSANDRA-4150)
 * add getsstables command to nodetool (CASSANDRA-4199)
 * apply parent CF compaction settings to secondary index CFs (CASSANDRA-4280)
 * preserve commitlog size cap when recycling segments at startup
   (CASSANDRA-4201)
 * (Hadoop) fix split generation regression (CASSANDRA-4259)
 * ignore min/max compactions settings in LCS, while preserving
   behavior that min=max=0 disables autocompaction (CASSANDRA-4233)
 * log number of rows read from saved cache (CASSANDRA-4249)
 * calculate exact size required for cleanup operations (CASSANDRA-1404)
 * avoid blocking additional writes during flush when the commitlog
   gets behind temporarily (CASSANDRA-1991)
 * enable caching on index CFs based on data CF cache setting (CASSANDRA-4197)
 * warn on invalid replication strategy creation options (CASSANDRA-4046)
 * remove [Freeable]Memory finalizers (CASSANDRA-4222)
 * include tombstone size in ColumnFamily.size, which can prevent OOM
   during sudden mass delete operations by yielding a nonzero liveRatio
   (CASSANDRA-3741)
 * Open 1 sstableScanner per level for leveled compaction (CASSANDRA-4142)
 * Optimize reads when row deletion timestamps allow us to restrict
   the set of sstables we check (CASSANDRA-4116)
 * add support for commitlog archiving and point-in-time recovery
   (CASSANDRA-3690)
 * avoid generating redundant compaction tasks during streaming
   (CASSANDRA-4174)
 * add -cf option to nodetool snapshot, and takeColumnFamilySnapshot to
   StorageService mbean (CASSANDRA-556)
 * optimize cleanup to drop entire sstables where possible (CASSANDRA-4079)
 * optimize truncate when autosnapshot is disabled (CASSANDRA-4153)
 * update caches to use byte[] keys to reduce memory overhead (CASSANDRA-3966)
 * add column limit to cli (CASSANDRA-3012, 4098)
 * clean up and optimize DataOutputBuffer, used by CQL compression and
   CompositeType (CASSANDRA-4072)
 * optimize commitlog checksumming (CASSANDRA-3610)
 * identify and blacklist corrupted SSTables from future compactions 
   (CASSANDRA-2261)
 * Move CfDef and KsDef validation out of thrift (CASSANDRA-4037)
 * Expose API to repair a user provided range (CASSANDRA-3912)
 * Add way to force the cassandra-cli to refresh its schema (CASSANDRA-4052)
 * Avoid having replicate on write tasks stacking up at CL.ONE (CASSANDRA-2889)
 * (cql3) Backwards compatibility for composite comparators in non-cql3-aware
   clients (CASSANDRA-4093)
 * (cql3) Fix order by for reversed queries (CASSANDRA-4160)
 * (cql3) Add ReversedType support (CASSANDRA-4004)
 * (cql3) Add timeuuid type (CASSANDRA-4194)
 * (cql3) Minor fixes (CASSANDRA-4185)
 * (cql3) Fix prepared statement in BATCH (CASSANDRA-4202)
 * (cql3) Reduce the list of reserved keywords (CASSANDRA-4186)
 * (cql3) Move max/min compaction thresholds to compaction strategy options
   (CASSANDRA-4187)
 * Fix exception during move when localhost is the only source (CASSANDRA-4200)
 * (cql3) Allow paging through non-ordered partitioner results (CASSANDRA-3771)
 * (cql3) Fix drop index (CASSANDRA-4192)
 * (cql3) Don't return range ghosts anymore (CASSANDRA-3982)
 * fix re-creating Keyspaces/ColumnFamilies with the same name as dropped
   ones (CASSANDRA-4219)
 * fix SecondaryIndex LeveledManifest save upon snapshot (CASSANDRA-4230)
 * fix missing arrayOffset in FBUtilities.hash (CASSANDRA-4250)
 * (cql3) Add name of parameters in CqlResultSet (CASSANDRA-4242)
 * (cql3) Correctly validate order by queries (CASSANDRA-4246)
 * rename stress to cassandra-stress for saner packaging (CASSANDRA-4256)
 * Fix exception on colum metadata with non-string comparator (CASSANDRA-4269)
 * Check for unknown/invalid compression options (CASSANDRA-4266)
 * (cql3) Adds simple access to column timestamp and ttl (CASSANDRA-4217)
 * (cql3) Fix range queries with secondary indexes (CASSANDRA-4257)
 * Better error messages from improper input in cli (CASSANDRA-3865)
 * Try to stop all compaction upon Keyspace or ColumnFamily drop (CASSANDRA-4221)
 * (cql3) Allow keyspace properties to contain hyphens (CASSANDRA-4278)
 * (cql3) Correctly validate keyspace access in create table (CASSANDRA-4296)
 * Avoid deadlock in migration stage (CASSANDRA-3882)
 * Take supercolumn names and deletion info into account in memtable throughput
   (CASSANDRA-4264)
 * Add back backward compatibility for old style replication factor (CASSANDRA-4294)
 * Preserve compatibility with pre-1.1 index queries (CASSANDRA-4262)
Merged from 1.0:
 * Fix super columns bug where cache is not updated (CASSANDRA-4190)
 * fix maxTimestamp to include row tombstones (CASSANDRA-4116)
 * (CLI) properly handle quotes in create/update keyspace commands (CASSANDRA-4129)
 * Avoids possible deadlock during bootstrap (CASSANDRA-4159)
 * fix stress tool that hangs forever on timeout or error (CASSANDRA-4128)
 * stress tool to return appropriate exit code on failure (CASSANDRA-4188)
 * fix compaction NPE when out of disk space and assertions disabled
   (CASSANDRA-3985)
 * synchronize LCS getEstimatedTasks to avoid CME (CASSANDRA-4255)
 * ensure unique streaming session id's (CASSANDRA-4223)
 * kick off background compaction when min/max thresholds change 
   (CASSANDRA-4279)
 * improve ability of STCS.getBuckets to deal with 100s of 1000s of
   sstables, such as when convertinb back from LCS (CASSANDRA-4287)
 * Oversize integer in CQL throws NumberFormatException (CASSANDRA-4291)
 * fix 1.0.x node join to mixed version cluster, other nodes >= 1.1 (CASSANDRA-4195)
 * Fix LCS splitting sstable base on uncompressed size (CASSANDRA-4419)
 * Push the validation of secondary index values to the SecondaryIndexManager (CASSANDRA-4240)
 * Don't purge columns during upgradesstables (CASSANDRA-4462)
 * Make cqlsh work with piping (CASSANDRA-4113)
 * Validate arguments for nodetool decommission (CASSANDRA-4061)
 * Report thrift status in nodetool info (CASSANDRA-4010)


1.1.0-final
 * average a reduced liveRatio estimate with the previous one (CASSANDRA-4065)
 * Allow KS and CF names up to 48 characters (CASSANDRA-4157)
 * fix stress build (CASSANDRA-4140)
 * add time remaining estimate to nodetool compactionstats (CASSANDRA-4167)
 * (cql) fix NPE in cql3 ALTER TABLE (CASSANDRA-4163)
 * (cql) Add support for CL.TWO and CL.THREE in CQL (CASSANDRA-4156)
 * (cql) Fix type in CQL3 ALTER TABLE preventing update (CASSANDRA-4170)
 * (cql) Throw invalid exception from CQL3 on obsolete options (CASSANDRA-4171)
 * (cqlsh) fix recognizing uppercase SELECT keyword (CASSANDRA-4161)
 * Pig: wide row support (CASSANDRA-3909)
Merged from 1.0:
 * avoid streaming empty files with bulk loader if sstablewriter errors out
   (CASSANDRA-3946)


1.1-rc1
 * Include stress tool in binary builds (CASSANDRA-4103)
 * (Hadoop) fix wide row iteration when last row read was deleted
   (CASSANDRA-4154)
 * fix read_repair_chance to really default to 0.1 in the cli (CASSANDRA-4114)
 * Adds caching and bloomFilterFpChange to CQL options (CASSANDRA-4042)
 * Adds posibility to autoconfigure size of the KeyCache (CASSANDRA-4087)
 * fix KEYS index from skipping results (CASSANDRA-3996)
 * Remove sliced_buffer_size_in_kb dead option (CASSANDRA-4076)
 * make loadNewSStable preserve sstable version (CASSANDRA-4077)
 * Respect 1.0 cache settings as much as possible when upgrading 
   (CASSANDRA-4088)
 * relax path length requirement for sstable files when upgrading on 
   non-Windows platforms (CASSANDRA-4110)
 * fix terminination of the stress.java when errors were encountered
   (CASSANDRA-4128)
 * Move CfDef and KsDef validation out of thrift (CASSANDRA-4037)
 * Fix get_paged_slice (CASSANDRA-4136)
 * CQL3: Support slice with exclusive start and stop (CASSANDRA-3785)
Merged from 1.0:
 * support PropertyFileSnitch in bulk loader (CASSANDRA-4145)
 * add auto_snapshot option allowing disabling snapshot before drop/truncate
   (CASSANDRA-3710)
 * allow short snitch names (CASSANDRA-4130)


1.1-beta2
 * rename loaded sstables to avoid conflicts with local snapshots
   (CASSANDRA-3967)
 * start hint replay as soon as FD notifies that the target is back up
   (CASSANDRA-3958)
 * avoid unproductive deserializing of cached rows during compaction
   (CASSANDRA-3921)
 * fix concurrency issues with CQL keyspace creation (CASSANDRA-3903)
 * Show Effective Owership via Nodetool ring <keyspace> (CASSANDRA-3412)
 * Update ORDER BY syntax for CQL3 (CASSANDRA-3925)
 * Fix BulkRecordWriter to not throw NPE if reducer gets no map data from Hadoop (CASSANDRA-3944)
 * Fix bug with counters in super columns (CASSANDRA-3821)
 * Remove deprecated merge_shard_chance (CASSANDRA-3940)
 * add a convenient way to reset a node's schema (CASSANDRA-2963)
 * fix for intermittent SchemaDisagreementException (CASSANDRA-3884)
 * CLI `list <CF>` to limit number of columns and their order (CASSANDRA-3012)
 * ignore deprecated KsDef/CfDef/ColumnDef fields in native schema (CASSANDRA-3963)
 * CLI to report when unsupported column_metadata pair was given (CASSANDRA-3959)
 * reincarnate removed and deprecated KsDef/CfDef attributes (CASSANDRA-3953)
 * Fix race between writes and read for cache (CASSANDRA-3862)
 * perform static initialization of StorageProxy on start-up (CASSANDRA-3797)
 * support trickling fsync() on writes (CASSANDRA-3950)
 * expose counters for unavailable/timeout exceptions given to thrift clients (CASSANDRA-3671)
 * avoid quadratic startup time in LeveledManifest (CASSANDRA-3952)
 * Add type information to new schema_ columnfamilies and remove thrift
   serialization for schema (CASSANDRA-3792)
 * add missing column validator options to the CLI help (CASSANDRA-3926)
 * skip reading saved key cache if CF's caching strategy is NONE or ROWS_ONLY (CASSANDRA-3954)
 * Unify migration code (CASSANDRA-4017)
Merged from 1.0:
 * cqlsh: guess correct version of Python for Arch Linux (CASSANDRA-4090)
 * (CLI) properly handle quotes in create/update keyspace commands (CASSANDRA-4129)
 * Avoids possible deadlock during bootstrap (CASSANDRA-4159)
 * fix stress tool that hangs forever on timeout or error (CASSANDRA-4128)
 * Fix super columns bug where cache is not updated (CASSANDRA-4190)
 * stress tool to return appropriate exit code on failure (CASSANDRA-4188)


1.0.9
 * improve index sampling performance (CASSANDRA-4023)
 * always compact away deleted hints immediately after handoff (CASSANDRA-3955)
 * delete hints from dropped ColumnFamilies on handoff instead of
   erroring out (CASSANDRA-3975)
 * add CompositeType ref to the CLI doc for create/update column family (CASSANDRA-3980)
 * Pig: support Counter ColumnFamilies (CASSANDRA-3973)
 * Pig: Composite column support (CASSANDRA-3684)
 * Avoid NPE during repair when a keyspace has no CFs (CASSANDRA-3988)
 * Fix division-by-zero error on get_slice (CASSANDRA-4000)
 * don't change manifest level for cleanup, scrub, and upgradesstables
   operations under LeveledCompactionStrategy (CASSANDRA-3989, 4112)
 * fix race leading to super columns assertion failure (CASSANDRA-3957)
 * fix NPE on invalid CQL delete command (CASSANDRA-3755)
 * allow custom types in CLI's assume command (CASSANDRA-4081)
 * fix totalBytes count for parallel compactions (CASSANDRA-3758)
 * fix intermittent NPE in get_slice (CASSANDRA-4095)
 * remove unnecessary asserts in native code interfaces (CASSANDRA-4096)
 * Validate blank keys in CQL to avoid assertion errors (CASSANDRA-3612)
 * cqlsh: fix bad decoding of some column names (CASSANDRA-4003)
 * cqlsh: fix incorrect padding with unicode chars (CASSANDRA-4033)
 * Fix EC2 snitch incorrectly reporting region (CASSANDRA-4026)
 * Shut down thrift during decommission (CASSANDRA-4086)
 * Expose nodetool cfhistograms for 2ndary indexes (CASSANDRA-4063)
Merged from 0.8:
 * Fix ConcurrentModificationException in gossiper (CASSANDRA-4019)


1.1-beta1
 * (cqlsh)
   + add SOURCE and CAPTURE commands, and --file option (CASSANDRA-3479)
   + add ALTER COLUMNFAMILY WITH (CASSANDRA-3523)
   + bundle Python dependencies with Cassandra (CASSANDRA-3507)
   + added to Debian package (CASSANDRA-3458)
   + display byte data instead of erroring out on decode failure 
     (CASSANDRA-3874)
 * add nodetool rebuild_index (CASSANDRA-3583)
 * add nodetool rangekeysample (CASSANDRA-2917)
 * Fix streaming too much data during move operations (CASSANDRA-3639)
 * Nodetool and CLI connect to localhost by default (CASSANDRA-3568)
 * Reduce memory used by primary index sample (CASSANDRA-3743)
 * (Hadoop) separate input/output configurations (CASSANDRA-3197, 3765)
 * avoid returning internal Cassandra classes over JMX (CASSANDRA-2805)
 * add row-level isolation via SnapTree (CASSANDRA-2893)
 * Optimize key count estimation when opening sstable on startup
   (CASSANDRA-2988)
 * multi-dc replication optimization supporting CL > ONE (CASSANDRA-3577)
 * add command to stop compactions (CASSANDRA-1740, 3566, 3582)
 * multithreaded streaming (CASSANDRA-3494)
 * removed in-tree redhat spec (CASSANDRA-3567)
 * "defragment" rows for name-based queries under STCS, again (CASSANDRA-2503)
 * Recycle commitlog segments for improved performance 
   (CASSANDRA-3411, 3543, 3557, 3615)
 * update size-tiered compaction to prioritize small tiers (CASSANDRA-2407)
 * add message expiration logic to OutboundTcpConnection (CASSANDRA-3005)
 * off-heap cache to use sun.misc.Unsafe instead of JNA (CASSANDRA-3271)
 * EACH_QUORUM is only supported for writes (CASSANDRA-3272)
 * replace compactionlock use in schema migration by checking CFS.isValid
   (CASSANDRA-3116)
 * recognize that "SELECT first ... *" isn't really "SELECT *" (CASSANDRA-3445)
 * Use faster bytes comparison (CASSANDRA-3434)
 * Bulk loader is no longer a fat client, (HADOOP) bulk load output format
   (CASSANDRA-3045)
 * (Hadoop) add support for KeyRange.filter
 * remove assumption that keys and token are in bijection
   (CASSANDRA-1034, 3574, 3604)
 * always remove endpoints from delevery queue in HH (CASSANDRA-3546)
 * fix race between cf flush and its 2ndary indexes flush (CASSANDRA-3547)
 * fix potential race in AES when a repair fails (CASSANDRA-3548)
 * Remove columns shadowed by a deleted container even when we cannot purge
   (CASSANDRA-3538)
 * Improve memtable slice iteration performance (CASSANDRA-3545)
 * more efficient allocation of small bloom filters (CASSANDRA-3618)
 * Use separate writer thread in SSTableSimpleUnsortedWriter (CASSANDRA-3619)
 * fsync the directory after new sstable or commitlog segment are created (CASSANDRA-3250)
 * fix minor issues reported by FindBugs (CASSANDRA-3658)
 * global key/row caches (CASSANDRA-3143, 3849)
 * optimize memtable iteration during range scan (CASSANDRA-3638)
 * introduce 'crc_check_chance' in CompressionParameters to support
   a checksum percentage checking chance similarly to read-repair (CASSANDRA-3611)
 * a way to deactivate global key/row cache on per-CF basis (CASSANDRA-3667)
 * fix LeveledCompactionStrategy broken because of generation pre-allocation
   in LeveledManifest (CASSANDRA-3691)
 * finer-grained control over data directories (CASSANDRA-2749)
 * Fix ClassCastException during hinted handoff (CASSANDRA-3694)
 * Upgrade Thrift to 0.7 (CASSANDRA-3213)
 * Make stress.java insert operation to use microseconds (CASSANDRA-3725)
 * Allows (internally) doing a range query with a limit of columns instead of
   rows (CASSANDRA-3742)
 * Allow rangeSlice queries to be start/end inclusive/exclusive (CASSANDRA-3749)
 * Fix BulkLoader to support new SSTable layout and add stream
   throttling to prevent an NPE when there is no yaml config (CASSANDRA-3752)
 * Allow concurrent schema migrations (CASSANDRA-1391, 3832)
 * Add SnapshotCommand to trigger snapshot on remote node (CASSANDRA-3721)
 * Make CFMetaData conversions to/from thrift/native schema inverses
   (CASSANDRA_3559)
 * Add initial code for CQL 3.0-beta (CASSANDRA-2474, 3781, 3753)
 * Add wide row support for ColumnFamilyInputFormat (CASSANDRA-3264)
 * Allow extending CompositeType comparator (CASSANDRA-3657)
 * Avoids over-paging during get_count (CASSANDRA-3798)
 * Add new command to rebuild a node without (repair) merkle tree calculations
   (CASSANDRA-3483, 3922)
 * respect not only row cache capacity but caching mode when
   trying to read data (CASSANDRA-3812)
 * fix system tests (CASSANDRA-3827)
 * CQL support for altering row key type in ALTER TABLE (CASSANDRA-3781)
 * turn compression on by default (CASSANDRA-3871)
 * make hexToBytes refuse invalid input (CASSANDRA-2851)
 * Make secondary indexes CF inherit compression and compaction from their
   parent CF (CASSANDRA-3877)
 * Finish cleanup up tombstone purge code (CASSANDRA-3872)
 * Avoid NPE on aboarted stream-out sessions (CASSANDRA-3904)
 * BulkRecordWriter throws NPE for counter columns (CASSANDRA-3906)
 * Support compression using BulkWriter (CASSANDRA-3907)


1.0.8
 * fix race between cleanup and flush on secondary index CFSes (CASSANDRA-3712)
 * avoid including non-queried nodes in rangeslice read repair
   (CASSANDRA-3843)
 * Only snapshot CF being compacted for snapshot_before_compaction 
   (CASSANDRA-3803)
 * Log active compactions in StatusLogger (CASSANDRA-3703)
 * Compute more accurate compaction score per level (CASSANDRA-3790)
 * Return InvalidRequest when using a keyspace that doesn't exist
   (CASSANDRA-3764)
 * disallow user modification of System keyspace (CASSANDRA-3738)
 * allow using sstable2json on secondary index data (CASSANDRA-3738)
 * (cqlsh) add DESCRIBE COLUMNFAMILIES (CASSANDRA-3586)
 * (cqlsh) format blobs correctly and use colors to improve output
   readability (CASSANDRA-3726)
 * synchronize BiMap of bootstrapping tokens (CASSANDRA-3417)
 * show index options in CLI (CASSANDRA-3809)
 * add optional socket timeout for streaming (CASSANDRA-3838)
 * fix truncate not to leave behind non-CFS backed secondary indexes
   (CASSANDRA-3844)
 * make CLI `show schema` to use output stream directly instead
   of StringBuilder (CASSANDRA-3842)
 * remove the wait on hint future during write (CASSANDRA-3870)
 * (cqlsh) ignore missing CfDef opts (CASSANDRA-3933)
 * (cqlsh) look for cqlshlib relative to realpath (CASSANDRA-3767)
 * Fix short read protection (CASSANDRA-3934)
 * Make sure infered and actual schema match (CASSANDRA-3371)
 * Fix NPE during HH delivery (CASSANDRA-3677)
 * Don't put boostrapping node in 'hibernate' status (CASSANDRA-3737)
 * Fix double quotes in windows bat files (CASSANDRA-3744)
 * Fix bad validator lookup (CASSANDRA-3789)
 * Fix soft reset in EC2MultiRegionSnitch (CASSANDRA-3835)
 * Don't leave zombie connections with THSHA thrift server (CASSANDRA-3867)
 * (cqlsh) fix deserialization of data (CASSANDRA-3874)
 * Fix removetoken force causing an inconsistent state (CASSANDRA-3876)
 * Fix ahndling of some types with Pig (CASSANDRA-3886)
 * Don't allow to drop the system keyspace (CASSANDRA-3759)
 * Make Pig deletes disabled by default and configurable (CASSANDRA-3628)
Merged from 0.8:
 * (Pig) fix CassandraStorage to use correct comparator in Super ColumnFamily
   case (CASSANDRA-3251)
 * fix thread safety issues in commitlog replay, primarily affecting
   systems with many (100s) of CF definitions (CASSANDRA-3751)
 * Fix relevant tombstone ignored with super columns (CASSANDRA-3875)


1.0.7
 * fix regression in HH page size calculation (CASSANDRA-3624)
 * retry failed stream on IOException (CASSANDRA-3686)
 * allow configuring bloom_filter_fp_chance (CASSANDRA-3497)
 * attempt hint delivery every ten minutes, or when failure detector
   notifies us that a node is back up, whichever comes first.  hint
   handoff throttle delay default changed to 1ms, from 50 (CASSANDRA-3554)
 * add nodetool setstreamthroughput (CASSANDRA-3571)
 * fix assertion when dropping a columnfamily with no sstables (CASSANDRA-3614)
 * more efficient allocation of small bloom filters (CASSANDRA-3618)
 * CLibrary.createHardLinkWithExec() to check for errors (CASSANDRA-3101)
 * Avoid creating empty and non cleaned writer during compaction (CASSANDRA-3616)
 * stop thrift service in shutdown hook so we can quiesce MessagingService
   (CASSANDRA-3335)
 * (CQL) compaction_strategy_options and compression_parameters for
   CREATE COLUMNFAMILY statement (CASSANDRA-3374)
 * Reset min/max compaction threshold when creating size tiered compaction
   strategy (CASSANDRA-3666)
 * Don't ignore IOException during compaction (CASSANDRA-3655)
 * Fix assertion error for CF with gc_grace=0 (CASSANDRA-3579)
 * Shutdown ParallelCompaction reducer executor after use (CASSANDRA-3711)
 * Avoid < 0 value for pending tasks in leveled compaction (CASSANDRA-3693)
 * (Hadoop) Support TimeUUID in Pig CassandraStorage (CASSANDRA-3327)
 * Check schema is ready before continuing boostrapping (CASSANDRA-3629)
 * Catch overflows during parsing of chunk_length_kb (CASSANDRA-3644)
 * Improve stream protocol mismatch errors (CASSANDRA-3652)
 * Avoid multiple thread doing HH to the same target (CASSANDRA-3681)
 * Add JMX property for rp_timeout_in_ms (CASSANDRA-2940)
 * Allow DynamicCompositeType to compare component of different types
   (CASSANDRA-3625)
 * Flush non-cfs backed secondary indexes (CASSANDRA-3659)
 * Secondary Indexes should report memory consumption (CASSANDRA-3155)
 * fix for SelectStatement start/end key are not set correctly
   when a key alias is involved (CASSANDRA-3700)
 * fix CLI `show schema` command insert of an extra comma in
   column_metadata (CASSANDRA-3714)
Merged from 0.8:
 * avoid logging (harmless) exception when GC takes < 1ms (CASSANDRA-3656)
 * prevent new nodes from thinking down nodes are up forever (CASSANDRA-3626)
 * use correct list of replicas for LOCAL_QUORUM reads when read repair
   is disabled (CASSANDRA-3696)
 * block on flush before compacting hints (may prevent OOM) (CASSANDRA-3733)


1.0.6
 * (CQL) fix cqlsh support for replicate_on_write (CASSANDRA-3596)
 * fix adding to leveled manifest after streaming (CASSANDRA-3536)
 * filter out unavailable cipher suites when using encryption (CASSANDRA-3178)
 * (HADOOP) add old-style api support for CFIF and CFRR (CASSANDRA-2799)
 * Support TimeUUIDType column names in Stress.java tool (CASSANDRA-3541)
 * (CQL) INSERT/UPDATE/DELETE/TRUNCATE commands should allow CF names to
   be qualified by keyspace (CASSANDRA-3419)
 * always remove endpoints from delevery queue in HH (CASSANDRA-3546)
 * fix race between cf flush and its 2ndary indexes flush (CASSANDRA-3547)
 * fix potential race in AES when a repair fails (CASSANDRA-3548)
 * fix default value validation usage in CLI SET command (CASSANDRA-3553)
 * Optimize componentsFor method for compaction and startup time
   (CASSANDRA-3532)
 * (CQL) Proper ColumnFamily metadata validation on CREATE COLUMNFAMILY 
   (CASSANDRA-3565)
 * fix compression "chunk_length_kb" option to set correct kb value for 
   thrift/avro (CASSANDRA-3558)
 * fix missing response during range slice repair (CASSANDRA-3551)
 * 'describe ring' moved from CLI to nodetool and available through JMX (CASSANDRA-3220)
 * add back partitioner to sstable metadata (CASSANDRA-3540)
 * fix NPE in get_count for counters (CASSANDRA-3601)
Merged from 0.8:
 * remove invalid assertion that table was opened before dropping it
   (CASSANDRA-3580)
 * range and index scans now only send requests to enough replicas to
   satisfy requested CL + RR (CASSANDRA-3598)
 * use cannonical host for local node in nodetool info (CASSANDRA-3556)
 * remove nonlocal DC write optimization since it only worked with
   CL.ONE or CL.LOCAL_QUORUM (CASSANDRA-3577, 3585)
 * detect misuses of CounterColumnType (CASSANDRA-3422)
 * turn off string interning in json2sstable, take 2 (CASSANDRA-2189)
 * validate compression parameters on add/update of the ColumnFamily 
   (CASSANDRA-3573)
 * Check for 0.0.0.0 is incorrect in CFIF (CASSANDRA-3584)
 * Increase vm.max_map_count in debian packaging (CASSANDRA-3563)
 * gossiper will never add itself to saved endpoints (CASSANDRA-3485)


1.0.5
 * revert CASSANDRA-3407 (see CASSANDRA-3540)
 * fix assertion error while forwarding writes to local nodes (CASSANDRA-3539)


1.0.4
 * fix self-hinting of timed out read repair updates and make hinted handoff
   less prone to OOMing a coordinator (CASSANDRA-3440)
 * expose bloom filter sizes via JMX (CASSANDRA-3495)
 * enforce RP tokens 0..2**127 (CASSANDRA-3501)
 * canonicalize paths exposed through JMX (CASSANDRA-3504)
 * fix "liveSize" stat when sstables are removed (CASSANDRA-3496)
 * add bloom filter FP rates to nodetool cfstats (CASSANDRA-3347)
 * record partitioner in sstable metadata component (CASSANDRA-3407)
 * add new upgradesstables nodetool command (CASSANDRA-3406)
 * skip --debug requirement to see common exceptions in CLI (CASSANDRA-3508)
 * fix incorrect query results due to invalid max timestamp (CASSANDRA-3510)
 * make sstableloader recognize compressed sstables (CASSANDRA-3521)
 * avoids race in OutboundTcpConnection in multi-DC setups (CASSANDRA-3530)
 * use SETLOCAL in cassandra.bat (CASSANDRA-3506)
 * fix ConcurrentModificationException in Table.all() (CASSANDRA-3529)
Merged from 0.8:
 * fix concurrence issue in the FailureDetector (CASSANDRA-3519)
 * fix array out of bounds error in counter shard removal (CASSANDRA-3514)
 * avoid dropping tombstones when they might still be needed to shadow
   data in a different sstable (CASSANDRA-2786)


1.0.3
 * revert name-based query defragmentation aka CASSANDRA-2503 (CASSANDRA-3491)
 * fix invalidate-related test failures (CASSANDRA-3437)
 * add next-gen cqlsh to bin/ (CASSANDRA-3188, 3131, 3493)
 * (CQL) fix handling of rows with no columns (CASSANDRA-3424, 3473)
 * fix querying supercolumns by name returning only a subset of
   subcolumns or old subcolumn versions (CASSANDRA-3446)
 * automatically compute sha1 sum for uncompressed data files (CASSANDRA-3456)
 * fix reading metadata/statistics component for version < h (CASSANDRA-3474)
 * add sstable forward-compatibility (CASSANDRA-3478)
 * report compression ratio in CFSMBean (CASSANDRA-3393)
 * fix incorrect size exception during streaming of counters (CASSANDRA-3481)
 * (CQL) fix for counter decrement syntax (CASSANDRA-3418)
 * Fix race introduced by CASSANDRA-2503 (CASSANDRA-3482)
 * Fix incomplete deletion of delivered hints (CASSANDRA-3466)
 * Avoid rescheduling compactions when no compaction was executed 
   (CASSANDRA-3484)
 * fix handling of the chunk_length_kb compression options (CASSANDRA-3492)
Merged from 0.8:
 * fix updating CF row_cache_provider (CASSANDRA-3414)
 * CFMetaData.convertToThrift method to set RowCacheProvider (CASSANDRA-3405)
 * acquire compactionlock during truncate (CASSANDRA-3399)
 * fix displaying cfdef entries for super columnfamilies (CASSANDRA-3415)
 * Make counter shard merging thread safe (CASSANDRA-3178)
 * Revert CASSANDRA-2855
 * Fix bug preventing the use of efficient cross-DC writes (CASSANDRA-3472)
 * `describe ring` command for CLI (CASSANDRA-3220)
 * (Hadoop) skip empty rows when entire row is requested, redux (CASSANDRA-2855)


1.0.2
 * "defragment" rows for name-based queries under STCS (CASSANDRA-2503)
 * Add timing information to cassandra-cli GET/SET/LIST queries (CASSANDRA-3326)
 * Only create one CompressionMetadata object per sstable (CASSANDRA-3427)
 * cleanup usage of StorageService.setMode() (CASSANDRA-3388)
 * Avoid large array allocation for compressed chunk offsets (CASSANDRA-3432)
 * fix DecimalType bytebuffer marshalling (CASSANDRA-3421)
 * fix bug that caused first column in per row indexes to be ignored 
   (CASSANDRA-3441)
 * add JMX call to clean (failed) repair sessions (CASSANDRA-3316)
 * fix sstableloader reference acquisition bug (CASSANDRA-3438)
 * fix estimated row size regression (CASSANDRA-3451)
 * make sure we don't return more columns than asked (CASSANDRA-3303, 3395)
Merged from 0.8:
 * acquire compactionlock during truncate (CASSANDRA-3399)
 * fix displaying cfdef entries for super columnfamilies (CASSANDRA-3415)


1.0.1
 * acquire references during index build to prevent delete problems
   on Windows (CASSANDRA-3314)
 * describe_ring should include datacenter/topology information (CASSANDRA-2882)
 * Thrift sockets are not properly buffered (CASSANDRA-3261)
 * performance improvement for bytebufferutil compare function (CASSANDRA-3286)
 * add system.versions ColumnFamily (CASSANDRA-3140)
 * reduce network copies (CASSANDRA-3333, 3373)
 * limit nodetool to 32MB of heap (CASSANDRA-3124)
 * (CQL) update parser to accept "timestamp" instead of "date" (CASSANDRA-3149)
 * Fix CLI `show schema` to include "compression_options" (CASSANDRA-3368)
 * Snapshot to include manifest under LeveledCompactionStrategy (CASSANDRA-3359)
 * (CQL) SELECT query should allow CF name to be qualified by keyspace (CASSANDRA-3130)
 * (CQL) Fix internal application error specifying 'using consistency ...'
   in lower case (CASSANDRA-3366)
 * fix Deflate compression when compression actually makes the data bigger
   (CASSANDRA-3370)
 * optimize UUIDGen to avoid lock contention on InetAddress.getLocalHost 
   (CASSANDRA-3387)
 * tolerate index being dropped mid-mutation (CASSANDRA-3334, 3313)
 * CompactionManager is now responsible for checking for new candidates
   post-task execution, enabling more consistent leveled compaction 
   (CASSANDRA-3391)
 * Cache HSHA threads (CASSANDRA-3372)
 * use CF/KS names as snapshot prefix for drop + truncate operations
   (CASSANDRA-2997)
 * Break bloom filters up to avoid heap fragmentation (CASSANDRA-2466)
 * fix cassandra hanging on jsvc stop (CASSANDRA-3302)
 * Avoid leveled compaction getting blocked on errors (CASSANDRA-3408)
 * Make reloading the compaction strategy safe (CASSANDRA-3409)
 * ignore 0.8 hints even if compaction begins before we try to purge
   them (CASSANDRA-3385)
 * remove procrun (bin\daemon) from Cassandra source tree and 
   artifacts (CASSANDRA-3331)
 * make cassandra compile under JDK7 (CASSANDRA-3275)
 * remove dependency of clientutil.jar to FBUtilities (CASSANDRA-3299)
 * avoid truncation errors by using long math on long values (CASSANDRA-3364)
 * avoid clock drift on some Windows machine (CASSANDRA-3375)
 * display cache provider in cli 'describe keyspace' command (CASSANDRA-3384)
 * fix incomplete topology information in describe_ring (CASSANDRA-3403)
 * expire dead gossip states based on time (CASSANDRA-2961)
 * improve CompactionTask extensibility (CASSANDRA-3330)
 * Allow one leveled compaction task to kick off another (CASSANDRA-3363)
 * allow encryption only between datacenters (CASSANDRA-2802)
Merged from 0.8:
 * fix truncate allowing data to be replayed post-restart (CASSANDRA-3297)
 * make iwriter final in IndexWriter to avoid NPE (CASSANDRA-2863)
 * (CQL) update grammar to require key clause in DELETE statement
   (CASSANDRA-3349)
 * (CQL) allow numeric keyspace names in USE statement (CASSANDRA-3350)
 * (Hadoop) skip empty rows when slicing the entire row (CASSANDRA-2855)
 * Fix handling of tombstone by SSTableExport/Import (CASSANDRA-3357)
 * fix ColumnIndexer to use long offsets (CASSANDRA-3358)
 * Improved CLI exceptions (CASSANDRA-3312)
 * Fix handling of tombstone by SSTableExport/Import (CASSANDRA-3357)
 * Only count compaction as active (for throttling) when they have
   successfully acquired the compaction lock (CASSANDRA-3344)
 * Display CLI version string on startup (CASSANDRA-3196)
 * (Hadoop) make CFIF try rpc_address or fallback to listen_address
   (CASSANDRA-3214)
 * (Hadoop) accept comma delimited lists of initial thrift connections
   (CASSANDRA-3185)
 * ColumnFamily min_compaction_threshold should be >= 2 (CASSANDRA-3342)
 * (Pig) add 0.8+ types and key validation type in schema (CASSANDRA-3280)
 * Fix completely removing column metadata using CLI (CASSANDRA-3126)
 * CLI `describe cluster;` output should be on separate lines for separate versions
   (CASSANDRA-3170)
 * fix changing durable_writes keyspace option during CF creation
   (CASSANDRA-3292)
 * avoid locking on update when no indexes are involved (CASSANDRA-3386)
 * fix assertionError during repair with ordered partitioners (CASSANDRA-3369)
 * correctly serialize key_validation_class for avro (CASSANDRA-3391)
 * don't expire counter tombstone after streaming (CASSANDRA-3394)
 * prevent nodes that failed to join from hanging around forever 
   (CASSANDRA-3351)
 * remove incorrect optimization from slice read path (CASSANDRA-3390)
 * Fix race in AntiEntropyService (CASSANDRA-3400)


1.0.0-final
 * close scrubbed sstable fd before deleting it (CASSANDRA-3318)
 * fix bug preventing obsolete commitlog segments from being removed
   (CASSANDRA-3269)
 * tolerate whitespace in seed CDL (CASSANDRA-3263)
 * Change default heap thresholds to max(min(1/2 ram, 1G), min(1/4 ram, 8GB))
   (CASSANDRA-3295)
 * Fix broken CompressedRandomAccessReaderTest (CASSANDRA-3298)
 * (CQL) fix type information returned for wildcard queries (CASSANDRA-3311)
 * add estimated tasks to LeveledCompactionStrategy (CASSANDRA-3322)
 * avoid including compaction cache-warming in keycache stats (CASSANDRA-3325)
 * run compaction and hinted handoff threads at MIN_PRIORITY (CASSANDRA-3308)
 * default hsha thrift server to cpu core count in rpc pool (CASSANDRA-3329)
 * add bin\daemon to binary tarball for Windows service (CASSANDRA-3331)
 * Fix places where uncompressed size of sstables was use in place of the
   compressed one (CASSANDRA-3338)
 * Fix hsha thrift server (CASSANDRA-3346)
 * Make sure repair only stream needed sstables (CASSANDRA-3345)


1.0.0-rc2
 * Log a meaningful warning when a node receives a message for a repair session
   that doesn't exist anymore (CASSANDRA-3256)
 * test for NUMA policy support as well as numactl presence (CASSANDRA-3245)
 * Fix FD leak when internode encryption is enabled (CASSANDRA-3257)
 * Remove incorrect assertion in mergeIterator (CASSANDRA-3260)
 * FBUtilities.hexToBytes(String) to throw NumberFormatException when string
   contains non-hex characters (CASSANDRA-3231)
 * Keep SimpleSnitch proximity ordering unchanged from what the Strategy
   generates, as intended (CASSANDRA-3262)
 * remove Scrub from compactionstats when finished (CASSANDRA-3255)
 * fix counter entry in jdbc TypesMap (CASSANDRA-3268)
 * fix full queue scenario for ParallelCompactionIterator (CASSANDRA-3270)
 * fix bootstrap process (CASSANDRA-3285)
 * don't try delivering hints if when there isn't any (CASSANDRA-3176)
 * CLI documentation change for ColumnFamily `compression_options` (CASSANDRA-3282)
 * ignore any CF ids sent by client for adding CF/KS (CASSANDRA-3288)
 * remove obsolete hints on first startup (CASSANDRA-3291)
 * use correct ISortedColumns for time-optimized reads (CASSANDRA-3289)
 * Evict gossip state immediately when a token is taken over by a new IP 
   (CASSANDRA-3259)


1.0.0-rc1
 * Update CQL to generate microsecond timestamps by default (CASSANDRA-3227)
 * Fix counting CFMetadata towards Memtable liveRatio (CASSANDRA-3023)
 * Kill server on wrapped OOME such as from FileChannel.map (CASSANDRA-3201)
 * remove unnecessary copy when adding to row cache (CASSANDRA-3223)
 * Log message when a full repair operation completes (CASSANDRA-3207)
 * Fix streamOutSession keeping sstables references forever if the remote end
   dies (CASSANDRA-3216)
 * Remove dynamic_snitch boolean from example configuration (defaulting to 
   true) and set default badness threshold to 0.1 (CASSANDRA-3229)
 * Base choice of random or "balanced" token on bootstrap on whether
   schema definitions were found (CASSANDRA-3219)
 * Fixes for LeveledCompactionStrategy score computation, prioritization,
   scheduling, and performance (CASSANDRA-3224, 3234)
 * parallelize sstable open at server startup (CASSANDRA-2988)
 * fix handling of exceptions writing to OutboundTcpConnection (CASSANDRA-3235)
 * Allow using quotes in "USE <keyspace>;" CLI command (CASSANDRA-3208)
 * Don't allow any cache loading exceptions to halt startup (CASSANDRA-3218)
 * Fix sstableloader --ignores option (CASSANDRA-3247)
 * File descriptor limit increased in packaging (CASSANDRA-3206)
 * Fix deadlock in commit log during flush (CASSANDRA-3253) 


1.0.0-beta1
 * removed binarymemtable (CASSANDRA-2692)
 * add commitlog_total_space_in_mb to prevent fragmented logs (CASSANDRA-2427)
 * removed commitlog_rotation_threshold_in_mb configuration (CASSANDRA-2771)
 * make AbstractBounds.normalize de-overlapp overlapping ranges (CASSANDRA-2641)
 * replace CollatingIterator, ReducingIterator with MergeIterator 
   (CASSANDRA-2062)
 * Fixed the ability to set compaction strategy in cli using create column 
   family command (CASSANDRA-2778)
 * clean up tmp files after failed compaction (CASSANDRA-2468)
 * restrict repair streaming to specific columnfamilies (CASSANDRA-2280)
 * don't bother persisting columns shadowed by a row tombstone (CASSANDRA-2589)
 * reset CF and SC deletion times after gc_grace (CASSANDRA-2317)
 * optimize away seek when compacting wide rows (CASSANDRA-2879)
 * single-pass streaming (CASSANDRA-2677, 2906, 2916, 3003)
 * use reference counting for deleting sstables instead of relying on GC
   (CASSANDRA-2521, 3179)
 * store hints as serialized mutations instead of pointers to data row
   (CASSANDRA-2045)
 * store hints in the coordinator node instead of in the closest replica 
   (CASSANDRA-2914)
 * add row_cache_keys_to_save CF option (CASSANDRA-1966)
 * check column family validity in nodetool repair (CASSANDRA-2933)
 * use lazy initialization instead of class initialization in NodeId
   (CASSANDRA-2953)
 * add paging to get_count (CASSANDRA-2894)
 * fix "short reads" in [multi]get (CASSANDRA-2643, 3157, 3192)
 * add optional compression for sstables (CASSANDRA-47, 2994, 3001, 3128)
 * add scheduler JMX metrics (CASSANDRA-2962)
 * add block level checksum for compressed data (CASSANDRA-1717)
 * make column family backed column map pluggable and introduce unsynchronized
   ArrayList backed one to speedup reads (CASSANDRA-2843, 3165, 3205)
 * refactoring of the secondary index api (CASSANDRA-2982)
 * make CL > ONE reads wait for digest reconciliation before returning
   (CASSANDRA-2494)
 * fix missing logging for some exceptions (CASSANDRA-2061)
 * refactor and optimize ColumnFamilyStore.files(...) and Descriptor.fromFilename(String)
   and few other places responsible for work with SSTable files (CASSANDRA-3040)
 * Stop reading from sstables once we know we have the most recent columns,
   for query-by-name requests (CASSANDRA-2498)
 * Add query-by-column mode to stress.java (CASSANDRA-3064)
 * Add "install" command to cassandra.bat (CASSANDRA-292)
 * clean up KSMetadata, CFMetadata from unnecessary
   Thrift<->Avro conversion methods (CASSANDRA-3032)
 * Add timeouts to client request schedulers (CASSANDRA-3079, 3096)
 * Cli to use hashes rather than array of hashes for strategy options (CASSANDRA-3081)
 * LeveledCompactionStrategy (CASSANDRA-1608, 3085, 3110, 3087, 3145, 3154, 3182)
 * Improvements of the CLI `describe` command (CASSANDRA-2630)
 * reduce window where dropped CF sstables may not be deleted (CASSANDRA-2942)
 * Expose gossip/FD info to JMX (CASSANDRA-2806)
 * Fix streaming over SSL when compressed SSTable involved (CASSANDRA-3051)
 * Add support for pluggable secondary index implementations (CASSANDRA-3078)
 * remove compaction_thread_priority setting (CASSANDRA-3104)
 * generate hints for replicas that timeout, not just replicas that are known
   to be down before starting (CASSANDRA-2034)
 * Add throttling for internode streaming (CASSANDRA-3080)
 * make the repair of a range repair all replica (CASSANDRA-2610, 3194)
 * expose the ability to repair the first range (as returned by the
   partitioner) of a node (CASSANDRA-2606)
 * Streams Compression (CASSANDRA-3015)
 * add ability to use multiple threads during a single compaction
   (CASSANDRA-2901)
 * make AbstractBounds.normalize support overlapping ranges (CASSANDRA-2641)
 * fix of the CQL count() behavior (CASSANDRA-3068)
 * use TreeMap backed column families for the SSTable simple writers
   (CASSANDRA-3148)
 * fix inconsistency of the CLI syntax when {} should be used instead of [{}]
   (CASSANDRA-3119)
 * rename CQL type names to match expected SQL behavior (CASSANDRA-3149, 3031)
 * Arena-based allocation for memtables (CASSANDRA-2252, 3162, 3163, 3168)
 * Default RR chance to 0.1 (CASSANDRA-3169)
 * Add RowLevel support to secondary index API (CASSANDRA-3147)
 * Make SerializingCacheProvider the default if JNA is available (CASSANDRA-3183)
 * Fix backwards compatibilty for CQL memtable properties (CASSANDRA-3190)
 * Add five-minute delay before starting compactions on a restarted server
   (CASSANDRA-3181)
 * Reduce copies done for intra-host messages (CASSANDRA-1788, 3144)
 * support of compaction strategy option for stress.java (CASSANDRA-3204)
 * make memtable throughput and column count thresholds no-ops (CASSANDRA-2449)
 * Return schema information along with the resultSet in CQL (CASSANDRA-2734)
 * Add new DecimalType (CASSANDRA-2883)
 * Fix assertion error in RowRepairResolver (CASSANDRA-3156)
 * Reduce unnecessary high buffer sizes (CASSANDRA-3171)
 * Pluggable compaction strategy (CASSANDRA-1610)
 * Add new broadcast_address config option (CASSANDRA-2491)


0.8.7
 * Kill server on wrapped OOME such as from FileChannel.map (CASSANDRA-3201)
 * Allow using quotes in "USE <keyspace>;" CLI command (CASSANDRA-3208)
 * Log message when a full repair operation completes (CASSANDRA-3207)
 * Don't allow any cache loading exceptions to halt startup (CASSANDRA-3218)
 * Fix sstableloader --ignores option (CASSANDRA-3247)
 * File descriptor limit increased in packaging (CASSANDRA-3206)
 * Log a meaningfull warning when a node receive a message for a repair session
   that doesn't exist anymore (CASSANDRA-3256)
 * Fix FD leak when internode encryption is enabled (CASSANDRA-3257)
 * FBUtilities.hexToBytes(String) to throw NumberFormatException when string
   contains non-hex characters (CASSANDRA-3231)
 * Keep SimpleSnitch proximity ordering unchanged from what the Strategy
   generates, as intended (CASSANDRA-3262)
 * remove Scrub from compactionstats when finished (CASSANDRA-3255)
 * Fix tool .bat files when CASSANDRA_HOME contains spaces (CASSANDRA-3258)
 * Force flush of status table when removing/updating token (CASSANDRA-3243)
 * Evict gossip state immediately when a token is taken over by a new IP (CASSANDRA-3259)
 * Fix bug where the failure detector can take too long to mark a host
   down (CASSANDRA-3273)
 * (Hadoop) allow wrapping ranges in queries (CASSANDRA-3137)
 * (Hadoop) check all interfaces for a match with split location
   before falling back to random replica (CASSANDRA-3211)
 * (Hadoop) Make Pig storage handle implements LoadMetadata (CASSANDRA-2777)
 * (Hadoop) Fix exception during PIG 'dump' (CASSANDRA-2810)
 * Fix stress COUNTER_GET option (CASSANDRA-3301)
 * Fix missing fields in CLI `show schema` output (CASSANDRA-3304)
 * Nodetool no longer leaks threads and closes JMX connections (CASSANDRA-3309)
 * fix truncate allowing data to be replayed post-restart (CASSANDRA-3297)
 * Move SimpleAuthority and SimpleAuthenticator to examples (CASSANDRA-2922)
 * Fix handling of tombstone by SSTableExport/Import (CASSANDRA-3357)
 * Fix transposition in cfHistograms (CASSANDRA-3222)
 * Allow using number as DC name when creating keyspace in CQL (CASSANDRA-3239)
 * Force flush of system table after updating/removing a token (CASSANDRA-3243)


0.8.6
 * revert CASSANDRA-2388
 * change TokenRange.endpoints back to listen/broadcast address to match
   pre-1777 behavior, and add TokenRange.rpc_endpoints instead (CASSANDRA-3187)
 * avoid trying to watch cassandra-topology.properties when loaded from jar
   (CASSANDRA-3138)
 * prevent users from creating keyspaces with LocalStrategy replication
   (CASSANDRA-3139)
 * fix CLI `show schema;` to output correct keyspace definition statement
   (CASSANDRA-3129)
 * CustomTThreadPoolServer to log TTransportException at DEBUG level
   (CASSANDRA-3142)
 * allow topology sort to work with non-unique rack names between 
   datacenters (CASSANDRA-3152)
 * Improve caching of same-version Messages on digest and repair paths
   (CASSANDRA-3158)
 * Randomize choice of first replica for counter increment (CASSANDRA-2890)
 * Fix using read_repair_chance instead of merge_shard_change (CASSANDRA-3202)
 * Avoid streaming data to nodes that already have it, on move as well as
   decommission (CASSANDRA-3041)
 * Fix divide by zero error in GCInspector (CASSANDRA-3164)
 * allow quoting of the ColumnFamily name in CLI `create column family`
   statement (CASSANDRA-3195)
 * Fix rolling upgrade from 0.7 to 0.8 problem (CASSANDRA-3166)
 * Accomodate missing encryption_options in IncomingTcpConnection.stream
   (CASSANDRA-3212)


0.8.5
 * fix NPE when encryption_options is unspecified (CASSANDRA-3007)
 * include column name in validation failure exceptions (CASSANDRA-2849)
 * make sure truncate clears out the commitlog so replay won't re-
   populate with truncated data (CASSANDRA-2950)
 * fix NPE when debug logging is enabled and dropped CF is present
   in a commitlog segment (CASSANDRA-3021)
 * fix cassandra.bat when CASSANDRA_HOME contains spaces (CASSANDRA-2952)
 * fix to SSTableSimpleUnsortedWriter bufferSize calculation (CASSANDRA-3027)
 * make cleanup and normal compaction able to skip empty rows
   (rows containing nothing but expired tombstones) (CASSANDRA-3039)
 * work around native memory leak in com.sun.management.GarbageCollectorMXBean
   (CASSANDRA-2868)
 * validate that column names in column_metadata are not equal to key_alias
   on create/update of the ColumnFamily and CQL 'ALTER' statement (CASSANDRA-3036)
 * return an InvalidRequestException if an indexed column is assigned
   a value larger than 64KB (CASSANDRA-3057)
 * fix of numeric-only and string column names handling in CLI "drop index" 
   (CASSANDRA-3054)
 * prune index scan resultset back to original request for lazy
   resultset expansion case (CASSANDRA-2964)
 * (Hadoop) fail jobs when Cassandra node has failed but TaskTracker
   has not (CASSANDRA-2388)
 * fix dynamic snitch ignoring nodes when read_repair_chance is zero
   (CASSANDRA-2662)
 * avoid retaining references to dropped CFS objects in 
   CompactionManager.estimatedCompactions (CASSANDRA-2708)
 * expose rpc timeouts per host in MessagingServiceMBean (CASSANDRA-2941)
 * avoid including cwd in classpath for deb and rpm packages (CASSANDRA-2881)
 * remove gossip state when a new IP takes over a token (CASSANDRA-3071)
 * allow sstable2json to work on index sstable files (CASSANDRA-3059)
 * always hint counters (CASSANDRA-3099)
 * fix log4j initialization in EmbeddedCassandraService (CASSANDRA-2857)
 * remove gossip state when a new IP takes over a token (CASSANDRA-3071)
 * work around native memory leak in com.sun.management.GarbageCollectorMXBean
    (CASSANDRA-2868)
 * fix UnavailableException with writes at CL.EACH_QUORM (CASSANDRA-3084)
 * fix parsing of the Keyspace and ColumnFamily names in numeric
   and string representations in CLI (CASSANDRA-3075)
 * fix corner cases in Range.differenceToFetch (CASSANDRA-3084)
 * fix ip address String representation in the ring cache (CASSANDRA-3044)
 * fix ring cache compatibility when mixing pre-0.8.4 nodes with post-
   in the same cluster (CASSANDRA-3023)
 * make repair report failure when a node participating dies (instead of
   hanging forever) (CASSANDRA-2433)
 * fix handling of the empty byte buffer by ReversedType (CASSANDRA-3111)
 * Add validation that Keyspace names are case-insensitively unique (CASSANDRA-3066)
 * catch invalid key_validation_class before instantiating UpdateColumnFamily (CASSANDRA-3102)
 * make Range and Bounds objects client-safe (CASSANDRA-3108)
 * optionally skip log4j configuration (CASSANDRA-3061)
 * bundle sstableloader with the debian package (CASSANDRA-3113)
 * don't try to build secondary indexes when there is none (CASSANDRA-3123)
 * improve SSTableSimpleUnsortedWriter speed for large rows (CASSANDRA-3122)
 * handle keyspace arguments correctly in nodetool snapshot (CASSANDRA-3038)
 * Fix SSTableImportTest on windows (CASSANDRA-3043)
 * expose compactionThroughputMbPerSec through JMX (CASSANDRA-3117)
 * log keyspace and CF of large rows being compacted


0.8.4
 * change TokenRing.endpoints to be a list of rpc addresses instead of 
   listen/broadcast addresses (CASSANDRA-1777)
 * include files-to-be-streamed in StreamInSession.getSources (CASSANDRA-2972)
 * use JAVA env var in cassandra-env.sh (CASSANDRA-2785, 2992)
 * avoid doing read for no-op replicate-on-write at CL=1 (CASSANDRA-2892)
 * refuse counter write for CL.ANY (CASSANDRA-2990)
 * switch back to only logging recent dropped messages (CASSANDRA-3004)
 * always deserialize RowMutation for counters (CASSANDRA-3006)
 * ignore saved replication_factor strategy_option for NTS (CASSANDRA-3011)
 * make sure pre-truncate CL segments are discarded (CASSANDRA-2950)


0.8.3
 * add ability to drop local reads/writes that are going to timeout
   (CASSANDRA-2943)
 * revamp token removal process, keep gossip states for 3 days (CASSANDRA-2496)
 * don't accept extra args for 0-arg nodetool commands (CASSANDRA-2740)
 * log unavailableexception details at debug level (CASSANDRA-2856)
 * expose data_dir though jmx (CASSANDRA-2770)
 * don't include tmp files as sstable when create cfs (CASSANDRA-2929)
 * log Java classpath on startup (CASSANDRA-2895)
 * keep gossipped version in sync with actual on migration coordinator 
   (CASSANDRA-2946)
 * use lazy initialization instead of class initialization in NodeId
   (CASSANDRA-2953)
 * check column family validity in nodetool repair (CASSANDRA-2933)
 * speedup bytes to hex conversions dramatically (CASSANDRA-2850)
 * Flush memtables on shutdown when durable writes are disabled 
   (CASSANDRA-2958)
 * improved POSIX compatibility of start scripts (CASsANDRA-2965)
 * add counter support to Hadoop InputFormat (CASSANDRA-2981)
 * fix bug where dirty commitlog segments were removed (and avoid keeping 
   segments with no post-flush activity permanently dirty) (CASSANDRA-2829)
 * fix throwing exception with batch mutation of counter super columns
   (CASSANDRA-2949)
 * ignore system tables during repair (CASSANDRA-2979)
 * throw exception when NTS is given replication_factor as an option
   (CASSANDRA-2960)
 * fix assertion error during compaction of counter CFs (CASSANDRA-2968)
 * avoid trying to create index names, when no index exists (CASSANDRA-2867)
 * don't sample the system table when choosing a bootstrap token
   (CASSANDRA-2825)
 * gossiper notifies of local state changes (CASSANDRA-2948)
 * add asynchronous and half-sync/half-async (hsha) thrift servers 
   (CASSANDRA-1405)
 * fix potential use of free'd native memory in SerializingCache 
   (CASSANDRA-2951)
 * prune index scan resultset back to original request for lazy
   resultset expansion case (CASSANDRA-2964)
 * (Hadoop) fail jobs when Cassandra node has failed but TaskTracker
    has not (CASSANDRA-2388)


0.8.2
 * CQL: 
   - include only one row per unique key for IN queries (CASSANDRA-2717)
   - respect client timestamp on full row deletions (CASSANDRA-2912)
 * improve thread-safety in StreamOutSession (CASSANDRA-2792)
 * allow deleting a row and updating indexed columns in it in the
   same mutation (CASSANDRA-2773)
 * Expose number of threads blocked on submitting memtable to flush
   in JMX (CASSANDRA-2817)
 * add ability to return "endpoints" to nodetool (CASSANDRA-2776)
 * Add support for multiple (comma-delimited) coordinator addresses
   to ColumnFamilyInputFormat (CASSANDRA-2807)
 * fix potential NPE while scheduling read repair for range slice
   (CASSANDRA-2823)
 * Fix race in SystemTable.getCurrentLocalNodeId (CASSANDRA-2824)
 * Correctly set default for replicate_on_write (CASSANDRA-2835)
 * improve nodetool compactionstats formatting (CASSANDRA-2844)
 * fix index-building status display (CASSANDRA-2853)
 * fix CLI perpetuating obsolete KsDef.replication_factor (CASSANDRA-2846)
 * improve cli treatment of multiline comments (CASSANDRA-2852)
 * handle row tombstones correctly in EchoedRow (CASSANDRA-2786)
 * add MessagingService.get[Recently]DroppedMessages and
   StorageService.getExceptionCount (CASSANDRA-2804)
 * fix possibility of spurious UnavailableException for LOCAL_QUORUM
   reads with dynamic snitch + read repair disabled (CASSANDRA-2870)
 * add ant-optional as dependence for the debian package (CASSANDRA-2164)
 * add option to specify limit for get_slice in the CLI (CASSANDRA-2646)
 * decrease HH page size (CASSANDRA-2832)
 * reset cli keyspace after dropping the current one (CASSANDRA-2763)
 * add KeyRange option to Hadoop inputformat (CASSANDRA-1125)
 * fix protocol versioning (CASSANDRA-2818, 2860)
 * support spaces in path to log4j configuration (CASSANDRA-2383)
 * avoid including inferred types in CF update (CASSANDRA-2809)
 * fix JMX bulkload call (CASSANDRA-2908)
 * fix updating KS with durable_writes=false (CASSANDRA-2907)
 * add simplified facade to SSTableWriter for bulk loading use
   (CASSANDRA-2911)
 * fix re-using index CF sstable names after drop/recreate (CASSANDRA-2872)
 * prepend CF to default index names (CASSANDRA-2903)
 * fix hint replay (CASSANDRA-2928)
 * Properly synchronize repair's merkle tree computation (CASSANDRA-2816)


0.8.1
 * CQL:
   - support for insert, delete in BATCH (CASSANDRA-2537)
   - support for IN to SELECT, UPDATE (CASSANDRA-2553)
   - timestamp support for INSERT, UPDATE, and BATCH (CASSANDRA-2555)
   - TTL support (CASSANDRA-2476)
   - counter support (CASSANDRA-2473)
   - ALTER COLUMNFAMILY (CASSANDRA-1709)
   - DROP INDEX (CASSANDRA-2617)
   - add SCHEMA/TABLE as aliases for KS/CF (CASSANDRA-2743)
   - server handles wait-for-schema-agreement (CASSANDRA-2756)
   - key alias support (CASSANDRA-2480)
 * add support for comparator parameters and a generic ReverseType
   (CASSANDRA-2355)
 * add CompositeType and DynamicCompositeType (CASSANDRA-2231)
 * optimize batches containing multiple updates to the same row
   (CASSANDRA-2583)
 * adjust hinted handoff page size to avoid OOM with large columns 
   (CASSANDRA-2652)
 * mark BRAF buffer invalid post-flush so we don't re-flush partial
   buffers again, especially on CL writes (CASSANDRA-2660)
 * add DROP INDEX support to CLI (CASSANDRA-2616)
 * don't perform HH to client-mode [storageproxy] nodes (CASSANDRA-2668)
 * Improve forceDeserialize/getCompactedRow encapsulation (CASSANDRA-2659)
 * Don't write CounterUpdateColumn to disk in tests (CASSANDRA-2650)
 * Add sstable bulk loading utility (CASSANDRA-1278)
 * avoid replaying hints to dropped columnfamilies (CASSANDRA-2685)
 * add placeholders for missing rows in range query pseudo-RR (CASSANDRA-2680)
 * remove no-op HHOM.renameHints (CASSANDRA-2693)
 * clone super columns to avoid modifying them during flush (CASSANDRA-2675)
 * allow writes to bypass the commitlog for certain keyspaces (CASSANDRA-2683)
 * avoid NPE when bypassing commitlog during memtable flush (CASSANDRA-2781)
 * Added support for making bootstrap retry if nodes flap (CASSANDRA-2644)
 * Added statusthrift to nodetool to report if thrift server is running (CASSANDRA-2722)
 * Fixed rows being cached if they do not exist (CASSANDRA-2723)
 * Support passing tableName and cfName to RowCacheProviders (CASSANDRA-2702)
 * close scrub file handles (CASSANDRA-2669)
 * throttle migration replay (CASSANDRA-2714)
 * optimize column serializer creation (CASSANDRA-2716)
 * Added support for making bootstrap retry if nodes flap (CASSANDRA-2644)
 * Added statusthrift to nodetool to report if thrift server is running
   (CASSANDRA-2722)
 * Fixed rows being cached if they do not exist (CASSANDRA-2723)
 * fix truncate/compaction race (CASSANDRA-2673)
 * workaround large resultsets causing large allocation retention
   by nio sockets (CASSANDRA-2654)
 * fix nodetool ring use with Ec2Snitch (CASSANDRA-2733)
 * fix removing columns and subcolumns that are supressed by a row or
   supercolumn tombstone during replica resolution (CASSANDRA-2590)
 * support sstable2json against snapshot sstables (CASSANDRA-2386)
 * remove active-pull schema requests (CASSANDRA-2715)
 * avoid marking entire list of sstables as actively being compacted
   in multithreaded compaction (CASSANDRA-2765)
 * seek back after deserializing a row to update cache with (CASSANDRA-2752)
 * avoid skipping rows in scrub for counter column family (CASSANDRA-2759)
 * fix ConcurrentModificationException in repair when dealing with 0.7 node
   (CASSANDRA-2767)
 * use threadsafe collections for StreamInSession (CASSANDRA-2766)
 * avoid infinite loop when creating merkle tree (CASSANDRA-2758)
 * avoids unmarking compacting sstable prematurely in cleanup (CASSANDRA-2769)
 * fix NPE when the commit log is bypassed (CASSANDRA-2718)
 * don't throw an exception in SS.isRPCServerRunning (CASSANDRA-2721)
 * make stress.jar executable (CASSANDRA-2744)
 * add daemon mode to java stress (CASSANDRA-2267)
 * expose the DC and rack of a node through JMX and nodetool ring (CASSANDRA-2531)
 * fix cache mbean getSize (CASSANDRA-2781)
 * Add Date, Float, Double, and Boolean types (CASSANDRA-2530)
 * Add startup flag to renew counter node id (CASSANDRA-2788)
 * add jamm agent to cassandra.bat (CASSANDRA-2787)
 * fix repair hanging if a neighbor has nothing to send (CASSANDRA-2797)
 * purge tombstone even if row is in only one sstable (CASSANDRA-2801)
 * Fix wrong purge of deleted cf during compaction (CASSANDRA-2786)
 * fix race that could result in Hadoop writer failing to throw an
   exception encountered after close() (CASSANDRA-2755)
 * fix scan wrongly throwing assertion error (CASSANDRA-2653)
 * Always use even distribution for merkle tree with RandomPartitionner
   (CASSANDRA-2841)
 * fix describeOwnership for OPP (CASSANDRA-2800)
 * ensure that string tokens do not contain commas (CASSANDRA-2762)


0.8.0-final
 * fix CQL grammar warning and cqlsh regression from CASSANDRA-2622
 * add ant generate-cql-html target (CASSANDRA-2526)
 * update CQL consistency levels (CASSANDRA-2566)
 * debian packaging fixes (CASSANDRA-2481, 2647)
 * fix UUIDType, IntegerType for direct buffers (CASSANDRA-2682, 2684)
 * switch to native Thrift for Hadoop map/reduce (CASSANDRA-2667)
 * fix StackOverflowError when building from eclipse (CASSANDRA-2687)
 * only provide replication_factor to strategy_options "help" for
   SimpleStrategy, OldNetworkTopologyStrategy (CASSANDRA-2678, 2713)
 * fix exception adding validators to non-string columns (CASSANDRA-2696)
 * avoid instantiating DatabaseDescriptor in JDBC (CASSANDRA-2694)
 * fix potential stack overflow during compaction (CASSANDRA-2626)
 * clone super columns to avoid modifying them during flush (CASSANDRA-2675)
 * reset underlying iterator in EchoedRow constructor (CASSANDRA-2653)


0.8.0-rc1
 * faster flushes and compaction from fixing excessively pessimistic 
   rebuffering in BRAF (CASSANDRA-2581)
 * fix returning null column values in the python cql driver (CASSANDRA-2593)
 * fix merkle tree splitting exiting early (CASSANDRA-2605)
 * snapshot_before_compaction directory name fix (CASSANDRA-2598)
 * Disable compaction throttling during bootstrap (CASSANDRA-2612) 
 * fix CQL treatment of > and < operators in range slices (CASSANDRA-2592)
 * fix potential double-application of counter updates on commitlog replay
   by moving replay position from header to sstable metadata (CASSANDRA-2419)
 * JDBC CQL driver exposes getColumn for access to timestamp
 * JDBC ResultSetMetadata properties added to AbstractType
 * r/m clustertool (CASSANDRA-2607)
 * add support for presenting row key as a column in CQL result sets 
   (CASSANDRA-2622)
 * Don't allow {LOCAL|EACH}_QUORUM unless strategy is NTS (CASSANDRA-2627)
 * validate keyspace strategy_options during CQL create (CASSANDRA-2624)
 * fix empty Result with secondary index when limit=1 (CASSANDRA-2628)
 * Fix regression where bootstrapping a node with no schema fails
   (CASSANDRA-2625)
 * Allow removing LocationInfo sstables (CASSANDRA-2632)
 * avoid attempting to replay mutations from dropped keyspaces (CASSANDRA-2631)
 * avoid using cached position of a key when GT is requested (CASSANDRA-2633)
 * fix counting bloom filter true positives (CASSANDRA-2637)
 * initialize local ep state prior to gossip startup if needed (CASSANDRA-2638)
 * fix counter increment lost after restart (CASSANDRA-2642)
 * add quote-escaping via backslash to CLI (CASSANDRA-2623)
 * fix pig example script (CASSANDRA-2487)
 * fix dynamic snitch race in adding latencies (CASSANDRA-2618)
 * Start/stop cassandra after more important services such as mdadm in
   debian packaging (CASSANDRA-2481)


0.8.0-beta2
 * fix NPE compacting index CFs (CASSANDRA-2528)
 * Remove checking all column families on startup for compaction candidates 
   (CASSANDRA-2444)
 * validate CQL create keyspace options (CASSANDRA-2525)
 * fix nodetool setcompactionthroughput (CASSANDRA-2550)
 * move	gossip heartbeat back to its own thread (CASSANDRA-2554)
 * validate cql TRUNCATE columnfamily before truncating (CASSANDRA-2570)
 * fix batch_mutate for mixed standard-counter mutations (CASSANDRA-2457)
 * disallow making schema changes to system keyspace (CASSANDRA-2563)
 * fix sending mutation messages multiple times (CASSANDRA-2557)
 * fix incorrect use of NBHM.size in ReadCallback that could cause
   reads to time out even when responses were received (CASSANDRA-2552)
 * trigger read repair correctly for LOCAL_QUORUM reads (CASSANDRA-2556)
 * Allow configuring the number of compaction thread (CASSANDRA-2558)
 * forceUserDefinedCompaction will attempt to compact what it is given
   even if the pessimistic estimate is that there is not enough disk space;
   automatic compactions will only compact 2 or more sstables (CASSANDRA-2575)
 * refuse to apply migrations with older timestamps than the current 
   schema (CASSANDRA-2536)
 * remove unframed Thrift transport option
 * include indexes in snapshots (CASSANDRA-2596)
 * improve ignoring of obsolete mutations in index maintenance (CASSANDRA-2401)
 * recognize attempt to drop just the index while leaving the column
   definition alone (CASSANDRA-2619)
  

0.8.0-beta1
 * remove Avro RPC support (CASSANDRA-926)
 * support for columns that act as incr/decr counters 
   (CASSANDRA-1072, 1937, 1944, 1936, 2101, 2093, 2288, 2105, 2384, 2236, 2342,
   2454)
 * CQL (CASSANDRA-1703, 1704, 1705, 1706, 1707, 1708, 1710, 1711, 1940, 
   2124, 2302, 2277, 2493)
 * avoid double RowMutation serialization on write path (CASSANDRA-1800)
 * make NetworkTopologyStrategy the default (CASSANDRA-1960)
 * configurable internode encryption (CASSANDRA-1567, 2152)
 * human readable column names in sstable2json output (CASSANDRA-1933)
 * change default JMX port to 7199 (CASSANDRA-2027)
 * backwards compatible internal messaging (CASSANDRA-1015)
 * atomic switch of memtables and sstables (CASSANDRA-2284)
 * add pluggable SeedProvider (CASSANDRA-1669)
 * Fix clustertool to not throw exception when calling get_endpoints (CASSANDRA-2437)
 * upgrade to thrift 0.6 (CASSANDRA-2412) 
 * repair works on a token range instead of full ring (CASSANDRA-2324)
 * purge tombstones from row cache (CASSANDRA-2305)
 * push replication_factor into strategy_options (CASSANDRA-1263)
 * give snapshots the same name on each node (CASSANDRA-1791)
 * remove "nodetool loadbalance" (CASSANDRA-2448)
 * multithreaded compaction (CASSANDRA-2191)
 * compaction throttling (CASSANDRA-2156)
 * add key type information and alias (CASSANDRA-2311, 2396)
 * cli no longer divides read_repair_chance by 100 (CASSANDRA-2458)
 * made CompactionInfo.getTaskType return an enum (CASSANDRA-2482)
 * add a server-wide cap on measured memtable memory usage and aggressively
   flush to keep under that threshold (CASSANDRA-2006)
 * add unified UUIDType (CASSANDRA-2233)
 * add off-heap row cache support (CASSANDRA-1969)


0.7.5
 * improvements/fixes to PIG driver (CASSANDRA-1618, CASSANDRA-2387,
   CASSANDRA-2465, CASSANDRA-2484)
 * validate index names (CASSANDRA-1761)
 * reduce contention on Table.flusherLock (CASSANDRA-1954)
 * try harder to detect failures during streaming, cleaning up temporary
   files more reliably (CASSANDRA-2088)
 * shut down server for OOM on a Thrift thread (CASSANDRA-2269)
 * fix tombstone handling in repair and sstable2json (CASSANDRA-2279)
 * preserve version when streaming data from old sstables (CASSANDRA-2283)
 * don't start repair if a neighboring node is marked as dead (CASSANDRA-2290)
 * purge tombstones from row cache (CASSANDRA-2305)
 * Avoid seeking when sstable2json exports the entire file (CASSANDRA-2318)
 * clear Built flag in system table when dropping an index (CASSANDRA-2320)
 * don't allow arbitrary argument for stress.java (CASSANDRA-2323)
 * validate values for index predicates in get_indexed_slice (CASSANDRA-2328)
 * queue secondary indexes for flush before the parent (CASSANDRA-2330)
 * allow job configuration to set the CL used in Hadoop jobs (CASSANDRA-2331)
 * add memtable_flush_queue_size defaulting to 4 (CASSANDRA-2333)
 * Allow overriding of initial_token, storage_port and rpc_port from system
   properties (CASSANDRA-2343)
 * fix comparator used for non-indexed secondary expressions in index scan
   (CASSANDRA-2347)
 * ensure size calculation and write phase of large-row compaction use
   the same threshold for TTL expiration (CASSANDRA-2349)
 * fix race when iterating CFs during add/drop (CASSANDRA-2350)
 * add ConsistencyLevel command to CLI (CASSANDRA-2354)
 * allow negative numbers in the cli (CASSANDRA-2358)
 * hard code serialVersionUID for tokens class (CASSANDRA-2361)
 * fix potential infinite loop in ByteBufferUtil.inputStream (CASSANDRA-2365)
 * fix encoding bugs in HintedHandoffManager, SystemTable when default
   charset is not UTF8 (CASSANDRA-2367)
 * avoids having removed node reappearing in Gossip (CASSANDRA-2371)
 * fix incorrect truncation of long to int when reading columns via block
   index (CASSANDRA-2376)
 * fix NPE during stream session (CASSANDRA-2377)
 * fix race condition that could leave orphaned data files when dropping CF or
   KS (CASSANDRA-2381)
 * fsync statistics component on write (CASSANDRA-2382)
 * fix duplicate results from CFS.scan (CASSANDRA-2406)
 * add IntegerType to CLI help (CASSANDRA-2414)
 * avoid caching token-only decoratedkeys (CASSANDRA-2416)
 * convert mmap assertion to if/throw so scrub can catch it (CASSANDRA-2417)
 * don't overwrite gc log (CASSANDR-2418)
 * invalidate row cache for streamed row to avoid inconsitencies
   (CASSANDRA-2420)
 * avoid copies in range/index scans (CASSANDRA-2425)
 * make sure we don't wipe data during cleanup if the node has not join
   the ring (CASSANDRA-2428)
 * Try harder to close files after compaction (CASSANDRA-2431)
 * re-set bootstrapped flag after move finishes (CASSANDRA-2435)
 * display validation_class in CLI 'describe keyspace' (CASSANDRA-2442)
 * make cleanup compactions cleanup the row cache (CASSANDRA-2451)
 * add column fields validation to scrub (CASSANDRA-2460)
 * use 64KB flush buffer instead of in_memory_compaction_limit (CASSANDRA-2463)
 * fix backslash substitutions in CLI (CASSANDRA-2492)
 * disable cache saving for system CFS (CASSANDRA-2502)
 * fixes for verifying destination availability under hinted conditions
   so UE can be thrown intead of timing out (CASSANDRA-2514)
 * fix update of validation class in column metadata (CASSANDRA-2512)
 * support LOCAL_QUORUM, EACH_QUORUM CLs outside of NTS (CASSANDRA-2516)
 * preserve version when streaming data from old sstables (CASSANDRA-2283)
 * fix backslash substitutions in CLI (CASSANDRA-2492)
 * count a row deletion as one operation towards memtable threshold 
   (CASSANDRA-2519)
 * support LOCAL_QUORUM, EACH_QUORUM CLs outside of NTS (CASSANDRA-2516)


0.7.4
 * add nodetool join command (CASSANDRA-2160)
 * fix secondary indexes on pre-existing or streamed data (CASSANDRA-2244)
 * initialize endpoint in gossiper earlier (CASSANDRA-2228)
 * add ability to write to Cassandra from Pig (CASSANDRA-1828)
 * add rpc_[min|max]_threads (CASSANDRA-2176)
 * add CL.TWO, CL.THREE (CASSANDRA-2013)
 * avoid exporting an un-requested row in sstable2json, when exporting 
   a key that does not exist (CASSANDRA-2168)
 * add incremental_backups option (CASSANDRA-1872)
 * add configurable row limit to Pig loadfunc (CASSANDRA-2276)
 * validate column values in batches as well as single-Column inserts
   (CASSANDRA-2259)
 * move sample schema from cassandra.yaml to schema-sample.txt,
   a cli scripts (CASSANDRA-2007)
 * avoid writing empty rows when scrubbing tombstoned rows (CASSANDRA-2296)
 * fix assertion error in range and index scans for CL < ALL
   (CASSANDRA-2282)
 * fix commitlog replay when flush position refers to data that didn't
   get synced before server died (CASSANDRA-2285)
 * fix fd leak in sstable2json with non-mmap'd i/o (CASSANDRA-2304)
 * reduce memory use during streaming of multiple sstables (CASSANDRA-2301)
 * purge tombstoned rows from cache after GCGraceSeconds (CASSANDRA-2305)
 * allow zero replicas in a NTS datacenter (CASSANDRA-1924)
 * make range queries respect snitch for local replicas (CASSANDRA-2286)
 * fix HH delivery when column index is larger than 2GB (CASSANDRA-2297)
 * make 2ary indexes use parent CF flush thresholds during initial build
   (CASSANDRA-2294)
 * update memtable_throughput to be a long (CASSANDRA-2158)


0.7.3
 * Keep endpoint state until aVeryLongTime (CASSANDRA-2115)
 * lower-latency read repair (CASSANDRA-2069)
 * add hinted_handoff_throttle_delay_in_ms option (CASSANDRA-2161)
 * fixes for cache save/load (CASSANDRA-2172, -2174)
 * Handle whole-row deletions in CFOutputFormat (CASSANDRA-2014)
 * Make memtable_flush_writers flush in parallel (CASSANDRA-2178)
 * Add compaction_preheat_key_cache option (CASSANDRA-2175)
 * refactor stress.py to have only one copy of the format string 
   used for creating row keys (CASSANDRA-2108)
 * validate index names for \w+ (CASSANDRA-2196)
 * Fix Cassandra cli to respect timeout if schema does not settle 
   (CASSANDRA-2187)
 * fix for compaction and cleanup writing old-format data into new-version 
   sstable (CASSANDRA-2211, -2216)
 * add nodetool scrub (CASSANDRA-2217, -2240)
 * fix sstable2json large-row pagination (CASSANDRA-2188)
 * fix EOFing on requests for the last bytes in a file (CASSANDRA-2213)
 * fix BufferedRandomAccessFile bugs (CASSANDRA-2218, -2241)
 * check for memtable flush_after_mins exceeded every 10s (CASSANDRA-2183)
 * fix cache saving on Windows (CASSANDRA-2207)
 * add validateSchemaAgreement call + synchronization to schema
   modification operations (CASSANDRA-2222)
 * fix for reversed slice queries on large rows (CASSANDRA-2212)
 * fat clients were writing local data (CASSANDRA-2223)
 * set DEFAULT_MEMTABLE_LIFETIME_IN_MINS to 24h
 * improve detection and cleanup of partially-written sstables 
   (CASSANDRA-2206)
 * fix supercolumn de/serialization when subcolumn comparator is different
   from supercolumn's (CASSANDRA-2104)
 * fix starting up on Windows when CASSANDRA_HOME contains whitespace
   (CASSANDRA-2237)
 * add [get|set][row|key]cacheSavePeriod to JMX (CASSANDRA-2100)
 * fix Hadoop ColumnFamilyOutputFormat dropping of mutations
   when batch fills up (CASSANDRA-2255)
 * move file deletions off of scheduledtasks executor (CASSANDRA-2253)


0.7.2
 * copy DecoratedKey.key when inserting into caches to avoid retaining
   a reference to the underlying buffer (CASSANDRA-2102)
 * format subcolumn names with subcomparator (CASSANDRA-2136)
 * fix column bloom filter deserialization (CASSANDRA-2165)


0.7.1
 * refactor MessageDigest creation code. (CASSANDRA-2107)
 * buffer network stack to avoid inefficient small TCP messages while avoiding
   the nagle/delayed ack problem (CASSANDRA-1896)
 * check log4j configuration for changes every 10s (CASSANDRA-1525, 1907)
 * more-efficient cross-DC replication (CASSANDRA-1530, -2051, -2138)
 * avoid polluting page cache with commitlog or sstable writes
   and seq scan operations (CASSANDRA-1470)
 * add RMI authentication options to nodetool (CASSANDRA-1921)
 * make snitches configurable at runtime (CASSANDRA-1374)
 * retry hadoop split requests on connection failure (CASSANDRA-1927)
 * implement describeOwnership for BOP, COPP (CASSANDRA-1928)
 * make read repair behave as expected for ConsistencyLevel > ONE
   (CASSANDRA-982, 2038)
 * distributed test harness (CASSANDRA-1859, 1964)
 * reduce flush lock contention (CASSANDRA-1930)
 * optimize supercolumn deserialization (CASSANDRA-1891)
 * fix CFMetaData.apply to only compare objects of the same class 
   (CASSANDRA-1962)
 * allow specifying specific SSTables to compact from JMX (CASSANDRA-1963)
 * fix race condition in MessagingService.targets (CASSANDRA-1959, 2094, 2081)
 * refuse to open sstables from a future version (CASSANDRA-1935)
 * zero-copy reads (CASSANDRA-1714)
 * fix copy bounds for word Text in wordcount demo (CASSANDRA-1993)
 * fixes for contrib/javautils (CASSANDRA-1979)
 * check more frequently for memtable expiration (CASSANDRA-2000)
 * fix writing SSTable column count statistics (CASSANDRA-1976)
 * fix streaming of multiple CFs during bootstrap (CASSANDRA-1992)
 * explicitly set JVM GC new generation size with -Xmn (CASSANDRA-1968)
 * add short options for CLI flags (CASSANDRA-1565)
 * make keyspace argument to "describe keyspace" in CLI optional
   when authenticated to keyspace already (CASSANDRA-2029)
 * added option to specify -Dcassandra.join_ring=false on startup
   to allow "warm spare" nodes or performing JMX maintenance before
   joining the ring (CASSANDRA-526)
 * log migrations at INFO (CASSANDRA-2028)
 * add CLI verbose option in file mode (CASSANDRA-2030)
 * add single-line "--" comments to CLI (CASSANDRA-2032)
 * message serialization tests (CASSANDRA-1923)
 * switch from ivy to maven-ant-tasks (CASSANDRA-2017)
 * CLI attempts to block for new schema to propagate (CASSANDRA-2044)
 * fix potential overflow in nodetool cfstats (CASSANDRA-2057)
 * add JVM shutdownhook to sync commitlog (CASSANDRA-1919)
 * allow nodes to be up without being part of  normal traffic (CASSANDRA-1951)
 * fix CLI "show keyspaces" with null options on NTS (CASSANDRA-2049)
 * fix possible ByteBuffer race conditions (CASSANDRA-2066)
 * reduce garbage generated by MessagingService to prevent load spikes
   (CASSANDRA-2058)
 * fix math in RandomPartitioner.describeOwnership (CASSANDRA-2071)
 * fix deletion of sstable non-data components (CASSANDRA-2059)
 * avoid blocking gossip while deleting handoff hints (CASSANDRA-2073)
 * ignore messages from newer versions, keep track of nodes in gossip 
   regardless of version (CASSANDRA-1970)
 * cache writing moved to CompactionManager to reduce i/o contention and
   updated to use non-cache-polluting writes (CASSANDRA-2053)
 * page through large rows when exporting to JSON (CASSANDRA-2041)
 * add flush_largest_memtables_at and reduce_cache_sizes_at options
   (CASSANDRA-2142)
 * add cli 'describe cluster' command (CASSANDRA-2127)
 * add cli support for setting username/password at 'connect' command 
   (CASSANDRA-2111)
 * add -D option to Stress.java to allow reading hosts from a file 
   (CASSANDRA-2149)
 * bound hints CF throughput between 32M and 256M (CASSANDRA-2148)
 * continue starting when invalid saved cache entries are encountered
   (CASSANDRA-2076)
 * add max_hint_window_in_ms option (CASSANDRA-1459)


0.7.0-final
 * fix offsets to ByteBuffer.get (CASSANDRA-1939)


0.7.0-rc4
 * fix cli crash after backgrounding (CASSANDRA-1875)
 * count timeouts in storageproxy latencies, and include latency 
   histograms in StorageProxyMBean (CASSANDRA-1893)
 * fix CLI get recognition of supercolumns (CASSANDRA-1899)
 * enable keepalive on intra-cluster sockets (CASSANDRA-1766)
 * count timeouts towards dynamicsnitch latencies (CASSANDRA-1905)
 * Expose index-building status in JMX + cli schema description
   (CASSANDRA-1871)
 * allow [LOCAL|EACH]_QUORUM to be used with non-NetworkTopology 
   replication Strategies
 * increased amount of index locks for faster commitlog replay
 * collect secondary index tombstones immediately (CASSANDRA-1914)
 * revert commitlog changes from #1780 (CASSANDRA-1917)
 * change RandomPartitioner min token to -1 to avoid collision w/
   tokens on actual nodes (CASSANDRA-1901)
 * examine the right nibble when validating TimeUUID (CASSANDRA-1910)
 * include secondary indexes in cleanup (CASSANDRA-1916)
 * CFS.scrubDataDirectories should also cleanup invalid secondary indexes
   (CASSANDRA-1904)
 * ability to disable/enable gossip on nodes to force them down
   (CASSANDRA-1108)


0.7.0-rc3
 * expose getNaturalEndpoints in StorageServiceMBean taking byte[]
   key; RMI cannot serialize ByteBuffer (CASSANDRA-1833)
 * infer org.apache.cassandra.locator for replication strategy classes
   when not otherwise specified
 * validation that generates less garbage (CASSANDRA-1814)
 * add TTL support to CLI (CASSANDRA-1838)
 * cli defaults to bytestype for subcomparator when creating
   column families (CASSANDRA-1835)
 * unregister index MBeans when index is dropped (CASSANDRA-1843)
 * make ByteBufferUtil.clone thread-safe (CASSANDRA-1847)
 * change exception for read requests during bootstrap from 
   InvalidRequest to Unavailable (CASSANDRA-1862)
 * respect row-level tombstones post-flush in range scans
   (CASSANDRA-1837)
 * ReadResponseResolver check digests against each other (CASSANDRA-1830)
 * return InvalidRequest when remove of subcolumn without supercolumn
   is requested (CASSANDRA-1866)
 * flush before repair (CASSANDRA-1748)
 * SSTableExport validates key order (CASSANDRA-1884)
 * large row support for SSTableExport (CASSANDRA-1867)
 * Re-cache hot keys post-compaction without hitting disk (CASSANDRA-1878)
 * manage read repair in coordinator instead of data source, to
   provide latency information to dynamic snitch (CASSANDRA-1873)


0.7.0-rc2
 * fix live-column-count of slice ranges including tombstoned supercolumn 
   with live subcolumn (CASSANDRA-1591)
 * rename o.a.c.internal.AntientropyStage -> AntiEntropyStage,
   o.a.c.request.Request_responseStage -> RequestResponseStage,
   o.a.c.internal.Internal_responseStage -> InternalResponseStage
 * add AbstractType.fromString (CASSANDRA-1767)
 * require index_type to be present when specifying index_name
   on ColumnDef (CASSANDRA-1759)
 * fix add/remove index bugs in CFMetadata (CASSANDRA-1768)
 * rebuild Strategy during system_update_keyspace (CASSANDRA-1762)
 * cli updates prompt to ... in continuation lines (CASSANDRA-1770)
 * support multiple Mutations per key in hadoop ColumnFamilyOutputFormat
   (CASSANDRA-1774)
 * improvements to Debian init script (CASSANDRA-1772)
 * use local classloader to check for version.properties (CASSANDRA-1778)
 * Validate that column names in column_metadata are valid for the
   defined comparator, and decode properly in cli (CASSANDRA-1773)
 * use cross-platform newlines in cli (CASSANDRA-1786)
 * add ExpiringColumn support to sstable import/export (CASSANDRA-1754)
 * add flush for each append to periodic commitlog mode; added
   periodic_without_flush option to disable this (CASSANDRA-1780)
 * close file handle used for post-flush truncate (CASSANDRA-1790)
 * various code cleanup (CASSANDRA-1793, -1794, -1795)
 * fix range queries against wrapped range (CASSANDRA-1781)
 * fix consistencylevel calculations for NetworkTopologyStrategy
   (CASSANDRA-1804)
 * cli support index type enum names (CASSANDRA-1810)
 * improved validation of column_metadata (CASSANDRA-1813)
 * reads at ConsistencyLevel > 1 throw UnavailableException
   immediately if insufficient live nodes exist (CASSANDRA-1803)
 * copy bytebuffers for local writes to avoid retaining the entire
   Thrift frame (CASSANDRA-1801)
 * fix NPE adding index to column w/o prior metadata (CASSANDRA-1764)
 * reduce fat client timeout (CASSANDRA-1730)
 * fix botched merge of CASSANDRA-1316


0.7.0-rc1
 * fix compaction and flush races with schema updates (CASSANDRA-1715)
 * add clustertool, config-converter, sstablekeys, and schematool 
   Windows .bat files (CASSANDRA-1723)
 * reject range queries received during bootstrap (CASSANDRA-1739)
 * fix wrapping-range queries on non-minimum token (CASSANDRA-1700)
 * add nodetool cfhistogram (CASSANDRA-1698)
 * limit repaired ranges to what the nodes have in common (CASSANDRA-1674)
 * index scan treats missing columns as not matching secondary
   expressions (CASSANDRA-1745)
 * Fix misuse of DataOutputBuffer.getData in AntiEntropyService
   (CASSANDRA-1729)
 * detect and warn when obsolete version of JNA is present (CASSANDRA-1760)
 * reduce fat client timeout (CASSANDRA-1730)
 * cleanup smallest CFs first to increase free temp space for larger ones
   (CASSANDRA-1811)
 * Update windows .bat files to work outside of main Cassandra
   directory (CASSANDRA-1713)
 * fix read repair regression from 0.6.7 (CASSANDRA-1727)
 * more-efficient read repair (CASSANDRA-1719)
 * fix hinted handoff replay (CASSANDRA-1656)
 * log type of dropped messages (CASSANDRA-1677)
 * upgrade to SLF4J 1.6.1
 * fix ByteBuffer bug in ExpiringColumn.updateDigest (CASSANDRA-1679)
 * fix IntegerType.getString (CASSANDRA-1681)
 * make -Djava.net.preferIPv4Stack=true the default (CASSANDRA-628)
 * add INTERNAL_RESPONSE verb to differentiate from responses related
   to client requests (CASSANDRA-1685)
 * log tpstats when dropping messages (CASSANDRA-1660)
 * include unreachable nodes in describeSchemaVersions (CASSANDRA-1678)
 * Avoid dropping messages off the client request path (CASSANDRA-1676)
 * fix jna errno reporting (CASSANDRA-1694)
 * add friendlier error for UnknownHostException on startup (CASSANDRA-1697)
 * include jna dependency in RPM package (CASSANDRA-1690)
 * add --skip-keys option to stress.py (CASSANDRA-1696)
 * improve cli handling of non-string keys and column names 
   (CASSANDRA-1701, -1693)
 * r/m extra subcomparator line in cli keyspaces output (CASSANDRA-1712)
 * add read repair chance to cli "show keyspaces"
 * upgrade to ConcurrentLinkedHashMap 1.1 (CASSANDRA-975)
 * fix index scan routing (CASSANDRA-1722)
 * fix tombstoning of supercolumns in range queries (CASSANDRA-1734)
 * clear endpoint cache after updating keyspace metadata (CASSANDRA-1741)
 * fix wrapping-range queries on non-minimum token (CASSANDRA-1700)
 * truncate includes secondary indexes (CASSANDRA-1747)
 * retain reference to PendingFile sstables (CASSANDRA-1749)
 * fix sstableimport regression (CASSANDRA-1753)
 * fix for bootstrap when no non-system tables are defined (CASSANDRA-1732)
 * handle replica unavailability in index scan (CASSANDRA-1755)
 * fix service initialization order deadlock (CASSANDRA-1756)
 * multi-line cli commands (CASSANDRA-1742)
 * fix race between snapshot and compaction (CASSANDRA-1736)
 * add listEndpointsPendingHints, deleteHintsForEndpoint JMX methods 
   (CASSANDRA-1551)


0.7.0-beta3
 * add strategy options to describe_keyspace output (CASSANDRA-1560)
 * log warning when using randomly generated token (CASSANDRA-1552)
 * re-organize JMX into .db, .net, .internal, .request (CASSANDRA-1217)
 * allow nodes to change IPs between restarts (CASSANDRA-1518)
 * remember ring state between restarts by default (CASSANDRA-1518)
 * flush index built flag so we can read it before log replay (CASSANDRA-1541)
 * lock row cache updates to prevent race condition (CASSANDRA-1293)
 * remove assertion causing rare (and harmless) error messages in
   commitlog (CASSANDRA-1330)
 * fix moving nodes with no keyspaces defined (CASSANDRA-1574)
 * fix unbootstrap when no data is present in a transfer range (CASSANDRA-1573)
 * take advantage of AVRO-495 to simplify our avro IDL (CASSANDRA-1436)
 * extend authorization hierarchy to column family (CASSANDRA-1554)
 * deletion support in secondary indexes (CASSANDRA-1571)
 * meaningful error message for invalid replication strategy class 
   (CASSANDRA-1566)
 * allow keyspace creation with RF > N (CASSANDRA-1428)
 * improve cli error handling (CASSANDRA-1580)
 * add cache save/load ability (CASSANDRA-1417, 1606, 1647)
 * add StorageService.getDrainProgress (CASSANDRA-1588)
 * Disallow bootstrap to an in-use token (CASSANDRA-1561)
 * Allow dynamic secondary index creation and destruction (CASSANDRA-1532)
 * log auto-guessed memtable thresholds (CASSANDRA-1595)
 * add ColumnDef support to cli (CASSANDRA-1583)
 * reduce index sample time by 75% (CASSANDRA-1572)
 * add cli support for column, strategy metadata (CASSANDRA-1578, 1612)
 * add cli support for schema modification (CASSANDRA-1584)
 * delete temp files on failed compactions (CASSANDRA-1596)
 * avoid blocking for dead nodes during removetoken (CASSANDRA-1605)
 * remove ConsistencyLevel.ZERO (CASSANDRA-1607)
 * expose in-progress compaction type in jmx (CASSANDRA-1586)
 * removed IClock & related classes from internals (CASSANDRA-1502)
 * fix removing tokens from SystemTable on decommission and removetoken
   (CASSANDRA-1609)
 * include CF metadata in cli 'show keyspaces' (CASSANDRA-1613)
 * switch from Properties to HashMap in PropertyFileSnitch to
   avoid synchronization bottleneck (CASSANDRA-1481)
 * PropertyFileSnitch configuration file renamed to 
   cassandra-topology.properties
 * add cli support for get_range_slices (CASSANDRA-1088, CASSANDRA-1619)
 * Make memtable flush thresholds per-CF instead of global 
   (CASSANDRA-1007, 1637)
 * add cli support for binary data without CfDef hints (CASSANDRA-1603)
 * fix building SSTable statistics post-stream (CASSANDRA-1620)
 * fix potential infinite loop in 2ary index queries (CASSANDRA-1623)
 * allow creating NTS keyspaces with no replicas configured (CASSANDRA-1626)
 * add jmx histogram of sstables accessed per read (CASSANDRA-1624)
 * remove system_rename_column_family and system_rename_keyspace from the
   client API until races can be fixed (CASSANDRA-1630, CASSANDRA-1585)
 * add cli sanity tests (CASSANDRA-1582)
 * update GC settings in cassandra.bat (CASSANDRA-1636)
 * cli support for index queries (CASSANDRA-1635)
 * cli support for updating schema memtable settings (CASSANDRA-1634)
 * cli --file option (CASSANDRA-1616)
 * reduce automatically chosen memtable sizes by 50% (CASSANDRA-1641)
 * move endpoint cache from snitch to strategy (CASSANDRA-1643)
 * fix commitlog recovery deleting the newly-created segment as well as
   the old ones (CASSANDRA-1644)
 * upgrade to Thrift 0.5 (CASSANDRA-1367)
 * renamed CL.DCQUORUM to LOCAL_QUORUM and DCQUORUMSYNC to EACH_QUORUM
 * cli truncate support (CASSANDRA-1653)
 * update GC settings in cassandra.bat (CASSANDRA-1636)
 * avoid logging when a node's ip/token is gossipped back to it (CASSANDRA-1666)


0.7-beta2
 * always use UTF-8 for hint keys (CASSANDRA-1439)
 * remove cassandra.yaml dependency from Hadoop and Pig (CASSADRA-1322)
 * expose CfDef metadata in describe_keyspaces (CASSANDRA-1363)
 * restore use of mmap_index_only option (CASSANDRA-1241)
 * dropping a keyspace with no column families generated an error 
   (CASSANDRA-1378)
 * rename RackAwareStrategy to OldNetworkTopologyStrategy, RackUnawareStrategy 
   to SimpleStrategy, DatacenterShardStrategy to NetworkTopologyStrategy,
   AbstractRackAwareSnitch to AbstractNetworkTopologySnitch (CASSANDRA-1392)
 * merge StorageProxy.mutate, mutateBlocking (CASSANDRA-1396)
 * faster UUIDType, LongType comparisons (CASSANDRA-1386, 1393)
 * fix setting read_repair_chance from CLI addColumnFamily (CASSANDRA-1399)
 * fix updates to indexed columns (CASSANDRA-1373)
 * fix race condition leaving to FileNotFoundException (CASSANDRA-1382)
 * fix sharded lock hash on index write path (CASSANDRA-1402)
 * add support for GT/E, LT/E in subordinate index clauses (CASSANDRA-1401)
 * cfId counter got out of sync when CFs were added (CASSANDRA-1403)
 * less chatty schema updates (CASSANDRA-1389)
 * rename column family mbeans. 'type' will now include either 
   'IndexColumnFamilies' or 'ColumnFamilies' depending on the CFS type.
   (CASSANDRA-1385)
 * disallow invalid keyspace and column family names. This includes name that
   matches a '^\w+' regex. (CASSANDRA-1377)
 * use JNA, if present, to take snapshots (CASSANDRA-1371)
 * truncate hints if starting 0.7 for the first time (CASSANDRA-1414)
 * fix FD leak in single-row slicepredicate queries (CASSANDRA-1416)
 * allow index expressions against columns that are not part of the 
   SlicePredicate (CASSANDRA-1410)
 * config-converter properly handles snitches and framed support 
   (CASSANDRA-1420)
 * remove keyspace argument from multiget_count (CASSANDRA-1422)
 * allow specifying cassandra.yaml location as (local or remote) URL
   (CASSANDRA-1126)
 * fix using DynamicEndpointSnitch with NetworkTopologyStrategy
   (CASSANDRA-1429)
 * Add CfDef.default_validation_class (CASSANDRA-891)
 * fix EstimatedHistogram.max (CASSANDRA-1413)
 * quorum read optimization (CASSANDRA-1622)
 * handle zero-length (or missing) rows during HH paging (CASSANDRA-1432)
 * include secondary indexes during schema migrations (CASSANDRA-1406)
 * fix commitlog header race during schema change (CASSANDRA-1435)
 * fix ColumnFamilyStoreMBeanIterator to use new type name (CASSANDRA-1433)
 * correct filename generated by xml->yaml converter (CASSANDRA-1419)
 * add CMSInitiatingOccupancyFraction=75 and UseCMSInitiatingOccupancyOnly
   to default JVM options
 * decrease jvm heap for cassandra-cli (CASSANDRA-1446)
 * ability to modify keyspaces and column family definitions on a live cluster
   (CASSANDRA-1285)
 * support for Hadoop Streaming [non-jvm map/reduce via stdin/out]
   (CASSANDRA-1368)
 * Move persistent sstable stats from the system table to an sstable component
   (CASSANDRA-1430)
 * remove failed bootstrap attempt from pending ranges when gossip times
   it out after 1h (CASSANDRA-1463)
 * eager-create tcp connections to other cluster members (CASSANDRA-1465)
 * enumerate stages and derive stage from message type instead of 
   transmitting separately (CASSANDRA-1465)
 * apply reversed flag during collation from different data sources
   (CASSANDRA-1450)
 * make failure to remove commitlog segment non-fatal (CASSANDRA-1348)
 * correct ordering of drain operations so CL.recover is no longer 
   necessary (CASSANDRA-1408)
 * removed keyspace from describe_splits method (CASSANDRA-1425)
 * rename check_schema_agreement to describe_schema_versions
   (CASSANDRA-1478)
 * fix QUORUM calculation for RF > 3 (CASSANDRA-1487)
 * remove tombstones during non-major compactions when bloom filter
   verifies that row does not exist in other sstables (CASSANDRA-1074)
 * nodes that coordinated a loadbalance in the past could not be seen by
   newly added nodes (CASSANDRA-1467)
 * exposed endpoint states (gossip details) via jmx (CASSANDRA-1467)
 * ensure that compacted sstables are not included when new readers are
   instantiated (CASSANDRA-1477)
 * by default, calculate heap size and memtable thresholds at runtime (CASSANDRA-1469)
 * fix races dealing with adding/dropping keyspaces and column families in
   rapid succession (CASSANDRA-1477)
 * clean up of Streaming system (CASSANDRA-1503, 1504, 1506)
 * add options to configure Thrift socket keepalive and buffer sizes (CASSANDRA-1426)
 * make contrib CassandraServiceDataCleaner recursive (CASSANDRA-1509)
 * min, max compaction threshold are configurable and persistent 
   per-ColumnFamily (CASSANDRA-1468)
 * fix replaying the last mutation in a commitlog unnecessarily 
   (CASSANDRA-1512)
 * invoke getDefaultUncaughtExceptionHandler from DTPE with the original
   exception rather than the ExecutionException wrapper (CASSANDRA-1226)
 * remove Clock from the Thrift (and Avro) API (CASSANDRA-1501)
 * Close intra-node sockets when connection is broken (CASSANDRA-1528)
 * RPM packaging spec file (CASSANDRA-786)
 * weighted request scheduler (CASSANDRA-1485)
 * treat expired columns as deleted (CASSANDRA-1539)
 * make IndexInterval configurable (CASSANDRA-1488)
 * add describe_snitch to Thrift API (CASSANDRA-1490)
 * MD5 authenticator compares plain text submitted password with MD5'd
   saved property, instead of vice versa (CASSANDRA-1447)
 * JMX MessagingService pending and completed counts (CASSANDRA-1533)
 * fix race condition processing repair responses (CASSANDRA-1511)
 * make repair blocking (CASSANDRA-1511)
 * create EndpointSnitchInfo and MBean to expose rack and DC (CASSANDRA-1491)
 * added option to contrib/word_count to output results back to Cassandra
   (CASSANDRA-1342)
 * rewrite Hadoop ColumnFamilyRecordWriter to pool connections, retry to
   multiple Cassandra nodes, and smooth impact on the Cassandra cluster
   by using smaller batch sizes (CASSANDRA-1434)
 * fix setting gc_grace_seconds via CLI (CASSANDRA-1549)
 * support TTL'd index values (CASSANDRA-1536)
 * make removetoken work like decommission (CASSANDRA-1216)
 * make cli comparator-aware and improve quote rules (CASSANDRA-1523,-1524)
 * make nodetool compact and cleanup blocking (CASSANDRA-1449)
 * add memtable, cache information to GCInspector logs (CASSANDRA-1558)
 * enable/disable HintedHandoff via JMX (CASSANDRA-1550)
 * Ignore stray files in the commit log directory (CASSANDRA-1547)
 * Disallow bootstrap to an in-use token (CASSANDRA-1561)


0.7-beta1
 * sstable versioning (CASSANDRA-389)
 * switched to slf4j logging (CASSANDRA-625)
 * add (optional) expiration time for column (CASSANDRA-699)
 * access levels for authentication/authorization (CASSANDRA-900)
 * add ReadRepairChance to CF definition (CASSANDRA-930)
 * fix heisenbug in system tests, especially common on OS X (CASSANDRA-944)
 * convert to byte[] keys internally and all public APIs (CASSANDRA-767)
 * ability to alter schema definitions on a live cluster (CASSANDRA-44)
 * renamed configuration file to cassandra.xml, and log4j.properties to
   log4j-server.properties, which must now be loaded from
   the classpath (which is how our scripts in bin/ have always done it)
   (CASSANDRA-971)
 * change get_count to require a SlicePredicate. create multi_get_count
   (CASSANDRA-744)
 * re-organized endpointsnitch implementations and added SimpleSnitch
   (CASSANDRA-994)
 * Added preload_row_cache option (CASSANDRA-946)
 * add CRC to commitlog header (CASSANDRA-999)
 * removed deprecated batch_insert and get_range_slice methods (CASSANDRA-1065)
 * add truncate thrift method (CASSANDRA-531)
 * http mini-interface using mx4j (CASSANDRA-1068)
 * optimize away copy of sliced row on memtable read path (CASSANDRA-1046)
 * replace constant-size 2GB mmaped segments and special casing for index 
   entries spanning segment boundaries, with SegmentedFile that computes 
   segments that always contain entire entries/rows (CASSANDRA-1117)
 * avoid reading large rows into memory during compaction (CASSANDRA-16)
 * added hadoop OutputFormat (CASSANDRA-1101)
 * efficient Streaming (no more anticompaction) (CASSANDRA-579)
 * split commitlog header into separate file and add size checksum to
   mutations (CASSANDRA-1179)
 * avoid allocating a new byte[] for each mutation on replay (CASSANDRA-1219)
 * revise HH schema to be per-endpoint (CASSANDRA-1142)
 * add joining/leaving status to nodetool ring (CASSANDRA-1115)
 * allow multiple repair sessions per node (CASSANDRA-1190)
 * optimize away MessagingService for local range queries (CASSANDRA-1261)
 * make framed transport the default so malformed requests can't OOM the 
   server (CASSANDRA-475)
 * significantly faster reads from row cache (CASSANDRA-1267)
 * take advantage of row cache during range queries (CASSANDRA-1302)
 * make GCGraceSeconds a per-ColumnFamily value (CASSANDRA-1276)
 * keep persistent row size and column count statistics (CASSANDRA-1155)
 * add IntegerType (CASSANDRA-1282)
 * page within a single row during hinted handoff (CASSANDRA-1327)
 * push DatacenterShardStrategy configuration into keyspace definition,
   eliminating datacenter.properties. (CASSANDRA-1066)
 * optimize forward slices starting with '' and single-index-block name 
   queries by skipping the column index (CASSANDRA-1338)
 * streaming refactor (CASSANDRA-1189)
 * faster comparison for UUID types (CASSANDRA-1043)
 * secondary index support (CASSANDRA-749 and subtasks)
 * make compaction buckets deterministic (CASSANDRA-1265)


0.6.6
 * Allow using DynamicEndpointSnitch with RackAwareStrategy (CASSANDRA-1429)
 * remove the remaining vestiges of the unfinished DatacenterShardStrategy 
   (replaced by NetworkTopologyStrategy in 0.7)
   

0.6.5
 * fix key ordering in range query results with RandomPartitioner
   and ConsistencyLevel > ONE (CASSANDRA-1145)
 * fix for range query starting with the wrong token range (CASSANDRA-1042)
 * page within a single row during hinted handoff (CASSANDRA-1327)
 * fix compilation on non-sun JDKs (CASSANDRA-1061)
 * remove String.trim() call on row keys in batch mutations (CASSANDRA-1235)
 * Log summary of dropped messages instead of spamming log (CASSANDRA-1284)
 * add dynamic endpoint snitch (CASSANDRA-981)
 * fix streaming for keyspaces with hyphens in their name (CASSANDRA-1377)
 * fix errors in hard-coded bloom filter optKPerBucket by computing it
   algorithmically (CASSANDRA-1220
 * remove message deserialization stage, and uncap read/write stages
   so slow reads/writes don't block gossip processing (CASSANDRA-1358)
 * add jmx port configuration to Debian package (CASSANDRA-1202)
 * use mlockall via JNA, if present, to prevent Linux from swapping
   out parts of the JVM (CASSANDRA-1214)


0.6.4
 * avoid queuing multiple hint deliveries for the same endpoint
   (CASSANDRA-1229)
 * better performance for and stricter checking of UTF8 column names
   (CASSANDRA-1232)
 * extend option to lower compaction priority to hinted handoff
   as well (CASSANDRA-1260)
 * log errors in gossip instead of re-throwing (CASSANDRA-1289)
 * avoid aborting commitlog replay prematurely if a flushed-but-
   not-removed commitlog segment is encountered (CASSANDRA-1297)
 * fix duplicate rows being read during mapreduce (CASSANDRA-1142)
 * failure detection wasn't closing command sockets (CASSANDRA-1221)
 * cassandra-cli.bat works on windows (CASSANDRA-1236)
 * pre-emptively drop requests that cannot be processed within RPCTimeout
   (CASSANDRA-685)
 * add ack to Binary write verb and update CassandraBulkLoader
   to wait for acks for each row (CASSANDRA-1093)
 * added describe_partitioner Thrift method (CASSANDRA-1047)
 * Hadoop jobs no longer require the Cassandra storage-conf.xml
   (CASSANDRA-1280, CASSANDRA-1047)
 * log thread pool stats when GC is excessive (CASSANDRA-1275)
 * remove gossip message size limit (CASSANDRA-1138)
 * parallelize local and remote reads during multiget, and respect snitch 
   when determining whether to do local read for CL.ONE (CASSANDRA-1317)
 * fix read repair to use requested consistency level on digest mismatch,
   rather than assuming QUORUM (CASSANDRA-1316)
 * process digest mismatch re-reads in parallel (CASSANDRA-1323)
 * switch hints CF comparator to BytesType (CASSANDRA-1274)


0.6.3
 * retry to make streaming connections up to 8 times. (CASSANDRA-1019)
 * reject describe_ring() calls on invalid keyspaces (CASSANDRA-1111)
 * fix cache size calculation for size of 100% (CASSANDRA-1129)
 * fix cache capacity only being recalculated once (CASSANDRA-1129)
 * remove hourly scan of all hints on the off chance that the gossiper
   missed a status change; instead, expose deliverHintsToEndpoint to JMX
   so it can be done manually, if necessary (CASSANDRA-1141)
 * don't reject reads at CL.ALL (CASSANDRA-1152)
 * reject deletions to supercolumns in CFs containing only standard
   columns (CASSANDRA-1139)
 * avoid preserving login information after client disconnects
   (CASSANDRA-1057)
 * prefer sun jdk to openjdk in debian init script (CASSANDRA-1174)
 * detect partioner config changes between restarts and fail fast 
   (CASSANDRA-1146)
 * use generation time to resolve node token reassignment disagreements
   (CASSANDRA-1118)
 * restructure the startup ordering of Gossiper and MessageService to avoid
   timing anomalies (CASSANDRA-1160)
 * detect incomplete commit log hearders (CASSANDRA-1119)
 * force anti-entropy service to stream files on the stream stage to avoid
   sending streams out of order (CASSANDRA-1169)
 * remove inactive stream managers after AES streams files (CASSANDRA-1169)
 * allow removing entire row through batch_mutate Deletion (CASSANDRA-1027)
 * add JMX metrics for row-level bloom filter false positives (CASSANDRA-1212)
 * added a redhat init script to contrib (CASSANDRA-1201)
 * use midpoint when bootstrapping a new machine into range with not
   much data yet instead of random token (CASSANDRA-1112)
 * kill server on OOM in executor stage as well as Thrift (CASSANDRA-1226)
 * remove opportunistic repairs, when two machines with overlapping replica
   responsibilities happen to finish major compactions of the same CF near
   the same time.  repairs are now fully manual (CASSANDRA-1190)
 * add ability to lower compaction priority (default is no change from 0.6.2)
   (CASSANDRA-1181)


0.6.2
 * fix contrib/word_count build. (CASSANDRA-992)
 * split CommitLogExecutorService into BatchCommitLogExecutorService and 
   PeriodicCommitLogExecutorService (CASSANDRA-1014)
 * add latency histograms to CFSMBean (CASSANDRA-1024)
 * make resolving timestamp ties deterministic by using value bytes
   as a tiebreaker (CASSANDRA-1039)
 * Add option to turn off Hinted Handoff (CASSANDRA-894)
 * fix windows startup (CASSANDRA-948)
 * make concurrent_reads, concurrent_writes configurable at runtime via JMX
   (CASSANDRA-1060)
 * disable GCInspector on non-Sun JVMs (CASSANDRA-1061)
 * fix tombstone handling in sstable rows with no other data (CASSANDRA-1063)
 * fix size of row in spanned index entries (CASSANDRA-1056)
 * install json2sstable, sstable2json, and sstablekeys to Debian package
 * StreamingService.StreamDestinations wouldn't empty itself after streaming
   finished (CASSANDRA-1076)
 * added Collections.shuffle(splits) before returning the splits in 
   ColumnFamilyInputFormat (CASSANDRA-1096)
 * do not recalculate cache capacity post-compaction if it's been manually 
   modified (CASSANDRA-1079)
 * better defaults for flush sorter + writer executor queue sizes
   (CASSANDRA-1100)
 * windows scripts for SSTableImport/Export (CASSANDRA-1051)
 * windows script for nodetool (CASSANDRA-1113)
 * expose PhiConvictThreshold (CASSANDRA-1053)
 * make repair of RF==1 a no-op (CASSANDRA-1090)
 * improve default JVM GC options (CASSANDRA-1014)
 * fix SlicePredicate serialization inside Hadoop jobs (CASSANDRA-1049)
 * close Thrift sockets in Hadoop ColumnFamilyRecordReader (CASSANDRA-1081)


0.6.1
 * fix NPE in sstable2json when no excluded keys are given (CASSANDRA-934)
 * keep the replica set constant throughout the read repair process
   (CASSANDRA-937)
 * allow querying getAllRanges with empty token list (CASSANDRA-933)
 * fix command line arguments inversion in clustertool (CASSANDRA-942)
 * fix race condition that could trigger a false-positive assertion
   during post-flush discard of old commitlog segments (CASSANDRA-936)
 * fix neighbor calculation for anti-entropy repair (CASSANDRA-924)
 * perform repair even for small entropy differences (CASSANDRA-924)
 * Use hostnames in CFInputFormat to allow Hadoop's naive string-based
   locality comparisons to work (CASSANDRA-955)
 * cache read-only BufferedRandomAccessFile length to avoid
   3 system calls per invocation (CASSANDRA-950)
 * nodes with IPv6 (and no IPv4) addresses could not join cluster
   (CASSANDRA-969)
 * Retrieve the correct number of undeleted columns, if any, from
   a supercolumn in a row that had been deleted previously (CASSANDRA-920)
 * fix index scans that cross the 2GB mmap boundaries for both mmap
   and standard i/o modes (CASSANDRA-866)
 * expose drain via nodetool (CASSANDRA-978)


0.6.0-RC1
 * JMX drain to flush memtables and run through commit log (CASSANDRA-880)
 * Bootstrapping can skip ranges under the right conditions (CASSANDRA-902)
 * fix merging row versions in range_slice for CL > ONE (CASSANDRA-884)
 * default write ConsistencyLeven chaned from ZERO to ONE
 * fix for index entries spanning mmap buffer boundaries (CASSANDRA-857)
 * use lexical comparison if time part of TimeUUIDs are the same 
   (CASSANDRA-907)
 * bound read, mutation, and response stages to fix possible OOM
   during log replay (CASSANDRA-885)
 * Use microseconds-since-epoch (UTC) in cli, instead of milliseconds
 * Treat batch_mutate Deletion with null supercolumn as "apply this predicate 
   to top level supercolumns" (CASSANDRA-834)
 * Streaming destination nodes do not update their JMX status (CASSANDRA-916)
 * Fix internal RPC timeout calculation (CASSANDRA-911)
 * Added Pig loadfunc to contrib/pig (CASSANDRA-910)


0.6.0-beta3
 * fix compaction bucketing bug (CASSANDRA-814)
 * update windows batch file (CASSANDRA-824)
 * deprecate KeysCachedFraction configuration directive in favor
   of KeysCached; move to unified-per-CF key cache (CASSANDRA-801)
 * add invalidateRowCache to ColumnFamilyStoreMBean (CASSANDRA-761)
 * send Handoff hints to natural locations to reduce load on
   remaining nodes in a failure scenario (CASSANDRA-822)
 * Add RowWarningThresholdInMB configuration option to warn before very 
   large rows get big enough to threaten node stability, and -x option to
   be able to remove them with sstable2json if the warning is unheeded
   until it's too late (CASSANDRA-843)
 * Add logging of GC activity (CASSANDRA-813)
 * fix ConcurrentModificationException in commitlog discard (CASSANDRA-853)
 * Fix hardcoded row count in Hadoop RecordReader (CASSANDRA-837)
 * Add a jmx status to the streaming service and change several DEBUG
   messages to INFO (CASSANDRA-845)
 * fix classpath in cassandra-cli.bat for Windows (CASSANDRA-858)
 * allow re-specifying host, port to cassandra-cli if invalid ones
   are first tried (CASSANDRA-867)
 * fix race condition handling rpc timeout in the coordinator
   (CASSANDRA-864)
 * Remove CalloutLocation and StagingFileDirectory from storage-conf files 
   since those settings are no longer used (CASSANDRA-878)
 * Parse a long from RowWarningThresholdInMB instead of an int (CASSANDRA-882)
 * Remove obsolete ControlPort code from DatabaseDescriptor (CASSANDRA-886)
 * move skipBytes side effect out of assert (CASSANDRA-899)
 * add "double getLoad" to StorageServiceMBean (CASSANDRA-898)
 * track row stats per CF at compaction time (CASSANDRA-870)
 * disallow CommitLogDirectory matching a DataFileDirectory (CASSANDRA-888)
 * default key cache size is 200k entries, changed from 10% (CASSANDRA-863)
 * add -Dcassandra-foreground=yes to cassandra.bat
 * exit if cluster name is changed unexpectedly (CASSANDRA-769)


0.6.0-beta1/beta2
 * add batch_mutate thrift command, deprecating batch_insert (CASSANDRA-336)
 * remove get_key_range Thrift API, deprecated in 0.5 (CASSANDRA-710)
 * add optional login() Thrift call for authentication (CASSANDRA-547)
 * support fat clients using gossiper and StorageProxy to perform
   replication in-process [jvm-only] (CASSANDRA-535)
 * support mmapped I/O for reads, on by default on 64bit JVMs 
   (CASSANDRA-408, CASSANDRA-669)
 * improve insert concurrency, particularly during Hinted Handoff
   (CASSANDRA-658)
 * faster network code (CASSANDRA-675)
 * stress.py moved to contrib (CASSANDRA-635)
 * row caching [must be explicitly enabled per-CF in config] (CASSANDRA-678)
 * present a useful measure of compaction progress in JMX (CASSANDRA-599)
 * add bin/sstablekeys (CASSNADRA-679)
 * add ConsistencyLevel.ANY (CASSANDRA-687)
 * make removetoken remove nodes from gossip entirely (CASSANDRA-644)
 * add ability to set cache sizes at runtime (CASSANDRA-708)
 * report latency and cache hit rate statistics with lifetime totals
   instead of average over the last minute (CASSANDRA-702)
 * support get_range_slice for RandomPartitioner (CASSANDRA-745)
 * per-keyspace replication factory and replication strategy (CASSANDRA-620)
 * track latency in microseconds (CASSANDRA-733)
 * add describe_ Thrift methods, deprecating get_string_property and 
   get_string_list_property
 * jmx interface for tracking operation mode and streams in general.
   (CASSANDRA-709)
 * keep memtables in sorted order to improve range query performance
   (CASSANDRA-799)
 * use while loop instead of recursion when trimming sstables compaction list 
   to avoid blowing stack in pathological cases (CASSANDRA-804)
 * basic Hadoop map/reduce support (CASSANDRA-342)


0.5.1
 * ensure all files for an sstable are streamed to the same directory.
   (CASSANDRA-716)
 * more accurate load estimate for bootstrapping (CASSANDRA-762)
 * tolerate dead or unavailable bootstrap target on write (CASSANDRA-731)
 * allow larger numbers of keys (> 140M) in a sstable bloom filter
   (CASSANDRA-790)
 * include jvm argument improvements from CASSANDRA-504 in debian package
 * change streaming chunk size to 32MB to accomodate Windows XP limitations
   (was 64MB) (CASSANDRA-795)
 * fix get_range_slice returning results in the wrong order (CASSANDRA-781)
 

0.5.0 final
 * avoid attempting to delete temporary bootstrap files twice (CASSANDRA-681)
 * fix bogus NaN in nodeprobe cfstats output (CASSANDRA-646)
 * provide a policy for dealing with single thread executors w/ a full queue
   (CASSANDRA-694)
 * optimize inner read in MessagingService, vastly improving multiple-node
   performance (CASSANDRA-675)
 * wait for table flush before streaming data back to a bootstrapping node.
   (CASSANDRA-696)
 * keep track of bootstrapping sources by table so that bootstrapping doesn't 
   give the indication of finishing early (CASSANDRA-673)


0.5.0 RC3
 * commit the correct version of the patch for CASSANDRA-663


0.5.0 RC2 (unreleased)
 * fix bugs in converting get_range_slice results to Thrift 
   (CASSANDRA-647, CASSANDRA-649)
 * expose java.util.concurrent.TimeoutException in StorageProxy methods
   (CASSANDRA-600)
 * TcpConnectionManager was holding on to disconnected connections, 
   giving the false indication they were being used. (CASSANDRA-651)
 * Remove duplicated write. (CASSANDRA-662)
 * Abort bootstrap if IP is already in the token ring (CASSANDRA-663)
 * increase default commitlog sync period, and wait for last sync to 
   finish before submitting another (CASSANDRA-668)


0.5.0 RC1
 * Fix potential NPE in get_range_slice (CASSANDRA-623)
 * add CRC32 to commitlog entries (CASSANDRA-605)
 * fix data streaming on windows (CASSANDRA-630)
 * GC compacted sstables after cleanup and compaction (CASSANDRA-621)
 * Speed up anti-entropy validation (CASSANDRA-629)
 * Fix anti-entropy assertion error (CASSANDRA-639)
 * Fix pending range conflicts when bootstapping or moving
   multiple nodes at once (CASSANDRA-603)
 * Handle obsolete gossip related to node movement in the case where
   one or more nodes is down when the movement occurs (CASSANDRA-572)
 * Include dead nodes in gossip to avoid a variety of problems
   and fix HH to removed nodes (CASSANDRA-634)
 * return an InvalidRequestException for mal-formed SlicePredicates
   (CASSANDRA-643)
 * fix bug determining closest neighbor for use in multiple datacenters
   (CASSANDRA-648)
 * Vast improvements in anticompaction speed (CASSANDRA-607)
 * Speed up log replay and writes by avoiding redundant serializations
   (CASSANDRA-652)


0.5.0 beta 2
 * Bootstrap improvements (several tickets)
 * add nodeprobe repair anti-entropy feature (CASSANDRA-193, CASSANDRA-520)
 * fix possibility of partition when many nodes restart at once
   in clusters with multiple seeds (CASSANDRA-150)
 * fix NPE in get_range_slice when no data is found (CASSANDRA-578)
 * fix potential NPE in hinted handoff (CASSANDRA-585)
 * fix cleanup of local "system" keyspace (CASSANDRA-576)
 * improve computation of cluster load balance (CASSANDRA-554)
 * added super column read/write, column count, and column/row delete to
   cassandra-cli (CASSANDRA-567, CASSANDRA-594)
 * fix returning live subcolumns of deleted supercolumns (CASSANDRA-583)
 * respect JAVA_HOME in bin/ scripts (several tickets)
 * add StorageService.initClient for fat clients on the JVM (CASSANDRA-535)
   (see contrib/client_only for an example of use)
 * make consistency_level functional in get_range_slice (CASSANDRA-568)
 * optimize key deserialization for RandomPartitioner (CASSANDRA-581)
 * avoid GCing tombstones except on major compaction (CASSANDRA-604)
 * increase failure conviction threshold, resulting in less nodes
   incorrectly (and temporarily) marked as down (CASSANDRA-610)
 * respect memtable thresholds during log replay (CASSANDRA-609)
 * support ConsistencyLevel.ALL on read (CASSANDRA-584)
 * add nodeprobe removetoken command (CASSANDRA-564)


0.5.0 beta
 * Allow multiple simultaneous flushes, improving flush throughput 
   on multicore systems (CASSANDRA-401)
 * Split up locks to improve write and read throughput on multicore systems
   (CASSANDRA-444, CASSANDRA-414)
 * More efficient use of memory during compaction (CASSANDRA-436)
 * autobootstrap option: when enabled, all non-seed nodes will attempt
   to bootstrap when started, until bootstrap successfully
   completes. -b option is removed.  (CASSANDRA-438)
 * Unless a token is manually specified in the configuration xml,
   a bootstraping node will use a token that gives it half the
   keys from the most-heavily-loaded node in the cluster,
   instead of generating a random token. 
   (CASSANDRA-385, CASSANDRA-517)
 * Miscellaneous bootstrap fixes (several tickets)
 * Ability to change a node's token even after it has data on it
   (CASSANDRA-541)
 * Ability to decommission a live node from the ring (CASSANDRA-435)
 * Semi-automatic loadbalancing via nodeprobe (CASSANDRA-192)
 * Add ability to set compaction thresholds at runtime via
   JMX / nodeprobe.  (CASSANDRA-465)
 * Add "comment" field to ColumnFamily definition. (CASSANDRA-481)
 * Additional JMX metrics (CASSANDRA-482)
 * JSON based export and import tools (several tickets)
 * Hinted Handoff fixes (several tickets)
 * Add key cache to improve read performance (CASSANDRA-423)
 * Simplified construction of custom ReplicationStrategy classes
   (CASSANDRA-497)
 * Graphical application (Swing) for ring integrity verification and 
   visualization was added to contrib (CASSANDRA-252)
 * Add DCQUORUM, DCQUORUMSYNC consistency levels and corresponding
   ReplicationStrategy / EndpointSnitch classes.  Experimental.
   (CASSANDRA-492)
 * Web client interface added to contrib (CASSANDRA-457)
 * More-efficient flush for Random, CollatedOPP partitioners 
   for normal writes (CASSANDRA-446) and bulk load (CASSANDRA-420)
 * Add MemtableFlushAfterMinutes, a global replacement for the old 
   per-CF FlushPeriodInMinutes setting (CASSANDRA-463)
 * optimizations to slice reading (CASSANDRA-350) and supercolumn
   queries (CASSANDRA-510)
 * force binding to given listenaddress for nodes with multiple
   interfaces (CASSANDRA-546)
 * stress.py benchmarking tool improvements (several tickets)
 * optimized replica placement code (CASSANDRA-525)
 * faster log replay on restart (CASSANDRA-539, CASSANDRA-540)
 * optimized local-node writes (CASSANDRA-558)
 * added get_range_slice, deprecating get_key_range (CASSANDRA-344)
 * expose TimedOutException to thrift (CASSANDRA-563)
 

0.4.2
 * Add validation disallowing null keys (CASSANDRA-486)
 * Fix race conditions in TCPConnectionManager (CASSANDRA-487)
 * Fix using non-utf8-aware comparison as a sanity check.
   (CASSANDRA-493)
 * Improve default garbage collector options (CASSANDRA-504)
 * Add "nodeprobe flush" (CASSANDRA-505)
 * remove NotFoundException from get_slice throws list (CASSANDRA-518)
 * fix get (not get_slice) of entire supercolumn (CASSANDRA-508)
 * fix null token during bootstrap (CASSANDRA-501)


0.4.1
 * Fix FlushPeriod columnfamily configuration regression
   (CASSANDRA-455)
 * Fix long column name support (CASSANDRA-460)
 * Fix for serializing a row that only contains tombstones
   (CASSANDRA-458)
 * Fix for discarding unneeded commitlog segments (CASSANDRA-459)
 * Add SnapshotBeforeCompaction configuration option (CASSANDRA-426)
 * Fix compaction abort under insufficient disk space (CASSANDRA-473)
 * Fix reading subcolumn slice from tombstoned CF (CASSANDRA-484)
 * Fix race condition in RVH causing occasional NPE (CASSANDRA-478)


0.4.0
 * fix get_key_range problems when a node is down (CASSANDRA-440)
   and add UnavailableException to more Thrift methods
 * Add example EndPointSnitch contrib code (several tickets)


0.4.0 RC2
 * fix SSTable generation clash during compaction (CASSANDRA-418)
 * reject method calls with null parameters (CASSANDRA-308)
 * properly order ranges in nodeprobe output (CASSANDRA-421)
 * fix logging of certain errors on executor threads (CASSANDRA-425)


0.4.0 RC1
 * Bootstrap feature is live; use -b on startup (several tickets)
 * Added multiget api (CASSANDRA-70)
 * fix Deadlock with SelectorManager.doProcess and TcpConnection.write
   (CASSANDRA-392)
 * remove key cache b/c of concurrency bugs in third-party
   CLHM library (CASSANDRA-405)
 * update non-major compaction logic to use two threshold values
   (CASSANDRA-407)
 * add periodic / batch commitlog sync modes (several tickets)
 * inline BatchMutation into batch_insert params (CASSANDRA-403)
 * allow setting the logging level at runtime via mbean (CASSANDRA-402)
 * change default comparator to BytesType (CASSANDRA-400)
 * add forwards-compatible ConsistencyLevel parameter to get_key_range
   (CASSANDRA-322)
 * r/m special case of blocking for local destination when writing with 
   ConsistencyLevel.ZERO (CASSANDRA-399)
 * Fixes to make BinaryMemtable [bulk load interface] useful (CASSANDRA-337);
   see contrib/bmt_example for an example of using it.
 * More JMX properties added (several tickets)
 * Thrift changes (several tickets)
    - Merged _super get methods with the normal ones; return values
      are now of ColumnOrSuperColumn.
    - Similarly, merged batch_insert_super into batch_insert.



0.4.0 beta
 * On-disk data format has changed to allow billions of keys/rows per
   node instead of only millions
 * Multi-keyspace support
 * Scan all sstables for all queries to avoid situations where
   different types of operation on the same ColumnFamily could
   disagree on what data was present
 * Snapshot support via JMX
 * Thrift API has changed a _lot_:
    - removed time-sorted CFs; instead, user-defined comparators
      may be defined on the column names, which are now byte arrays.
      Default comparators are provided for UTF8, Bytes, Ascii, Long (i64),
      and UUID types.
    - removed colon-delimited strings in thrift api in favor of explicit
      structs such as ColumnPath, ColumnParent, etc.  Also normalized
      thrift struct and argument naming.
    - Added columnFamily argument to get_key_range.
    - Change signature of get_slice to accept starting and ending
      columns as well as an offset.  (This allows use of indexes.)
      Added "ascending" flag to allow reasonably-efficient reverse
      scans as well.  Removed get_slice_by_range as redundant.
    - get_key_range operates on one CF at a time
    - changed `block` boolean on insert methods to ConsistencyLevel enum,
      with options of NONE, ONE, QUORUM, and ALL.
    - added similar consistency_level parameter to read methods
    - column-name-set slice with no names given now returns zero columns
      instead of all of them.  ("all" can run your server out of memory.
      use a range-based slice with a high max column count instead.)
 * Removed the web interface. Node information can now be obtained by 
   using the newly introduced nodeprobe utility.
 * More JMX stats
 * Remove magic values from internals (e.g. special key to indicate
   when to flush memtables)
 * Rename configuration "table" to "keyspace"
 * Moved to crash-only design; no more shutdown (just kill the process)
 * Lots of bug fixes

Full list of issues resolved in 0.4 is at https://issues.apache.org/jira/secure/IssueNavigator.jspa?reset=true&&pid=12310865&fixfor=12313862&resolution=1&sorter/field=issuekey&sorter/order=DESC


0.3.0 RC3
 * Fix potential deadlock under load in TCPConnection.
   (CASSANDRA-220)


0.3.0 RC2
 * Fix possible data loss when server is stopped after replaying
   log but before new inserts force memtable flush.
   (CASSANDRA-204)
 * Added BUGS file


0.3.0 RC1
 * Range queries on keys, including user-defined key collation
 * Remove support
 * Workarounds for a weird bug in JDK select/register that seems
   particularly common on VM environments. Cassandra should deploy
   fine on EC2 now
 * Much improved infrastructure: the beginnings of a decent test suite
   ("ant test" for unit tests; "nosetests" for system tests), code
   coverage reporting, etc.
 * Expanded node status reporting via JMX
 * Improved error reporting/logging on both server and client
 * Reduced memory footprint in default configuration
 * Combined blocking and non-blocking versions of insert APIs
 * Added FlushPeriodInMinutes configuration parameter to force
   flushing of infrequently-updated ColumnFamilies<|MERGE_RESOLUTION|>--- conflicted
+++ resolved
@@ -1,4 +1,3 @@
-<<<<<<< HEAD
 3.0.17
  * Avoid deadlock when running nodetool refresh before node is fully up (CASSANDRA-14310)
  * Handle all exceptions when opening sstables (CASSANDRA-14202)
@@ -16,12 +15,8 @@
  * Fully utilise specified compaction threads (CASSANDRA-14210)
  * Pre-create deletion log records to finish compactions quicker (CASSANDRA-12763)
 Merged from 2.2:
-=======
-2.2.13
  * Fix JSON queries with IN restrictions and ORDER BY clause (CASSANDRA-14286)
  * CQL fromJson(null) throws NullPointerException (CASSANDRA-13891)
- * Fix query pager DEBUG log leak causing hit in paged reads throughput (CASSANDRA-14318)
->>>>>>> 594cde79
  * Backport circleci yaml (CASSANDRA-14240)
 Merged from 2.1:
  * Check checksum before decompressing data (CASSANDRA-14284)
