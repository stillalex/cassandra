--- conflicted
+++ resolved
@@ -1,4 +1,3 @@
-<<<<<<< HEAD
 3.8
  * SSTable tools mishandling LocalPartitioner (CASSANDRA-12002)
  * When SEPWorker assigned work, set thread name to match pool (CASSANDRA-11966)
@@ -17,10 +16,7 @@
  * Add repaired percentage metric (CASSANDRA-11503)
  * Add Change-Data-Capture (CASSANDRA-8844)
 Merged from 3.0:
-=======
-3.0.8
  * Fix upgrading schema with super columns with non-text subcomparators (CASSANDRA-12023)
->>>>>>> b671522d
  * Add TimeWindowCompactionStrategy (CASSANDRA-9666)
 Merged from 2.2:
  * Don't send erroneous NEW_NODE notifications on restart (CASSANDRA-11038)
@@ -30,6 +26,7 @@
  * Allow LWT operation on static column with only partition keys (CASSANDRA-10532)
  * Create interval tree over canonical sstables to avoid missing sstables during streaming (CASSANDRA-11886)
  * cqlsh COPY FROM: shutdown parent cluster after forking, to avoid corrupting SSL connections (CASSANDRA-11749)
+
 
 3.7
  * Support multiple folders for user defined compaction tasks (CASSANDRA-11765)
