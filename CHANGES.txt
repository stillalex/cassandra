--- conflicted
+++ resolved
@@ -1,4 +1,3 @@
-<<<<<<< HEAD
 3.0.13
  * Fix possible NPE on upgrade to 3.0/3.X in case of IO errors (CASSANDRA-13389)
  * Legacy deserializer can create empty range tombstones (CASSANDRA-13341)
@@ -13,10 +12,6 @@
  * Add formatted row output to assertEmpty in CQL Tester (CASSANDRA-13238)
  * Legacy caching options can prevent 3.0 upgrade (CASSANDRA-13384)
 Merged from 2.2:
-=======
-2.2.10
- * Fix JVM metric paths (CASSANDRA-13103)
->>>>>>> a79cc984
  * Honor truststore-password parameter in cassandra-stress (CASSANDRA-12773)
  * Discard in-flight shadow round responses (CASSANDRA-12653)
  * Don't anti-compact repaired data to avoid inconsistencies (CASSANDRA-13153)
@@ -89,6 +84,7 @@
  * Prevent reloading of logback.xml from UDF sandbox (CASSANDRA-12535)
  * Reenable HeapPool (CASSANDRA-12900)
 Merged from 2.2:
+ * Fix JVM metric names (CASSANDRA-13103)
  * Fix negative mean latency metric (CASSANDRA-12876)
  * Use only one file pointer when creating commitlog segments (CASSANDRA-12539)
  * Fix speculative retry bugs (CASSANDRA-13009)
