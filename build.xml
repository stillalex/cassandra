<?xml version="1.0" encoding="UTF-8" standalone="no"?>
<!--
 ~ Licensed to the Apache Software Foundation (ASF) under one
 ~ or more contributor license agreements.  See the NOTICE file
 ~ distributed with this work for additional information
 ~ regarding copyright ownership.  The ASF licenses this file
 ~ to you under the Apache License, Version 2.0 (the
 ~ "License"); you may not use this file except in compliance
 ~ with the License.  You may obtain a copy of the License at
 ~
 ~    http://www.apache.org/licenses/LICENSE-2.0
 ~
 ~ Unless required by applicable law or agreed to in writing,
 ~ software distributed under the License is distributed on an
 ~ "AS IS" BASIS, WITHOUT WARRANTIES OR CONDITIONS OF ANY
 ~ KIND, either express or implied.  See the License for the
 ~ specific language governing permissions and limitations
 ~ under the License.
 -->
<project basedir="." default="jar" name="apache-cassandra"
         xmlns:artifact="antlib:org.apache.maven.artifact.ant">
    <property environment="env"/>
    <property file="build.properties" />
    <property file="build.properties.default" />
    <property name="debuglevel" value="source,lines,vars"/>

    <!-- default version and SCM information -->
    <property name="base.version" value="2.1"/>
    <property name="scm.connection" value="scm:git://git.apache.org/cassandra.git"/>
    <property name="scm.developerConnection" value="scm:git://git.apache.org/cassandra.git"/>
    <property name="scm.url" value="http://git-wip-us.apache.org/repos/asf?p=cassandra.git;a=tree"/>

    <!-- directory details -->
    <property name="basedir" value="."/>
    <property name="build.src" value="${basedir}/src"/>
    <property name="build.src.java" value="${basedir}/src/java"/>
    <property name="build.src.resources" value="${basedir}/src/resources"/>
    <property name="build.src.gen-java" value="${basedir}/src/gen-java"/>
    <property name="build.lib" value="${basedir}/lib"/>
    <property name="build.tools.lib" value="${basedir}/tools/lib"/>
    <property name="build.dir" value="${basedir}/build"/>
    <property name="build.dir.lib" value="${basedir}/build/lib"/>
    <property name="build.test.dir" value="${build.dir}/test"/>
    <property name="build.classes" value="${build.dir}/classes"/>
    <property name="build.classes.main" value="${build.classes}/main" />
    <property name="build.classes.thrift" value="${build.classes}/thrift" />
    <property name="javadoc.dir" value="${build.dir}/javadoc"/>
    <property name="javadoc.jars.dir" value="${build.dir}/javadocs"/>
    <property name="interface.dir" value="${basedir}/interface"/>
    <property name="interface.thrift.dir" value="${interface.dir}/thrift"/>
    <property name="interface.thrift.gen-java" value="${interface.thrift.dir}/gen-java"/>
    <property name="test.dir" value="${basedir}/test"/>
    <property name="test.resources" value="${test.dir}/resources"/>
    <property name="test.lib" value="${build.dir}/test/lib"/>
    <property name="test.classes" value="${build.dir}/test/classes"/>
    <property name="test.conf" value="${test.dir}/conf"/>
    <property name="test.data" value="${test.dir}/data"/>
    <property name="test.name" value="*Test"/>
    <property name="test.unit.src" value="${test.dir}/unit"/>
    <property name="test.long.src" value="${test.dir}/long"/>
    <property name="test.pig.src" value="${test.dir}/pig"/>
    <property name="dist.dir" value="${build.dir}/dist"/>
	
	<property name="source.version" value="1.7"/>
	<property name="target.version" value="1.7"/>
	
    <condition property="version" value="${base.version}">
      <isset property="release"/>
    </condition>
    <property name="version" value="${base.version}-SNAPSHOT"/>
    <property name="version.properties.dir"
              value="${build.src.resources}/org/apache/cassandra/config/" />
    <property name="final.name" value="${ant.project.name}-${version}"/>
 
    <!-- details of what version of Maven ANT Tasks to fetch -->
    <property name="maven-ant-tasks.version" value="2.1.3" />
    <property name="maven-ant-tasks.local" value="${user.home}/.m2/repository/org/apache/maven/maven-ant-tasks"/>
    <property name="maven-ant-tasks.url"
              value="http://repo2.maven.org/maven2/org/apache/maven/maven-ant-tasks" />
    <!-- details of how and which Maven repository we publish to -->
    <property name="maven.version" value="3.0.3" />
    <condition property="maven-repository-url" value="https://repository.apache.org/service/local/staging/deploy/maven2">
      <isset property="release"/>
    </condition>
    <condition property="maven-repository-id" value="apache.releases.https">
      <isset property="release"/>
    </condition>
    <property name="maven-repository-url" value="https://repository.apache.org/content/repositories/snapshots"/>
    <property name="maven-repository-id" value="apache.snapshots.https"/>

    <property name="test.timeout" value="60000" />
    <property name="test.long.timeout" value="600000" />

    <!-- http://cobertura.sourceforge.net/ -->
    <property name="cobertura.version" value="1.9.4.1"/>
    <property name="cobertura.build.dir" value="${build.dir}/cobertura"/>
    <property name="cobertura.report.dir" value="${cobertura.build.dir}/report"/>
    <property name="cobertura.classes.dir" value="${cobertura.build.dir}/classes"/>
    <property name="cobertura.datafile" value="${cobertura.build.dir}/cobertura.ser"/>

    <condition property="maven-ant-tasks.jar.exists">
      <available file="${build.dir}/maven-ant-tasks-${maven-ant-tasks.version}.jar" />
    </condition>

    <condition property="maven-ant-tasks.jar.local">
      <available file="${maven-ant-tasks.local}/${maven-ant-tasks.version}/maven-ant-tasks-${maven-ant-tasks.version}.jar" />
    </condition>

    <condition property="is.source.artifact">
      <available file="${build.src.java}" type="dir" />
    </condition>

    <tstamp>
      <format property="YEAR" pattern="yyyy"/>
    </tstamp>

    <!--
         Add all the dependencies.
    -->
    <path id="maven-ant-tasks.classpath" path="${build.dir}/maven-ant-tasks-${maven-ant-tasks.version}.jar" />
    <path id="cassandra.classpath">
        <pathelement location="${cobertura.classes.dir}"/>
        <pathelement location="${build.classes.main}" />
        <pathelement location="${build.classes.thrift}" />
        <fileset dir="${build.lib}">
          <include name="**/*.jar" />
          <exclude name="**/*-sources.jar"/>
        </fileset>
        <fileset dir="${build.dir.lib}">
          <include name="**/*.jar" />
          <exclude name="**/*-sources.jar"/>
        </fileset>
    </path>
	
	<path id="cobertura.classpath">
		<pathelement location="${cobertura.classes.dir}"/>
	</path>

  <macrodef name="create-javadoc">
    <attribute name="destdir"/>
    <element name="filesets"/>
    <sequential>
      <javadoc destdir="@{destdir}" author="true" version="true" use="true"
        windowtitle="${ant.project.name} API" classpathref="cassandra.classpath"
        bottom="Copyright &amp;copy; ${YEAR} The Apache Software Foundation"
        useexternalfile="yes"
        maxmemory="256m">
        <filesets/>
      </javadoc>
    </sequential>
  </macrodef>

    <!--
        Setup the output directories.
    -->
    <target name="init">
        <fail unless="is.source.artifact"
            message="Not a source artifact, stopping here." />
        <mkdir dir="${build.classes.main}"/>
        <mkdir dir="${build.classes.thrift}"/>
        <mkdir dir="${test.lib}"/>
        <mkdir dir="${test.classes}"/>
        <mkdir dir="${build.src.gen-java}"/>
        <mkdir dir="${build.dir.lib}"/>
    </target>

    <target name="clean" description="Remove all locally created artifacts">
        <delete dir="${build.test.dir}" />
        <delete dir="${build.classes}" />
        <delete dir="${cobertura.classes.dir}" />
        <delete dir="${build.src.gen-java}" />
        <delete dir="${version.properties.dir}" />
    </target>
    <target depends="clean" name="cleanall"/>

    <target name="realclean" depends="clean" description="Remove the entire build directory and all downloaded artifacts">
        <delete dir="${build.dir}" />
    </target>

    <!--
       This generates the CLI grammar files from Cli.g
    -->
    <target name="check-gen-cli-grammar">
        <uptodate property="cliUpToDate"
                srcfile="${build.src.java}/org/apache/cassandra/cli/Cli.g"
                targetfile="${build.src.gen-java}/org/apache/cassandra/cli/Cli.tokens"/>
    </target>

    <target name="gen-cli-grammar" depends="check-gen-cli-grammar" unless="cliUpToDate">
      <echo>Building Grammar ${build.src.java}/org/apache/cassandra/cli/Cli.g  ....</echo>
      <java classname="org.antlr.Tool"
            classpath="${build.lib}/antlr-3.2.jar"
            fork="true"
            failonerror="true">
         <arg value="${build.src.java}/org/apache/cassandra/cli/Cli.g" />
         <arg value="-fo" />
         <arg value="${build.src.gen-java}/org/apache/cassandra/cli/" />
      </java>
    </target>

    <!--
       This generates the CQL grammar files from Cql.g
    -->
    <target name="check-gen-cql2-grammar">
        <uptodate property="cql2current"
                srcfile="${build.src.java}/org/apache/cassandra/cql/Cql.g"
                targetfile="${build.src.gen-java}/org/apache/cassandra/cql/Cql.tokens"/>
    </target>
    <target name="check-gen-cql3-grammar">
        <uptodate property="cql3current"
                srcfile="${build.src.java}/org/apache/cassandra/cql3/Cql.g"
                targetfile="${build.src.gen-java}/org/apache/cassandra/cql3/Cql.tokens"/>
    </target>
 
    <target name="gen-cql2-grammar" depends="check-gen-cql2-grammar" unless="cql2current">
      <echo>Building Grammar ${build.src.java}/org/apache/cassandra/cql/Cql.g  ...</echo>
      <java classname="org.antlr.Tool"
            classpath="${build.lib}/antlr-3.2.jar"
            fork="true"
            failonerror="true">
         <arg value="${build.src.java}/org/apache/cassandra/cql/Cql.g" />
         <arg value="-fo" />
         <arg value="${build.src.gen-java}/org/apache/cassandra/cql/" />
      </java>
    </target>
    <target name="gen-cql3-grammar" depends="check-gen-cql3-grammar" unless="cql3current">
      <echo>Building Grammar ${build.src.java}/org/apache/cassandra/cql3/Cql.g  ...</echo>
      <java classname="org.antlr.Tool"
            classpath="${build.lib}/antlr-3.2.jar"
            fork="true"
            failonerror="true">
         <arg value="${build.src.java}/org/apache/cassandra/cql3/Cql.g" />
         <arg value="-fo" />
         <arg value="${build.src.gen-java}/org/apache/cassandra/cql3/" />
      </java>
    </target>

    <target name="generate-cql-html" depends="maven-ant-tasks-init" description="Generate HTML from textile source">
        <artifact:dependencies pathId="wikitext.classpath">
            <dependency groupId="com.datastax.wikitext" artifactId="wikitext-core-ant" version="1.3"/>
            <dependency groupId="org.fusesource.wikitext" artifactId="textile-core" version="1.3"/>
        </artifact:dependencies>
        <taskdef classpathref="wikitext.classpath" resource="wikitexttasks.properties" />
        <wikitext-to-html markupLanguage="Textile">
            <fileset dir="${basedir}">
                <include name="doc/cql/*.textile"/>
            </fileset>
            <fileset dir="${basedir}">
                <include name="doc/cql3/*.textile"/>
            </fileset>
        </wikitext-to-html>
    </target>

    <!--
       Fetch Maven Ant Tasks and Cassandra's dependencies
       These targets are intentionally free of dependencies so that they
       can be run stand-alone from a binary release artifact.
    -->
    <target name="maven-ant-tasks-localrepo" unless="maven-ant-tasks.jar.exists" if="maven-ant-tasks.jar.local"
            depends="init" description="Fetch Maven ANT Tasks from Maven Local Repository">
      <copy file="${maven-ant-tasks.local}/${maven-ant-tasks.version}/maven-ant-tasks-${maven-ant-tasks.version}.jar"
           tofile="${build.dir}/maven-ant-tasks-${maven-ant-tasks.version}.jar"/>
      <property name="maven-ant-tasks.jar.exists" value="true"/>
    </target>

    <target name="maven-ant-tasks-download" depends="init,maven-ant-tasks-localrepo" unless="maven-ant-tasks.jar.exists"
            description="Fetch Maven ANT Tasks from Maven Central Repositroy">
      <echo>Downloading Maven ANT Tasks...</echo>
      <get src="${maven-ant-tasks.url}/${maven-ant-tasks.version}/maven-ant-tasks-${maven-ant-tasks.version}.jar"
           dest="${build.dir}/maven-ant-tasks-${maven-ant-tasks.version}.jar" usetimestamp="true" />
    </target>

    <target name="maven-ant-tasks-init" depends="init,maven-ant-tasks-download" unless="maven-ant-tasks.initialized"
            description="Initialize Maven ANT Tasks">
      <typedef uri="antlib:org.apache.maven.artifact.ant" classpathref="maven-ant-tasks.classpath" />

      <!-- define the remote repositories we use -->
      <artifact:remoteRepository id="central"   url="${artifact.remoteRepository.central}"/>
      <artifact:remoteRepository id="java.net2" url="${artifact.remoteRepository.java.net2}"/>
      <artifact:remoteRepository id="apache"    url="${artifact.remoteRepository.apache}"/>

      <macrodef name="install">
        <attribute name="pomFile"/>
        <attribute name="file"/>
        <attribute name="classifier" default=""/>
        <attribute name="packaging" default="jar"/>
        <sequential>
          <artifact:mvn mavenVersion="${maven.version}" fork="true" failonerror="true">
            <arg value="org.apache.maven.plugins:maven-install-plugin:2.3.1:install-file" />
            <arg value="-DpomFile=@{pomFile}" />
            <arg value="-Dfile=@{file}" />
            <arg value="-Dclassifier=@{classifier}" />
            <arg value="-Dpackaging=@{packaging}" />
          </artifact:mvn>
        </sequential>
      </macrodef>

      <macrodef name="deploy">
        <attribute name="pomFile"/>
        <attribute name="file"/>
        <attribute name="classifier" default=""/>
        <attribute name="packaging" default="jar"/>
        <sequential>
          <artifact:mvn mavenVersion="${maven.version}" fork="true" failonerror="true">
            <jvmarg value="-Xmx512m"/>
            <arg value="org.apache.maven.plugins:maven-gpg-plugin:1.4:sign-and-deploy-file" />
            <arg value="-DretryFailedDeploymentCount=5" />
            <arg value="-Durl=${maven-repository-url}" />
            <arg value="-DrepositoryId=${maven-repository-id}" />
            <arg value="-DpomFile=@{pomFile}" />
            <arg value="-Dfile=@{file}" />
            <arg value="-Dclassifier=@{classifier}" />
            <arg value="-Dpackaging=@{packaging}" />
            <arg value="-Papache-release" />
          </artifact:mvn>
        </sequential>
      </macrodef>

      <property name="maven-ant-tasks.initialized" value="true"/>
    </target>

    <!-- this task defines the dependencies that will be fetched by Maven ANT Tasks
         the dependencies are re-used for publishing artifacts to Maven Central
         in order to keep everything consistent -->
    <target name="maven-declare-dependencies" depends="maven-ant-tasks-init"
            description="Define dependencies and dependency versions">
      <!-- The parent pom defines the versions of all dependencies -->
      <artifact:pom id="parent-pom"
                    groupId="org.apache.cassandra"
                    artifactId="cassandra-parent"
                    packaging="pom"
                    version="${version}"
                    url="http://cassandra.apache.org"
                    name="Apache Cassandra"
                    inceptionYear="2009"
                    description="The Apache Cassandra Project develops a highly scalable second-generation distributed database, bringing together Dynamo's fully distributed design and Bigtable's ColumnFamily-based data model.">
        <license name="The Apache Software License, Version 2.0" url="http://www.apache.org/licenses/LICENSE-2.0.txt"/>
        <scm connection="${scm.connection}" developerConnection="${scm.developerConnection}" url="${scm.url}"/>
        <dependencyManagement>
          <dependency groupId="org.xerial.snappy" artifactId="snappy-java" version="1.0.5"/>
          <dependency groupId="net.jpountz.lz4" artifactId="lz4" version="1.2.0"/>
          <dependency groupId="com.ning" artifactId="compress-lzf" version="0.8.4"/>
          <dependency groupId="com.google.guava" artifactId="guava" version="15.0"/>
          <dependency groupId="commons-cli" artifactId="commons-cli" version="1.1"/>
          <dependency groupId="commons-codec" artifactId="commons-codec" version="1.2"/>
          <dependency groupId="org.apache.commons" artifactId="commons-lang3" version="3.1"/>
          <dependency groupId="org.apache.commons" artifactId="commons-math3" version="3.2"/>
          <dependency groupId="com.googlecode.concurrentlinkedhashmap" artifactId="concurrentlinkedhashmap-lru" version="1.3"/>
          <dependency groupId="org.antlr" artifactId="antlr" version="3.2"/>
          <dependency groupId="org.slf4j" artifactId="slf4j-api" version="1.7.2"/>
          <dependency groupId="ch.qos.logback" artifactId="logback-core" version="1.0.13"/>
          <dependency groupId="ch.qos.logback" artifactId="logback-classic" version="1.0.13"/>
          <dependency groupId="org.codehaus.jackson" artifactId="jackson-core-asl" version="1.9.2"/>
          <dependency groupId="org.codehaus.jackson" artifactId="jackson-mapper-asl" version="1.9.2"/>
          <dependency groupId="jline" artifactId="jline" version="1.0">
            <exclusion groupId="junit" artifactId="junit"/>
          </dependency>
          <dependency groupId="com.googlecode.json-simple" artifactId="json-simple" version="1.1"/>
          <dependency groupId="com.github.stephenc.high-scale-lib" artifactId="high-scale-lib" version="1.1.2"/>
          <dependency groupId="com.github.stephenc" artifactId="jamm" version="0.2.5"/>
<<<<<<< HEAD
          <dependency groupId="com.thinkaurelius.thrift" artifactId="thrift-server" version="0.3.2">
	      	<exclusion groupId="org.slf4j" artifactId="slf4j-log4j12"/>
          </dependency>
=======
	   <dependency groupId="com.thinkaurelius.thrift" artifactId="thrift-server" version="0.3.3"/>
>>>>>>> c5432159
          <dependency groupId="org.yaml" artifactId="snakeyaml" version="1.11"/>
          <dependency groupId="org.apache.thrift" artifactId="libthrift" version="0.9.1"/>

          <dependency groupId="junit" artifactId="junit" version="4.6" />
          <dependency groupId="commons-logging" artifactId="commons-logging" version="1.1.1"/>
          <dependency groupId="org.apache.rat" artifactId="apache-rat" version="0.10">
             <exclusion groupId="commons-lang" artifactId="commons-lang"/>
          </dependency>
          <dependency groupId="org.apache.hadoop" artifactId="hadoop-core" version="1.0.3">
          	<exclusion groupId="org.mortbay.jetty" artifactId="servlet-api"/>
          </dependency>
          <dependency groupId="org.apache.hadoop" artifactId="hadoop-minicluster" version="1.0.3"/>
          <dependency groupId="org.apache.pig" artifactId="pig" version="0.11.1"/>
          <dependency groupId="net.java.dev.jna" artifactId="jna" version="3.2.7"/>

          <dependency groupId="net.sourceforge.cobertura" artifactId="cobertura" version="${cobertura.version}"/>

          <dependency groupId="org.apache.cassandra" artifactId="cassandra-all" version="${version}" />
          <dependency groupId="org.apache.cassandra" artifactId="cassandra-thrift" version="${version}" />
          <dependency groupId="com.yammer.metrics" artifactId="metrics-core" version="2.2.0" />
          <dependency groupId="com.addthis.metrics" artifactId="reporter-config" version="2.1.0" />
          <dependency groupId="edu.stanford.ppl" artifactId="snaptree" version="0.1" />
          <dependency groupId="org.mindrot" artifactId="jbcrypt" version="0.3m" />
          <dependency groupId="io.airlift" artifactId="airline" version="0.6" />
          <dependency groupId="io.netty" artifactId="netty" version="3.6.6.Final" />
          <dependency groupId="com.google.code.findbugs" artifactId="jsr305" version="2.0.2" />
          <dependency groupId="com.clearspring.analytics" artifactId="stream" version="2.5.1" />
        </dependencyManagement>
        <developer id="alakshman" name="Avinash Lakshman"/>
        <developer id="antelder" name="Anthony Elder"/>
        <developer id="brandonwilliams" name="Brandon Williams"/>
        <developer id="eevans" name="Eric Evans"/>
        <developer id="gdusbabek" name="Gary Dusbabek"/>
        <developer id="goffinet" name="Chris Goffinet"/>
        <developer id="jaakko" name="Laine Jaakko Olavi"/>
        <developer id="jake" name="T Jake Luciani"/>
        <developer id="jbellis" name="Jonathan Ellis"/>
        <developer id="johan" name="Johan Oskarsson"/>
        <developer id="junrao" name="Jun Rao"/>
        <developer id="mriou" name="Matthieu Riou"/>
        <developer id="pmalik" name="Prashant Malik"/>
        <developer id="slebresne" name="Sylvain Lebresne"/>
      </artifact:pom>

      <!-- each dependency set then defines the subset of the dependencies for that dependency set -->
      <artifact:pom id="build-deps-pom"
                    artifactId="cassandra-build-deps">
        <parent groupId="org.apache.cassandra"
                artifactId="cassandra-parent"
                version="${version}"/>
        <dependency groupId="junit" artifactId="junit"/>
        <dependency groupId="commons-logging" artifactId="commons-logging"/>
        <dependency groupId="org.apache.rat" artifactId="apache-rat"/>
        <dependency groupId="org.apache.hadoop" artifactId="hadoop-core"/>
      	<dependency groupId="org.apache.hadoop" artifactId="hadoop-minicluster"/>
        <dependency groupId="org.apache.pig" artifactId="pig"/>
        <dependency groupId="net.java.dev.jna" artifactId="jna"/>
      	<dependency groupId="com.google.code.findbugs" artifactId="jsr305"/>
        <dependency groupId="io.airlift" artifactId="airline"/>
      </artifact:pom>

      <artifact:pom id="coverage-deps-pom"
                    artifactId="cassandra-coverage-deps">
        <parent groupId="org.apache.cassandra"
                artifactId="cassandra-parent"
                version="${version}"/>
        <dependency groupId="net.sourceforge.cobertura" artifactId="cobertura"/>
      </artifact:pom>

      <artifact:pom id="test-deps-pom"
                    artifactId="cassandra-test-deps">
        <parent groupId="org.apache.cassandra"
                artifactId="cassandra-parent"
                version="${version}"/>
        <dependency groupId="joda-time" artifactId="joda-time" version="2.3" />
        <dependency groupId="org.slf4j" artifactId="slf4j-log4j12" version="1.7.2"/>
        <dependency groupId="log4j" artifactId="log4j" version="1.2.16" />
      </artifact:pom>

      <!-- now the pom's for artifacts being deployed to Maven Central -->

      <artifact:pom id="all-pom"
                    artifactId="cassandra-all"
                    url="http://cassandra.apache.org"
                    name="Apache Cassandra">
        <parent groupId="org.apache.cassandra"
                artifactId="cassandra-parent"
                version="${version}"/>
        <scm connection="${scm.connection}" developerConnection="${scm.developerConnection}" url="${scm.url}"/>
        <dependency groupId="org.xerial.snappy" artifactId="snappy-java"/>
        <dependency groupId="net.jpountz.lz4" artifactId="lz4"/>
        <dependency groupId="com.ning" artifactId="compress-lzf"/>
        <dependency groupId="com.google.guava" artifactId="guava"/>
        <dependency groupId="commons-cli" artifactId="commons-cli"/>
        <dependency groupId="commons-codec" artifactId="commons-codec"/>
        <dependency groupId="org.apache.commons" artifactId="commons-lang3"/>
        <dependency groupId="org.apache.commons" artifactId="commons-math3"/>
        <dependency groupId="com.googlecode.concurrentlinkedhashmap" artifactId="concurrentlinkedhashmap-lru"/>
        <dependency groupId="org.antlr" artifactId="antlr"/>
        <dependency groupId="org.slf4j" artifactId="slf4j-api"/>
        <dependency groupId="org.codehaus.jackson" artifactId="jackson-core-asl"/>
        <dependency groupId="org.codehaus.jackson" artifactId="jackson-mapper-asl"/>
        <dependency groupId="jline" artifactId="jline"/>
        <dependency groupId="com.googlecode.json-simple" artifactId="json-simple"/>
        <dependency groupId="com.github.stephenc.high-scale-lib" artifactId="high-scale-lib"/>
        <dependency groupId="org.yaml" artifactId="snakeyaml"/>
        <dependency groupId="edu.stanford.ppl" artifactId="snaptree"/>
        <dependency groupId="org.mindrot" artifactId="jbcrypt"/>
        <dependency groupId="com.yammer.metrics" artifactId="metrics-core"/>
        <dependency groupId="com.addthis.metrics" artifactId="reporter-config"/>
<<<<<<< HEAD
        <dependency groupId="com.thinkaurelius.thrift" artifactId="thrift-server" version="0.3.2"/>
        <dependency groupId="com.clearspring.analytics" artifactId="stream" version="2.5.1" />
=======
        <dependency groupId="com.thinkaurelius.thrift" artifactId="thrift-server" version="0.3.3"/>
>>>>>>> c5432159

        <dependency groupId="ch.qos.logback" artifactId="logback-core"/>
        <dependency groupId="ch.qos.logback" artifactId="logback-classic"/>

        <dependency groupId="org.apache.thrift" artifactId="libthrift"/>
        <dependency groupId="org.apache.cassandra" artifactId="cassandra-thrift"/>
        
        <!-- don't need hadoop classes to run, but if you use the hadoop stuff -->
        <dependency groupId="org.apache.hadoop" artifactId="hadoop-core" optional="true"/>
        <dependency groupId="org.apache.hadoop" artifactId="hadoop-minicluster" optional="true"/>
        <dependency groupId="org.apache.pig" artifactId="pig" optional="true"/>

        <!-- don't need jna to run, but nice to have -->
        <dependency groupId="net.java.dev.jna" artifactId="jna" optional="true"/>
        
        <!-- don't need jamm unless running a server in which case it needs to be a -javagent to be used anyway -->
        <dependency groupId="com.github.stephenc" artifactId="jamm"/>
        <dependency groupId="io.netty" artifactId="netty"/>
      </artifact:pom>
      <artifact:pom id="thrift-pom"
                    artifactId="cassandra-thrift"
                    url="http://cassandra.apache.org"
                    name="Apache Cassandra">
        <parent groupId="org.apache.cassandra"
                artifactId="cassandra-parent"
                version="${version}"/>
        <scm connection="${scm.connection}" developerConnection="${scm.developerConnection}" url="${scm.url}"/>
        <dependency groupId="org.apache.commons" artifactId="commons-lang3"/>
        <dependency groupId="org.slf4j" artifactId="slf4j-api"/>
        <dependency groupId="org.apache.thrift" artifactId="libthrift"/>
      </artifact:pom>
      <artifact:pom id="clientutil-pom"
                    artifactId="cassandra-clientutil"
                    url="http://cassandra.apache.org"
                    name="Apache Cassandra">
        <parent groupId="org.apache.cassandra"
                artifactId="cassandra-parent"
                version="${version}"/>
        <scm connection="${scm.connection}" developerConnection="${scm.developerConnection}" url="${scm.url}"/>
  <dependency groupId="com.google.guava" artifactId="guava"/>
      </artifact:pom>
      
      <artifact:pom id="dist-pom"
                    artifactId="apache-cassandra"
                    packaging="pom"
                    url="http://cassandra.apache.org"
                    name="Apache Cassandra">
        <parent groupId="org.apache.cassandra"
                artifactId="cassandra-parent"
                version="${version}"/>
        <scm connection="${scm.connection}" developerConnection="${scm.developerConnection}" url="${scm.url}"/>
      </artifact:pom>
    </target>

    <target name="maven-ant-tasks-retrieve-build" depends="maven-declare-dependencies" unless="without.maven">
      <artifact:dependencies pomRefId="build-deps-pom"
                             filesetId="build-dependency-jars" 
                             sourcesFilesetId="build-dependency-sources" 
                             cacheDependencyRefs="true" 
                             dependencyRefsBuildFile="${build.dir}/build-dependencies.xml">
          <remoteRepository refid="central"/>
          <remoteRepository refid="apache"/>
          <remoteRepository refid="java.net2"/>
      </artifact:dependencies>
      <artifact:dependencies pomRefId="coverage-deps-pom"
                             pathId="cobertura.classpath">
          <remoteRepository refid="central"/>
      </artifact:dependencies>

      <copy todir="${build.dir.lib}/jars">
          <fileset refid="build-dependency-jars"/>
          <mapper type="flatten"/>
      </copy>
      <copy todir="${build.dir.lib}/sources">
          <fileset refid="build-dependency-sources"/>
          <mapper type="flatten"/>
      </copy>
    </target>

    <target name="maven-ant-tasks-retrieve-test" depends="maven-ant-tasks-init">
      <artifact:dependencies pomRefId="test-deps-pom"
                             filesetId="test-dependency-jars"
                             sourcesFilesetId="test-dependency-sources" 
                             cacheDependencyRefs="true" 
                             dependencyRefsBuildFile="${build.dir}/test-dependencies.xml">
        <remoteRepository refid="apache"/>
        <remoteRepository refid="central"/>
        <remoteRepository refid="oauth"/>
      </artifact:dependencies>
      <copy todir="${test.lib}/jars">
        <fileset refid="test-dependency-jars"/>
        <mapper type="flatten"/>
      </copy>
      <copy todir="${test.lib}/sources">
        <fileset refid="test-dependency-sources"/>
        <mapper type="flatten"/>
      </copy>
    </target>

    <target name="maven-ant-tasks-retrieve-pig-test" depends="maven-ant-tasks-init">
      <artifact:dependencies pomRefId="test-deps-pom"
                             filesetId="test-dependency-jars"
                             sourcesFilesetId="test-dependency-sources"
                             cacheDependencyRefs="true"
                             dependencyRefsBuildFile="${build.dir}/test-dependencies.xml">
        <remoteRepository refid="apache"/>
        <remoteRepository refid="central"/>
        <remoteRepository refid="java.net2"/>
      </artifact:dependencies>
      <copy todir="${build.dir.lib}/jars">
        <fileset refid="test-dependency-jars"/>
        <mapper type="flatten"/>
      </copy>
      <copy todir="${build.dir.lib}/sources">
        <fileset refid="test-dependency-sources"/>
        <mapper type="flatten"/>
      </copy>
    </target>

    <!--
       Generate thrift code.  We have targets to build java because
       Cassandra depends on it, and python because that is what the system
       tests run.
    -->
    <target name="check-gen-thrift-java">
      <uptodate property="thriftUpToDate" srcfile="${interface.dir}/cassandra.thrift"
            targetfile="${interface.thrift.gen-java}/org/apache/cassandra/thrift/Cassandra.java" />
    </target>
    <target name="gen-thrift-java" unless="thriftUpToDate" depends="check-gen-thrift-java"
            description="Generate Thrift Java artifacts">
      <echo>Generating Thrift Java code from ${basedir}/interface/cassandra.thrift...</echo>
      <exec executable="thrift" dir="${basedir}/interface" failonerror="true">
        <arg line="--gen java:hashcode" />
        <arg line="-o ${interface.thrift.dir}" />
        <arg line="cassandra.thrift" />
      </exec>
      <antcall target="write-java-license-headers" />
    </target>

    <target name="_write-java-license-headers" depends="rat-init">
      <java classname="org.apache.rat.Report" fork="true"
            output="${build.dir}/rat-report.log">
        <classpath refid="rat.classpath" />
        <arg value="-a" />
        <arg value="--force" />
        <arg value="interface/thrift" />
      </java>
    </target>

    <target name="write-java-license-headers" unless="without.rat" description="Add missing java license headers">
      <antcall target="_write-java-license-headers" />
    </target>

    <target name="gen-thrift-py" description="Generate Thrift Python artifacts">
      <echo>Generating Thrift Python code from ${basedir}/interface/cassandra.thrift...</echo>
      <exec executable="thrift" dir="${basedir}/interface" failonerror="true">
        <arg line="--gen py" />
        <arg line="-o ${interface.thrift.dir}" />
        <arg line="cassandra.thrift" />
      </exec>
      <exec executable="thrift" dir="${basedir}/interface" failonerror="true">
        <arg line="--gen py:twisted" />
        <arg line="-o ${interface.thrift.dir}" />
        <arg line="cassandra.thrift" />
      </exec>
    </target>

    <!-- create properties file with C version -->
    <target name="createVersionPropFile">
      <taskdef name="propertyfile" classname="org.apache.tools.ant.taskdefs.optional.PropertyFile"/>
      <mkdir dir="${version.properties.dir}"/>
      <propertyfile file="${version.properties.dir}/version.properties">
        <entry key="CassandraVersion" value="${version}"/>
      </propertyfile>
    </target>

    <target name="test-run" depends="build"
            description="Run in test mode.  Not for production use!">
      <java classname="org.apache.cassandra.service.CassandraDaemon" fork="true">
        <classpath>
          <path refid="cassandra.classpath"/>  
          <pathelement location="${test.conf}"/>
        </classpath>
        <jvmarg value="-Dstorage-config=${test.conf}"/>
        <jvmarg value="-javaagent:${basedir}/lib/jamm-0.2.5.jar" />
        <jvmarg value="-ea"/>
      </java>
    </target>

    <!--
        The build target builds all the .class files
    -->
    <target name="build"
        depends="maven-ant-tasks-retrieve-build,build-project" description="Compile Cassandra classes"/>
    <target name="codecoverage" depends="cobertura-instrument,test,cobertura-report" description="Create code coverage report"/>

    <target depends="init,gen-cli-grammar,gen-cql2-grammar,gen-cql3-grammar"
            name="build-project">
        <echo message="${ant.project.name}: ${ant.file}"/>
        <!-- Order matters! -->
        <javac debug="true" debuglevel="${debuglevel}"
               destdir="${build.classes.thrift}" includeantruntime="false" source="${source.version}" target="${target.version}">
            <src path="${interface.thrift.dir}/gen-java"/>
            <classpath refid="cassandra.classpath"/>
        </javac>
        <javac debug="true" debuglevel="${debuglevel}"
               destdir="${build.classes.main}" includeantruntime="false" source="${source.version}" target="${target.version}">
            <src path="${build.src.java}"/>
            <src path="${build.src.gen-java}"/>
            <classpath refid="cassandra.classpath"/>
        </javac>
        <antcall target="createVersionPropFile"/>
        <copy todir="${build.classes.main}">
            <fileset dir="${build.src.resources}" />
        </copy>
    </target>

    <!-- Stress build file -->
    <property name="stress.build.src" value="${basedir}/tools/stress/src" />
    <property name="stress.build.classes" value="${build.classes}/stress" />
	<property name="stress.manifest" value="${stress.build.classes}/MANIFEST.MF" />
    <path id="cassandra.classes">
        <pathelement location="${basedir}/build/classes/main" />
        <pathelement location="${basedir}/build/classes/thrift" />
    </path>
    <target name="stress-build" depends="build" description="build stress tool">
    	<mkdir dir="${stress.build.classes}" />
        <javac debug="true" debuglevel="${debuglevel}" destdir="${stress.build.classes}" includeantruntime="true" source="${source.version}" target="${target.version}">
            <src path="${stress.build.src}" />
            <classpath>
                <path refid="cassandra.classes" />
                <path>
                    <fileset dir="${build.lib}">
                        <include name="**/*.jar" />
                    </fileset>
                    <fileset dir="${build.tools.lib}">
                        <include name="**/*.jar" />
                    </fileset>
                </path>
            </classpath>
        </javac>
    </target>

	<target name="_write-poms" depends="maven-declare-dependencies">
	    <artifact:writepom pomRefId="parent-pom" file="${build.dir}/${final.name}-parent.pom"/>
	    <artifact:writepom pomRefId="thrift-pom"
	                       file="${build.dir}/${ant.project.name}-thrift-${version}.pom"/>
	    <artifact:writepom pomRefId="all-pom" file="${build.dir}/${final.name}.pom"/>
	    <artifact:writepom pomRefId="clientutil-pom"
	    	               file="${build.dir}/${ant.project.name}-clientutil-${version}.pom"/>
	</target>

	<target name="write-poms" unless="without.maven">
	    <antcall target="_write-poms" />
	</target>
	
    <!--
        The jar target makes cassandra.jar output.
    -->
    <target name="jar"
            depends="build, build-test, stress-build, write-poms"
            description="Assemble Cassandra JAR files">
      <mkdir dir="${build.classes.main}/META-INF" />
      <mkdir dir="${build.classes.thrift}/META-INF" />
      <copy file="LICENSE.txt"
            tofile="${build.classes.main}/META-INF/LICENSE.txt"/>
      <copy file="LICENSE.txt"
            tofile="${build.classes.thrift}/META-INF/LICENSE.txt"/>
      <copy file="NOTICE.txt"
            tofile="${build.classes.main}/META-INF/NOTICE.txt"/>
      <copy file="NOTICE.txt"
            tofile="${build.classes.thrift}/META-INF/NOTICE.txt"/>

      <!-- Thrift Jar -->
      <jar jarfile="${build.dir}/${ant.project.name}-thrift-${version}.jar"
           basedir="${build.classes.thrift}">
        <fileset dir="${build.classes.main}">
          <include name="org/apache/cassandra/thrift/ITransportFactory.class" />
          <include name="org/apache/cassandra/thrift/TFramedTransportFactory.class" />
        </fileset>
        <manifest>
          <attribute name="Implementation-Title" value="Cassandra"/>
          <attribute name="Implementation-Version" value="${version}"/>
          <attribute name="Implementation-Vendor" value="Apache"/>
        </manifest>
      </jar>

      <!-- Main Jar -->
      <jar jarfile="${build.dir}/${final.name}.jar"
           basedir="${build.classes.main}">
        <manifest>
        <!-- <section name="org/apache/cassandra/infrastructure"> -->
          <attribute name="Implementation-Title" value="Cassandra"/>
          <attribute name="Implementation-Version" value="${version}"/>
          <attribute name="Implementation-Vendor" value="Apache"/>
          <attribute name="Premain-Class"
                     value="org.apache.cassandra.infrastructure.continuations.CAgent"/>
          <attribute name="Class-Path"
                     value="${ant.project.name}-clientutil-${version}.jar ${ant.project.name}-thrift-${version}.jar" />
        <!-- </section> -->
        </manifest>
      </jar>

      <!-- Clientutil Jar -->
      <!-- TODO: write maven pom here -->
      <jar jarfile="${build.dir}/${ant.project.name}-clientutil-${version}.jar">
        <fileset dir="${build.classes.main}">
          <include name="org/apache/cassandra/serializers/*" />
          <include name="org/apache/cassandra/utils/ByteBufferUtil*.class" />
          <include name="org/apache/cassandra/utils/Hex.class" />
          <include name="org/apache/cassandra/utils/UUIDGen*.class" />
          <include name="org/apache/cassandra/utils/FBUtilities*.class" />
          <include name="org/apache/cassandra/exceptions/*.class" />
          <include name="org/apache/cassandra/utils/CloseableIterator.class" />
        </fileset>
        <manifest>
          <attribute name="Implementation-Title" value="Cassandra"/>
          <attribute name="Implementation-Version" value="${version}"/>
          <attribute name="Implementation-Vendor" value="Apache"/>
        </manifest>
      </jar>

      <!-- Stress jar -->
      <manifest file="${stress.manifest}">
        <attribute name="Built-By" value="Pavel Yaskevich"/>
        <attribute name="Main-Class" value="org.apache.cassandra.stress.Stress"/>
      </manifest>
      <mkdir dir="${stress.build.classes}/META-INF" />
      <mkdir dir="${build.dir}/tools/lib/" />
      <jar destfile="${build.dir}/tools/lib/stress.jar" manifest="${stress.manifest}">
        <fileset dir="${stress.build.classes}"/>
      </jar>
    </target>

    <!--
        The javadoc-jar target makes cassandra-javadoc.jar output required for publishing to Maven central repository.
    -->
    <target name="javadoc-jar" description="Assemble Cassandra JavaDoc JAR file">
      <mkdir dir="${javadoc.jars.dir}"/>
      <create-javadoc destdir="${javadoc.jars.dir}/thrift">
        <filesets>
          <fileset dir="${interface.thrift.dir}/gen-java" defaultexcludes="yes">
            <include name="org/apache/**/*.java"/>
          </fileset>
        </filesets>
      </create-javadoc>
      <jar jarfile="${build.dir}/${ant.project.name}-thrift-${version}-javadoc.jar"
           basedir="${javadoc.jars.dir}/thrift"/>

      <create-javadoc destdir="${javadoc.jars.dir}/main">
        <filesets>
          <fileset dir="${build.src.java}" defaultexcludes="yes">
            <include name="org/apache/**/*.java"/>
          </fileset>
          <fileset dir="${build.src.gen-java}" defaultexcludes="yes">
            <include name="org/apache/**/*.java"/>
          </fileset>
        </filesets>
      </create-javadoc>
      <jar jarfile="${build.dir}/${final.name}-javadoc.jar"
           basedir="${javadoc.jars.dir}/main"/>

      <create-javadoc destdir="${javadoc.jars.dir}/clientutil">
        <filesets>
          <fileset dir="${build.src.java}" defaultexcludes="yes">
            <include name="org/apache/cassandra/serializers/*" />
            <include name="org/apache/cassandra/utils/ByteBufferUtil*.java" />
            <include name="org/apache/cassandra/utils/Hex.java" />
            <include name="org/apache/cassandra/utils/UUIDGen*.java" />
          </fileset>
        </filesets>
      </create-javadoc>
      <jar jarfile="${build.dir}/${ant.project.name}-clientutil-${version}-javadoc.jar"
           basedir="${javadoc.jars.dir}/clientutil"/>
      <!-- javadoc task always rebuilds so might as well remove the generated docs to prevent 
           being pulled into the distribution by accident -->
      <delete quiet="true" dir="${javadoc.jars.dir}"/>
    </target>

    <!--
        The sources-jar target makes cassandra-sources.jar output required for publishing to Maven central repository.
    -->
    <target name="sources-jar" depends="init" description="Assemble Cassandra Sources JAR file">
      <jar jarfile="${build.dir}/${ant.project.name}-thrift-${version}-sources.jar">
        <fileset dir="${interface.thrift.dir}/gen-java" defaultexcludes="yes">
          <include name="org/apache/**/*.java"/>
        </fileset>
      </jar>
      <jar jarfile="${build.dir}/${final.name}-sources.jar">
        <fileset dir="${build.src.java}" defaultexcludes="yes">
          <include name="org/apache/**/*.java"/>
        </fileset>
        <fileset dir="${build.src.gen-java}" defaultexcludes="yes">
          <include name="org/apache/**/*.java"/>
        </fileset>
      </jar>
      <jar jarfile="${build.dir}/${ant.project.name}-clientutil-${version}-sources.jar">
        <fileset dir="${build.src.java}" defaultexcludes="yes">
          <include name="org/apache/cassandra/serializers/*" />
          <include name="org/apache/cassandra/utils/ByteBufferUtil*.java" />
          <include name="org/apache/cassandra/utils/Hex.java" />
          <include name="org/apache/cassandra/utils/UUIDGen*.java" />
        </fileset>
      </jar>
    </target>

    <!-- creates release tarballs -->
    <target name="artifacts" depends="jar,javadoc"
            description="Create Cassandra release artifacts">
      <mkdir dir="${dist.dir}"/>
      <copy todir="${dist.dir}/lib">
        <fileset dir="${build.lib}"/>
        <fileset dir="${build.dir}">
          <include name="${final.name}.jar" />
          <include name="${ant.project.name}-thrift-${version}.jar" />
          <include name="${ant.project.name}-clientutil-${version}.jar" />
        </fileset>
      </copy>
      <copy todir="${dist.dir}/javadoc">
        <fileset dir="${javadoc.dir}"/>
      </copy>
      <copy todir="${dist.dir}/bin">
        <fileset dir="bin"/>
      </copy>
      <copy todir="${dist.dir}/conf">
        <fileset dir="conf"/>
      </copy>
      <copy todir="${dist.dir}/interface">
        <fileset dir="interface">
          <include name="**/*.thrift" />
        </fileset>
      </copy>
      <copy todir="${dist.dir}/pylib">
        <fileset dir="pylib">
          <include name="**" />
          <exclude name="**/*.pyc" />
        </fileset>
      </copy>
      <copy todir="${dist.dir}/">
        <fileset dir="${basedir}">
          <include name="*.txt" />
        </fileset>
      </copy>
      <copy todir="${dist.dir}/tools/bin">
        <fileset dir="${basedir}/tools/bin"/>
      </copy>
      <copy todir="${dist.dir}/tools/lib">
        <fileset dir="${build.dir}/tools/lib/">
            <include name="*.jar" />
        </fileset>
      </copy>
      <artifact:writepom pomRefId="dist-pom" 
            file="${build.dir}/${final.name}-dist.pom"/>
      <tar compression="gzip" longfile="gnu"
        destfile="${build.dir}/${final.name}-bin.tar.gz">

        <!-- Everything but bin/ (default mode) -->
        <tarfileset dir="${dist.dir}" prefix="${final.name}">
          <include name="**"/>
          <exclude name="bin/*" />
        </tarfileset>
        <!-- Shell includes in bin/ (default mode) -->
        <tarfileset dir="${dist.dir}" prefix="${final.name}">
          <include name="bin/*.in.sh" />
        </tarfileset>
        <!-- Executable scripts in bin/ -->
        <tarfileset dir="${dist.dir}" prefix="${final.name}" mode="755">
          <include name="bin/*"/>
          <include name="tools/bin/*"/>
          <not>
                <filename name="bin/*.in.sh" />
          </not>
        </tarfileset>
      </tar>

      <tar compression="gzip" longfile="gnu"
           destfile="${build.dir}/${final.name}-src.tar.gz">

        <tarfileset dir="${basedir}"
                    prefix="${final.name}-src">
          <include name="**"/>
          <exclude name="build/**" />
          <exclude name="src/gen-java/**" />
          <exclude name=".git/**" />
          <exclude name="bin/*" /> <!-- handled separately below -->
          <!-- exclude Eclipse files -->
          <exclude name=".project" />
          <exclude name=".classpath" />
          <exclude name=".settings/**" />
          <exclude name=".externalToolBuilders/**" />
        </tarfileset>

        <!-- Shell includes and batch files in bin/ -->
        <tarfileset dir="${basedir}" prefix="${final.name}-src">
          <include name="bin/*.in.sh" />
          <include name="bin/*.bat" />
        </tarfileset>
        <!-- Everything else (assumed to be scripts), is executable -->
        <tarfileset dir="${basedir}" prefix="${final.name}-src" mode="755">
          <include name="bin/*"/>
          <exclude name="bin/*.in.sh" />
          <exclude name="bin/*.bat" />
        </tarfileset>
      </tar>
    </target>

    <target name="release" depends="artifacts,rat-init"
            description="Create and QC release artifacts">
      <checksum forceOverwrite="yes" todir="${build.dir}" fileext=".md5"
                algorithm="MD5">
        <fileset dir="${build.dir}">
          <include name="*.tar.gz" />
        </fileset>
      </checksum>
      <checksum forceOverwrite="yes" todir="${build.dir}" fileext=".sha"
                algorithm="SHA">
        <fileset dir="${build.dir}">
          <include name="*.tar.gz" />
        </fileset>
      </checksum>

      <rat:report xmlns:rat="antlib:org.apache.rat.anttasks"
                  reportFile="${build.dir}/${final.name}-bin.rat.txt">
        <tarfileset>
          <gzipresource>
            <file file="${build.dir}/${final.name}-bin.tar.gz" />
          </gzipresource>
        </tarfileset>
      </rat:report>

      <rat:report xmlns:rat="antlib:org.apache.rat.anttasks"
                  reportFile="${build.dir}/${final.name}-src.rat.txt">
        <tarfileset>
          <gzipresource>
            <file file="${build.dir}/${final.name}-src.tar.gz" />
          </gzipresource>
        </tarfileset>
      </rat:report>
    </target>

  <target name="build-test" depends="build" description="Compile test classes">
    <javac
     debug="true"
     debuglevel="${debuglevel}"
     destdir="${test.classes}"
     includeantruntime="false"
     source="${source.version}" 
     target="${target.version}">
      <classpath>
        <path refid="cassandra.classpath"/>
      </classpath>
      <src path="${test.unit.src}"/>
      <src path="${test.long.src}"/>
      <src path="${test.pig.src}"/>
    </javac>

    <!-- Non-java resources needed by the test suite -->
    <copy todir="${test.classes}">
      <fileset dir="${test.resources}"/>
    </copy>
  </target>

  <macrodef name="testmacro">
    <attribute name="suitename" />
    <attribute name="inputdir" />
    <attribute name="timeout" />
    <attribute name="forkmode" default="perTest"/>
    <element name="optjvmargs" implicit="true" optional="true" />
    <attribute name="filter" default="**/${test.name}.java"/>
    <sequential>
      <echo message="running @{suitename} tests"/>
      <mkdir dir="${build.test.dir}/cassandra"/>
      <mkdir dir="${build.test.dir}/output"/>
      <junit fork="on" forkmode="@{forkmode}" failureproperty="testfailed" maxmemory="1024m" timeout="@{timeout}">
        <sysproperty key="net.sourceforge.cobertura.datafile" file="${cobertura.datafile}"/>
        <formatter type="xml" usefile="true"/>
        <formatter type="brief" usefile="false"/>
        <jvmarg value="-Dstorage-config=${test.conf}"/>
        <jvmarg value="-Djava.awt.headless=true"/>
        <jvmarg value="-javaagent:${basedir}/lib/jamm-0.2.5.jar" />
        <jvmarg value="-ea"/>
        <jvmarg value="-Xss256k"/>
        <optjvmargs/>
        <classpath>
          <path refid="cassandra.classpath" />
          <pathelement location="${test.classes}"/>
          <path refid="cobertura.classpath"/>
          <pathelement location="${test.conf}"/>
          <fileset dir="${test.lib}">
            <include name="**/*.jar" />
          </fileset>
        </classpath>
        <batchtest todir="${build.test.dir}/output">
          <fileset dir="@{inputdir}" includes="@{filter}" />
        </batchtest>
      </junit>
      <fail message="Some @{suitename} test(s) failed.">
        <condition>
            <and>
            <isset property="testfailed"/>
            <not>
              <isset property="ant.test.failure.ignore"/>
            </not>
          </and>
        </condition>
      </fail>
    </sequential>
  </macrodef>

  <!--
    This test target is a bit different.  It's purpose is to exercise the
    clientutil jar in order to expose any new dependencies.  For that
    reason we use the classes from the jar, and a carefully constructed
    classpath which only contains what we expect users to need.
  -->
  <target name="test-clientutil-jar" depends="build-test,jar" description="Test clientutil jar">
    <junit>
      <test name="org.apache.cassandra.serializers.ClientUtilsTest" />
      <formatter type="brief" usefile="false" />
      <classpath>
        <pathelement location="${test.classes}" />
        <pathelement location="${build.dir}/${ant.project.name}-clientutil-${version}.jar" />
        <pathelement location="${build.dir}/${ant.project.name}-thrift-${version}.jar" />
        <pathelement location="${build.lib}/libthrift-0.9.0.jar" />
        <pathelement location="${build.lib}/slf4j-api-1.7.2.jar" />
        <pathelement location="${build.lib}/logback-core-1.0.13.jar" />
        <pathelement location="${build.lib}/logback-classic-1.0.13.jar" />
        <pathelement location="${build.lib}/jackson-core-asl-1.9.2.jar" />
        <pathelement location="${build.lib}/jackson-mapper-asl-1.9.2.jar" />
        <fileset dir="${build.dir.lib}">
          <include name="**/junit*.jar" />
        </fileset>
      </classpath>
    </junit>
  </target>

  <target name="test" depends="build-test" description="Execute unit tests">
    <testmacro suitename="unit" inputdir="${test.unit.src}" timeout="60000">
      <jvmarg value="-Dlegacy-sstable-root=${test.data}/legacy-sstables"/>
      <jvmarg value="-Dcorrupt-sstable-root=${test.data}/corrupt-sstables"/>
      <jvmarg value="-Dmigration-sstable-root=${test.data}/migration-sstables"/>
      <jvmarg value="-Dcassandra.ring_delay_ms=1000"/>
      <jvmarg value="-Dcassandra.tolerate_sstable_size=true"/>
    </testmacro>
  </target>
    
  <target name="test-compression" depends="build-test" description="Execute unit tests with sstable compression enabled">
    <testmacro suitename="unit" inputdir="${test.unit.src}" timeout="60000">
      <jvmarg value="-Dlegacy-sstable-root=${test.data}/legacy-sstables"/>
      <jvmarg value="-Dcorrupt-sstable-root=${test.data}/corrupt-sstables"/>
      <jvmarg value="-Dmigration-sstable-root=${test.data}/migration-sstables"/>
      <jvmarg value="-Dcassandra.test.compression=true"/>
      <jvmarg value="-Dcassandra.ring_delay_ms=1000"/>
      <jvmarg value="-Dcassandra.tolerate_sstable_size=true"/>
    </testmacro>
  </target>

  <target name="msg-ser-gen-test" depends="build-test" description="Generates message serializations">
    <testmacro suitename="unit" inputdir="${test.unit.src}" 
               timeout="60000" filter="**/SerializationsTest.java">
      <jvmarg value="-Dcassandra.test-serialization-writes=True"/>
    </testmacro>
  </target>
  
  <target name="msg-ser-test" depends="build-test" description="Tests message serializations">
    <testmacro suitename="unit" inputdir="${test.unit.src}" timeout="60000"
               filter="**/SerializationsTest.java"/>
  </target>
  
  <target name="msg-ser-test-7" depends="build-test" description="Generates message serializations">
    <testmacro suitename="unit" inputdir="${test.unit.src}" 
               timeout="60000" filter="**/SerializationsTest.java">
      <jvmarg value="-Dcassandra.version=0.7"/>
    </testmacro>
  </target>

  <target name="msg-ser-test-10" depends="build-test" description="Tests message serializations on 1.0 messages">
    <testmacro suitename="unit" inputdir="${test.unit.src}" 
               timeout="60000" filter="**/SerializationsTest.java">
      <jvmarg value="-Dcassandra.version=1.0"/>
    </testmacro>
  </target>

  <target name="long-test" depends="build-test" description="Execute functional tests">
    <testmacro suitename="long" inputdir="${test.long.src}"
               timeout="${test.long.timeout}">
      <jvmarg value="-Dcassandra.ring_delay_ms=1000"/>
      <jvmarg value="-Dcassandra.tolerate_sstable_size=true"/>
    </testmacro>
  </target>

  <target name="pig-test" depends="build-test,maven-ant-tasks-retrieve-pig-test" description="Excute Pig tests">
    <testmacro suitename="pig" inputdir="${test.pig.src}" 
               timeout="1200000">
    </testmacro>
  </target>

  <target name="test-all" 
          depends="test,long-test,test-compression,pig-test,test-clientutil-jar" 
          description="Run all tests" />

  <!-- instruments the classes to later create code coverage reports -->
  <target name="cobertura-instrument" depends="build,build-test">
    <taskdef resource="tasks.properties">
      <classpath refid="cobertura.classpath"/>
    </taskdef>

    <delete file="${cobertura.datafile}"/>

    <cobertura-instrument todir="${cobertura.classes.dir}" datafile="${cobertura.datafile}">
      <ignore regex="ch.qos.logback.*"/>

      <fileset dir="${build.classes.main}">
        <include name="**/*.class"/>
        <exclude name="**/*Test.class"/>
        <exclude name="**/*TestCase.class"/>
        <exclude name="**/test/*.class"/>
        <!-- cobertura modifies the serialVersionUID of classes. Some of our unit tests rely on backward
        wire compatability of these classes.  It was easier to exlude them from instrumentation than to
        force their serialVersinUIDs. -->
        <exclude name="**/*Token.class"/>
        <exclude name="${cobertura.excludes}"/>
      </fileset>

    </cobertura-instrument>
  </target>

  <!-- create both html and xml code coverage reports -->
  <target name="cobertura-report">
    <cobertura-report format="html" destdir="${cobertura.report.dir}" srcdir="${build.src.java}"
      datafile="${cobertura.datafile}"/>
    <cobertura-report format="xml" destdir="${cobertura.report.dir}" srcdir="${build.src.java}"
      datafile="${cobertura.datafile}"/>
  </target>

  <!--
    License audit tool
  -->
  <target name="rat-init" depends="maven-ant-tasks-init">
    <artifact:dependencies pathId="rat.classpath">
      <dependency groupId="org.apache.rat" artifactId="apache-rat-tasks" version="0.6" />
    </artifact:dependencies>
    <typedef uri="antlib:org.apache.rat.anttasks" classpathref="rat.classpath"/>
  </target>

  <target name="rat-check" depends="rat-init">
    <rat:report xmlns:rat="antlib:org.apache.rat.anttasks"  
                reportFile="${build.dir}/rat-report.log">
      <fileset dir="."  excludesfile=".rat-excludes" />
    </rat:report>
    <condition property="rat.passed">
      <isfileselected file="${build.dir}/rat-report.log">
        <containsregexp expression="^0 Unknown Licenses"/>
      </isfileselected>
    </condition>
    <fail unless="rat.passed">Unknown licenses: See build/rat-report.log.</fail>
  </target>

  <target name="rat-write" depends="rat-init">
    <echo>RAT: invoking addLicense to write missing headers</echo>
    <java classname="org.apache.rat.Report" fork="true"
          output="${build.dir}/rat-report.log">
      <classpath refid="rat.classpath" />
      <arg value="-a" />
      <arg value="--force" />
      <arg value="." />
    </java>
  </target>

  <target name="javadoc" depends="init" description="Create javadoc">
    <create-javadoc destdir="${javadoc.dir}">
      <filesets>
      <fileset dir="${build.src.java}" defaultexcludes="yes">
        <include name="org/apache/**/*.java"/>
      </fileset>
      <fileset dir="${interface.thrift.gen-java}" defaultexcludes="yes">
        <include name="org/apache/**/*.java"/>
      </fileset>
      </filesets>
    </create-javadoc>
   </target>

  <!-- Generate Eclipse project description files -->
  <target name="generate-eclipse-files" depends="build" description="Generate eclipse files">
    <echo file=".project"><![CDATA[<?xml version="1.0" encoding="UTF-8"?>
<projectDescription>
  <name>${eclipse.project.name}</name>
  <comment></comment>
  <projects>
  </projects>
  <buildSpec>
    <buildCommand>
      <name>org.eclipse.jdt.core.javabuilder</name>
    </buildCommand>
  </buildSpec>
  <natures>
    <nature>org.eclipse.jdt.core.javanature</nature>
  </natures>
</projectDescription>]]>
    </echo>
	<echo file=".classpath"><![CDATA[<?xml version="1.0" encoding="UTF-8"?>
<classpath>
  <classpathentry kind="src" path="src/java"/>
  <classpathentry kind="src" path="src/gen-java"/>
  <classpathentry kind="src" path="interface/thrift/gen-java"/>
  <classpathentry kind="src" path="test/unit"/>
  <classpathentry kind="src" path="test/long"/>
  <classpathentry kind="src" path="test/pig"/>
  <classpathentry kind="src" path="tools/stress/src"/>
  <classpathentry kind="con" path="org.eclipse.jdt.launching.JRE_CONTAINER"/>
  <classpathentry kind="output" path="build/classes/main"/>
  <classpathentry kind="lib" path="build/classes/thrift"/>
  <classpathentry kind="lib" path="build/test/classes"/>
  <classpathentry kind="lib" path="test/conf"/>
]]>
	</echo>	  
  	<path id="eclipse-project-libs-path">
  	 <fileset dir="lib">
  	    <include name="**/*.jar" />
     </fileset>
 	 <fileset dir="build/lib/jars">
  	    <include name="**/*.jar" />
  	 </fileset>
  	</path>
  	<property name="eclipse-project-libs" refid="eclipse-project-libs-path"/>
  	<script language="javascript"> <![CDATA[
  		importClass(java.io.File);
  		jars = project.getProperty("eclipse-project-libs").split(project.getProperty("path.separator"));
  		
  		cp = "";
  	    for (i=0; i< jars.length; i++) {
  	       cp += ' <classpathentry kind="lib" path="'+jars[i]+'"/>\n';
  		}
  		
  		cp += '</classpath>';
  	    
  		echo = project.createTask("echo");
  	    echo.setMessage(cp);
  		echo.setFile(new File(".classpath"));
  		echo.setAppend(true);
  	    echo.perform();	     
  	]]> </script>
    <mkdir dir=".settings" />
  </target>

  <pathconvert property="eclipse.project.name">
    <path path="${basedir}" />
    <regexpmapper from="^.*/([^/]+)$$" to="\1" handledirsep="yes" />
  </pathconvert>

  <!-- Clean Eclipse project description files -->
  <target name="clean-eclipse-files">
    <delete file=".project" />
    <delete file=".classpath" />
    <delete dir=".settings" />
  	<delete dir=".externalToolBuilders" />
  	<delete dir="build/eclipse-classes" />
  </target>

  <!-- Publish artifacts to Maven repositories -->
  <target name="mvn-install"
          depends="maven-declare-dependencies,artifacts,jar,sources-jar,javadoc-jar"
          description="Installs the artifacts in the Maven Local Repository">
          
    <!-- the parent -->
    <install pomFile="${build.dir}/${final.name}-parent.pom"
             file="${build.dir}/${final.name}-parent.pom"
             packaging="pom"/>

    <!-- the distribution -->
    <install pomFile="${build.dir}/${final.name}-dist.pom"
             file="${build.dir}/${final.name}-dist.pom"
             packaging="pom"/>
    <install pomFile="${build.dir}/${final.name}-dist.pom"
             file="${build.dir}/${final.name}-bin.tar.gz"
             packaging="tar.gz"
             classifier="bin"/>
    <install pomFile="${build.dir}/${final.name}-dist.pom"
             file="${build.dir}/${final.name}-src.tar.gz"
             packaging="tar.gz"
             classifier="src"/>
          
    <!-- the cassandra-thrift jar -->  
    <install pomFile="${build.dir}/${ant.project.name}-thrift-${version}.pom"
             file="${build.dir}/${ant.project.name}-thrift-${version}.jar"/>
    <install pomFile="${build.dir}/${ant.project.name}-thrift-${version}.pom"
             file="${build.dir}/${ant.project.name}-thrift-${version}-sources.jar"
             classifier="sources"/>
    <install pomFile="${build.dir}/${ant.project.name}-thrift-${version}.pom"
             file="${build.dir}/${ant.project.name}-thrift-${version}-javadoc.jar"
             classifier="javadoc"/>

    <!-- the cassandra-clientutil jar -->  
    <install pomFile="${build.dir}/${ant.project.name}-clientutil-${version}.pom"
             file="${build.dir}/${ant.project.name}-clientutil-${version}.jar"/>
    <install pomFile="${build.dir}/${ant.project.name}-clientutil-${version}.pom"
             file="${build.dir}/${ant.project.name}-clientutil-${version}-sources.jar"
             classifier="sources"/>
    <install pomFile="${build.dir}/${ant.project.name}-clientutil-${version}.pom"
             file="${build.dir}/${ant.project.name}-clientutil-${version}-javadoc.jar"
             classifier="javadoc"/>

    <!-- the cassandra-all jar -->
    <install pomFile="${build.dir}/${final.name}.pom"
             file="${build.dir}/${final.name}.jar"/>
    <install pomFile="${build.dir}/${final.name}.pom"
             file="${build.dir}/${final.name}-sources.jar"
             classifier="sources"/>
    <install pomFile="${build.dir}/${final.name}.pom"
             file="${build.dir}/${final.name}-javadoc.jar"
             classifier="javadoc"/>
  </target>

  <target name="publish"
          depends="mvn-install"
          if="release"
          description="Publishes the artifacts to the Maven repository">
          
    <!-- the parent -->
    <deploy pomFile="${build.dir}/${final.name}-parent.pom"
            file="${build.dir}/${final.name}-parent.pom"
            packaging="pom"/>

    <!-- the distribution -->
    <deploy pomFile="${build.dir}/${final.name}-dist.pom"
            file="${build.dir}/${final.name}-dist.pom"
            packaging="pom"/>
    <deploy pomFile="${build.dir}/${final.name}-dist.pom"
            file="${build.dir}/${final.name}-bin.tar.gz"
            packaging="tar.gz"
            classifier="bin"/>
    <deploy pomFile="${build.dir}/${final.name}-dist.pom"
            file="${build.dir}/${final.name}-src.tar.gz"
            packaging="tar.gz"
            classifier="src"/>
          
    <!-- the cassandra-thrift jar -->  
    <deploy pomFile="${build.dir}/${ant.project.name}-thrift-${version}.pom"
            file="${build.dir}/${ant.project.name}-thrift-${version}.jar"/>
    <deploy pomFile="${build.dir}/${ant.project.name}-thrift-${version}.pom"
            file="${build.dir}/${ant.project.name}-thrift-${version}-sources.jar"
            classifier="sources"/>
    <deploy pomFile="${build.dir}/${ant.project.name}-thrift-${version}.pom"
            file="${build.dir}/${ant.project.name}-thrift-${version}-javadoc.jar"
            classifier="javadoc"/>

    <!-- the cassandra-clientutil jar -->  
    <deploy pomFile="${build.dir}/${ant.project.name}-clientutil-${version}.pom"
            file="${build.dir}/${ant.project.name}-clientutil-${version}.jar"/>
    <deploy pomFile="${build.dir}/${ant.project.name}-clientutil-${version}.pom"
             file="${build.dir}/${ant.project.name}-clientutil-${version}-sources.jar"
             classifier="sources"/>
    <deploy pomFile="${build.dir}/${ant.project.name}-clientutil-${version}.pom"
             file="${build.dir}/${ant.project.name}-clientutil-${version}-javadoc.jar"
             classifier="javadoc"/>
    <!-- the cassandra-all jar -->
    <deploy pomFile="${build.dir}/${final.name}.pom"
            file="${build.dir}/${final.name}.jar"/>
    <deploy pomFile="${build.dir}/${final.name}.pom"
            file="${build.dir}/${final.name}-sources.jar"
            classifier="sources"/>
    <deploy pomFile="${build.dir}/${final.name}.pom"
            file="${build.dir}/${final.name}-javadoc.jar"
            classifier="javadoc"/>
  </target>
</project><|MERGE_RESOLUTION|>--- conflicted
+++ resolved
@@ -358,13 +358,9 @@
           <dependency groupId="com.googlecode.json-simple" artifactId="json-simple" version="1.1"/>
           <dependency groupId="com.github.stephenc.high-scale-lib" artifactId="high-scale-lib" version="1.1.2"/>
           <dependency groupId="com.github.stephenc" artifactId="jamm" version="0.2.5"/>
-<<<<<<< HEAD
-          <dependency groupId="com.thinkaurelius.thrift" artifactId="thrift-server" version="0.3.2">
+          <dependency groupId="com.thinkaurelius.thrift" artifactId="thrift-server" version="0.3.3">
 	      	<exclusion groupId="org.slf4j" artifactId="slf4j-log4j12"/>
           </dependency>
-=======
-	   <dependency groupId="com.thinkaurelius.thrift" artifactId="thrift-server" version="0.3.3"/>
->>>>>>> c5432159
           <dependency groupId="org.yaml" artifactId="snakeyaml" version="1.11"/>
           <dependency groupId="org.apache.thrift" artifactId="libthrift" version="0.9.1"/>
 
@@ -475,12 +471,8 @@
         <dependency groupId="org.mindrot" artifactId="jbcrypt"/>
         <dependency groupId="com.yammer.metrics" artifactId="metrics-core"/>
         <dependency groupId="com.addthis.metrics" artifactId="reporter-config"/>
-<<<<<<< HEAD
-        <dependency groupId="com.thinkaurelius.thrift" artifactId="thrift-server" version="0.3.2"/>
+        <dependency groupId="com.thinkaurelius.thrift" artifactId="thrift-server" version="0.3.3"/>
         <dependency groupId="com.clearspring.analytics" artifactId="stream" version="2.5.1" />
-=======
-        <dependency groupId="com.thinkaurelius.thrift" artifactId="thrift-server" version="0.3.3"/>
->>>>>>> c5432159
 
         <dependency groupId="ch.qos.logback" artifactId="logback-core"/>
         <dependency groupId="ch.qos.logback" artifactId="logback-classic"/>
