v<?xml version="1.0" encoding="UTF-8" standalone="no"?>
<!--
 ~ Licensed to the Apache Software Foundation (ASF) under one
 ~ or more contributor license agreements.  See the NOTICE file
 ~ distributed with this work for additional information
 ~ regarding copyright ownership.  The ASF licenses this file
 ~ to you under the Apache License, Version 2.0 (the
 ~ "License"); you may not use this file except in compliance
 ~ with the License.  You may obtain a copy of the License at
 ~
 ~    http://www.apache.org/licenses/LICENSE-2.0
 ~
 ~ Unless required by applicable law or agreed to in writing,
 ~ software distributed under the License is distributed on an
 ~ "AS IS" BASIS, WITHOUT WARRANTIES OR CONDITIONS OF ANY
 ~ KIND, either express or implied.  See the License for the
 ~ specific language governing permissions and limitations
 ~ under the License.
 -->
<project basedir="." default="jar" name="apache-cassandra"
         xmlns:artifact="antlib:org.apache.maven.artifact.ant">
    <property environment="env"/>
    <property file="build.properties" />
    <property file="build.properties.default" />
    <property name="debuglevel" value="source,lines,vars"/>

    <!-- default version and SCM information -->
<<<<<<< HEAD
    <property name="base.version" value="1.2.0"/>
=======
    <property name="base.version" value="1.1.4"/>
>>>>>>> 17c1787e
    <property name="scm.connection" value="scm:git://git.apache.org/cassandra.git"/>
    <property name="scm.developerConnection" value="scm:git://git.apache.org/cassandra.git"/>
    <property name="scm.url" value="http://git-wip-us.apache.org/repos/asf?p=cassandra.git;a=tree"/>

    <!-- directory details -->
    <property name="basedir" value="."/>
    <property name="build.src" value="${basedir}/src"/>
    <property name="build.src.java" value="${basedir}/src/java"/>
    <property name="build.src.resources" value="${basedir}/src/resources"/>
    <property name="avro.src" value="${basedir}/src/avro"/>
    <property name="build.src.gen-java" value="${basedir}/src/gen-java"/>
    <property name="build.lib" value="${basedir}/lib"/>
    <property name="build.dir" value="${basedir}/build"/>
    <property name="build.dir.lib" value="${basedir}/build/lib"/>
    <property name="build.test.dir" value="${build.dir}/test"/>
    <property name="build.classes" value="${build.dir}/classes"/>
    <property name="build.classes.main" value="${build.classes}/main" />
    <property name="build.classes.thrift" value="${build.classes}/thrift" />
    <property name="javadoc.dir" value="${build.dir}/javadoc"/>
    <property name="javadoc.jars.dir" value="${build.dir}/javadocs"/>
    <property name="interface.dir" value="${basedir}/interface"/>
    <property name="interface.thrift.dir" value="${interface.dir}/thrift"/>
    <property name="interface.thrift.gen-java" value="${interface.thrift.dir}/gen-java"/>
    <property name="test.dir" value="${basedir}/test"/>
    <property name="test.resources" value="${test.dir}/resources"/>
    <property name="test.lib" value="${build.dir}/test/lib"/>
    <property name="test.classes" value="${build.dir}/test/classes"/>
    <property name="test.conf" value="${test.dir}/conf"/>
    <property name="test.data" value="${test.dir}/data"/>
    <property name="test.name" value="*Test"/>
    <property name="test.unit.src" value="${test.dir}/unit"/>
    <property name="test.long.src" value="${test.dir}/long"/>
    <property name="dist.dir" value="${build.dir}/dist"/>
    <condition property="version" value="${base.version}">
      <isset property="release"/>
    </condition>
    <property name="version" value="${base.version}-SNAPSHOT"/>
    <property name="version.properties.dir"
              value="${build.classes.main}/org/apache/cassandra/config/" />
    <property name="final.name" value="${ant.project.name}-${version}"/>
 
    <!-- details of what version of Maven ANT Tasks to fetch -->
    <property name="maven-ant-tasks.version" value="2.1.3" />
    <property name="maven-ant-tasks.local" value="${user.home}/.m2/repository/org/apache/maven/maven-ant-tasks"/>
    <property name="maven-ant-tasks.url"
              value="http://repo2.maven.org/maven2/org/apache/maven/maven-ant-tasks" />
    <!-- details of how and which Maven repository we publish to -->
    <property name="maven.version" value="3.0.3" />
    <condition property="maven-repository-url" value="https://repository.apache.org/service/local/staging/deploy/maven2">
      <isset property="release"/>
    </condition>
    <condition property="maven-repository-id" value="apache.releases.https">
      <isset property="release"/>
    </condition>
    <property name="maven-repository-url" value="https://repository.apache.org/content/repositories/snapshots"/>
    <property name="maven-repository-id" value="apache.snapshots.https"/>

    <property name="test.timeout" value="60000" />
    <property name="test.long.timeout" value="300000" />

    <!-- http://cobertura.sourceforge.net/ -->
    <property name="cobertura.version" value="1.9.4.1"/>
    <property name="cobertura.build.dir" value="${build.dir}/cobertura"/>
    <property name="cobertura.report.dir" value="${cobertura.build.dir}/report"/>
    <property name="cobertura.classes.dir" value="${cobertura.build.dir}/classes"/>
    <property name="cobertura.datafile" value="${cobertura.build.dir}/cobertura.ser"/>

    <condition property="maven-ant-tasks.jar.exists">
      <available file="${build.dir}/maven-ant-tasks-${maven-ant-tasks.version}.jar" />
    </condition>

    <condition property="maven-ant-tasks.jar.local">
      <available file="${maven-ant-tasks.local}/${maven-ant-tasks.version}/maven-ant-tasks-${maven-ant-tasks.version}.jar" />
    </condition>

    <condition property="is.source.artifact">
      <available file="${build.src.java}" type="dir" />
    </condition>

    <tstamp>
      <format property="YEAR" pattern="yyyy"/>
    </tstamp>

    <!--
         Add all the dependencies.
    -->
    <path id="maven-ant-tasks.classpath" path="${build.dir}/maven-ant-tasks-${maven-ant-tasks.version}.jar" />
    <path id="cassandra.classpath">
        <pathelement location="${cobertura.classes.dir}"/>
        <pathelement location="${build.classes.main}" />
        <pathelement location="${build.classes.thrift}" />
        <fileset dir="${build.lib}">
          <include name="**/*.jar" />
        </fileset>
        <fileset dir="${build.dir.lib}">
          <include name="**/*.jar" />
        </fileset>
    </path>

  <macrodef name="create-javadoc">
    <attribute name="destdir"/>
    <element name="filesets"/>
    <sequential>
      <javadoc destdir="@{destdir}" author="true" version="true" use="true"
        windowtitle="${ant.project.name} API" classpathref="cassandra.classpath"
        bottom="Copyright &amp;copy; ${YEAR} The Apache Software Foundation"
        useexternalfile="yes"
        maxmemory="256m">
        <filesets/>
      </javadoc>
    </sequential>
  </macrodef>

    <!--
        Setup the output directories.
    -->
    <target name="init">
        <fail unless="is.source.artifact"
            message="Not a source artifact, stopping here." />
        <mkdir dir="${build.classes.main}"/>
        <mkdir dir="${build.classes.thrift}"/>
        <mkdir dir="${test.lib}"/>
        <mkdir dir="${test.classes}"/>
        <mkdir dir="${build.src.gen-java}"/>
    </target>

    <target name="clean" description="Remove all locally created artifacts">
        <delete dir="${build.test.dir}" />
        <delete dir="${build.classes}" />
        <delete dir="${cobertura.classes.dir}" />
        <delete dir="${build.src.gen-java}" />
        <delete file="${build.dir}/internode.avpr" />
    </target>
    <target depends="clean" name="cleanall"/>

    <target name="realclean" depends="clean">
        <delete dir="${build.dir}" />
    </target>

    <!--
       This generates the CLI grammar files from Cli.g
    -->
    <target name="check-gen-cli-grammar">
        <uptodate property="cliUpToDate"
                srcfile="${build.src.java}/org/apache/cassandra/cli/Cli.g"
                targetfile="${build.src.gen-java}/org/apache/cassandra/cli/Cli.tokens"/>
    </target>

    <target name="gen-cli-grammar" depends="check-gen-cli-grammar" unless="cliUpToDate">
      <echo>Building Grammar ${build.src.java}/org/apache/cassandra/cli/Cli.g  ....</echo>
      <java classname="org.antlr.Tool"
            classpath="${build.lib}/antlr-3.2.jar"
            fork="true"
            failonerror="true">
         <arg value="${build.src.java}/org/apache/cassandra/cli/Cli.g" />
         <arg value="-fo" />
         <arg value="${build.src.gen-java}/org/apache/cassandra/cli/" />
      </java>
    </target>

    <!--
       This generates the CQL grammar files from Cql.g
    -->
    <target name="check-gen-cql2-grammar">
        <uptodate property="cql2current"
                srcfile="${build.src.java}/org/apache/cassandra/cql/Cql.g"
                targetfile="${build.src.gen-java}/org/apache/cassandra/cql/Cql.tokens"/>
    </target>
    <target name="check-gen-cql3-grammar">
        <uptodate property="cql3current"
                srcfile="${build.src.java}/org/apache/cassandra/cql3/Cql.g"
                targetfile="${build.src.gen-java}/org/apache/cassandra/cql3/Cql.tokens"/>
    </target>
 
    <target name="gen-cql2-grammar" depends="check-gen-cql2-grammar" unless="cql2current">
      <echo>Building Grammar ${build.src.java}/org/apache/cassandra/cql/Cql.g  ...</echo>
      <java classname="org.antlr.Tool"
            classpath="${build.lib}/antlr-3.2.jar"
            fork="true"
            failonerror="true">
         <arg value="${build.src.java}/org/apache/cassandra/cql/Cql.g" />
         <arg value="-fo" />
         <arg value="${build.src.gen-java}/org/apache/cassandra/cql/" />
      </java>
    </target>
    <target name="gen-cql3-grammar" depends="check-gen-cql3-grammar" unless="cql3current">
      <echo>Building Grammar ${build.src.java}/org/apache/cassandra/cql3/Cql.g  ...</echo>
      <java classname="org.antlr.Tool"
            classpath="${build.lib}/antlr-3.2.jar"
            fork="true"
            failonerror="true">
         <arg value="${build.src.java}/org/apache/cassandra/cql3/Cql.g" />
         <arg value="-fo" />
         <arg value="${build.src.gen-java}/org/apache/cassandra/cql3/" />
      </java>
    </target>

    <target name="generate-cql-html" depends="maven-ant-tasks-init" description="Generate HTML from textile source">
        <artifact:dependencies pathId="wikitext.classpath">
            <dependency groupId="com.datastax.wikitext" artifactId="wikitext-core-ant" version="1.3"/>
            <dependency groupId="org.fusesource.wikitext" artifactId="textile-core" version="1.3"/>
        </artifact:dependencies>
        <taskdef classpathref="wikitext.classpath" resource="wikitexttasks.properties" />
        <wikitext-to-html markupLanguage="Textile">
            <fileset dir="${basedir}">
                <include name="doc/cql/*.textile"/>
            </fileset>
            <fileset dir="${basedir}">
                <include name="doc/cql3/*.textile"/>
            </fileset>
        </wikitext-to-html>
    </target>

    <!--
       Fetch Maven Ant Tasks and Cassandra's dependencies
       These targets are intentionally free of dependencies so that they
       can be run stand-alone from a binary release artifact.
    -->
    <target name="maven-ant-tasks-localrepo" unless="maven-ant-tasks.jar.exists" if="maven-ant-tasks.jar.local"
            description="Fetch Maven ANT Tasks from Maven Local Repository">
      <mkdir dir="${build.dir}" />
      <copy file="${maven-ant-tasks.local}/${maven-ant-tasks.version}/maven-ant-tasks-${maven-ant-tasks.version}.jar"
           tofile="${build.dir}/maven-ant-tasks-${maven-ant-tasks.version}.jar"/>
      <property name="maven-ant-tasks.jar.exists" value="true"/>
    </target>

    <target name="maven-ant-tasks-download" depends="maven-ant-tasks-localrepo" unless="maven-ant-tasks.jar.exists"
            description="Fetch Maven ANT Tasks from Maven Central Repositroy">
      <echo>Downloading Maven ANT Tasks...</echo>
      <mkdir dir="${build.dir}" />
      <get src="${maven-ant-tasks.url}/${maven-ant-tasks.version}/maven-ant-tasks-${maven-ant-tasks.version}.jar"
           dest="${build.dir}/maven-ant-tasks-${maven-ant-tasks.version}.jar" usetimestamp="true" />
    </target>

    <target name="maven-ant-tasks-init" depends="maven-ant-tasks-download" unless="maven-ant-tasks.initialized"
            description="Initialize Maven ANT Tasks">
      <mkdir dir="${build.dir.lib}"/>
      <typedef uri="antlib:org.apache.maven.artifact.ant" classpathref="maven-ant-tasks.classpath" />

      <!-- define the remote repositories we use -->
      <artifact:remoteRepository id="central"   url="${artifact.remoteRepository.central}"/>
      <artifact:remoteRepository id="java.net2" url="${artifact.remoteRepository.java.net2}"/>
      <artifact:remoteRepository id="apache"    url="${artifact.remoteRepository.apache}"/>

      <macrodef name="install">
        <attribute name="pomFile"/>
        <attribute name="file"/>
        <attribute name="classifier" default=""/>
        <attribute name="packaging" default="jar"/>
        <sequential>
          <artifact:mvn mavenVersion="${maven.version}" fork="true" failonerror="true">
            <arg value="org.apache.maven.plugins:maven-install-plugin:2.3.1:install-file" />
            <arg value="-DpomFile=@{pomFile}" />
            <arg value="-Dfile=@{file}" />
            <arg value="-Dclassifier=@{classifier}" />
            <arg value="-Dpackaging=@{packaging}" />
          </artifact:mvn>
        </sequential>
      </macrodef>

      <macrodef name="deploy">
        <attribute name="pomFile"/>
        <attribute name="file"/>
        <attribute name="classifier" default=""/>
        <attribute name="packaging" default="jar"/>
        <sequential>
          <artifact:mvn mavenVersion="${maven.version}" fork="true" failonerror="true">
            <jvmarg value="-Xmx512m"/>
            <arg value="org.apache.maven.plugins:maven-gpg-plugin:1.4:sign-and-deploy-file" />
            <arg value="-DretryFailedDeploymentCount=5" />
            <arg value="-Durl=${maven-repository-url}" />
            <arg value="-DrepositoryId=${maven-repository-id}" />
            <arg value="-DpomFile=@{pomFile}" />
            <arg value="-Dfile=@{file}" />
            <arg value="-Dclassifier=@{classifier}" />
            <arg value="-Dpackaging=@{packaging}" />
            <arg value="-Papache-release" />
          </artifact:mvn>
        </sequential>
      </macrodef>

      <property name="maven-ant-tasks.initialized" value="true"/>
    </target>

    <!-- this task defines the dependencies that will be fetched by Maven ANT Tasks
         the dependencies are re-used for publishing artifacts to Maven Central
         in order to keep everything consistent -->
    <target name="maven-declare-dependencies" depends="maven-ant-tasks-init"
            description="Define dependencies and dependency versions">
      <!-- The parent pom defines the versions of all dependencies -->
      <artifact:pom id="parent-pom"
                    groupId="org.apache.cassandra"
                    artifactId="cassandra-parent"
                    packaging="pom"
                    version="${version}"
                    url="http://cassandra.apache.org"
                    name="Apache Cassandra"
                    inceptionYear="2009"
                    description="The Apache Cassandra Project develops a highly scalable second-generation distributed database, bringing together Dynamo's fully distributed design and Bigtable's ColumnFamily-based data model.">
        <license name="The Apache Software License, Version 2.0" url="http://www.apache.org/licenses/LICENSE-2.0.txt"/>
        <scm connection="${scm.connection}" developerConnection="${scm.developerConnection}" url="${scm.url}"/>
        <dependencyManagement>
          <dependency groupId="org.xerial.snappy" artifactId="snappy-java" version="1.0.4.1"/>
          <dependency groupId="com.ning" artifactId="compress-lzf" version="0.8.4"/>
          <dependency groupId="com.google.guava" artifactId="guava" version="12.0"/>
          <dependency groupId="commons-cli" artifactId="commons-cli" version="1.1"/>
          <dependency groupId="commons-codec" artifactId="commons-codec" version="1.2"/>
          <dependency groupId="commons-lang" artifactId="commons-lang" version="2.4"/>
          <dependency groupId="com.googlecode.concurrentlinkedhashmap" artifactId="concurrentlinkedhashmap-lru" version="1.3"/>
          <dependency groupId="org.antlr" artifactId="antlr" version="3.2"/>
          <dependency groupId="org.slf4j" artifactId="slf4j-api" version="1.6.1"/>
          <dependency groupId="org.slf4j" artifactId="slf4j-log4j12" version="1.6.1"/>
          <dependency groupId="org.codehaus.jackson" artifactId="jackson-core-asl" version="1.4.0"/>
          <dependency groupId="org.codehaus.jackson" artifactId="jackson-mapper-asl" version="1.4.0"/>
          <dependency groupId="jline" artifactId="jline" version="1.0">
            <exclusion groupId="junit" artifactId="junit"/>
          </dependency>
          <dependency groupId="com.googlecode.json-simple" artifactId="json-simple" version="1.1"/>
          <dependency groupId="com.github.stephenc.high-scale-lib" artifactId="high-scale-lib" version="1.1.2"/>
          <dependency groupId="com.github.stephenc" artifactId="jamm" version="0.2.5"/>
          <dependency groupId="org.yaml" artifactId="snakeyaml" version="1.6"/>
          <dependency groupId="org.apache.cassandra.deps" artifactId="avro" version="1.4.0-cassandra-1">
            <exclusion groupId="org.jboss.netty" artifactId="netty"/>
            <exclusion groupId="com.thoughtworks.paranamer" artifactId="paranamer"/>
            <exclusion groupId="com.thoughtworks.paranamer" artifactId="paranamer-ant"/>
            <exclusion groupId="org.apache.velocity" artifactId="velocity"/>
          </dependency>
          
          <dependency groupId="org.apache.thrift" artifactId="libthrift" version="0.7.0"/>

          <dependency groupId="com.thoughtworks.paranamer" artifactId="paranamer-ant" version="2.1"/>
          <dependency groupId="junit" artifactId="junit" version="4.6" />
          <dependency groupId="commons-logging" artifactId="commons-logging" version="1.1.1"/>
          <dependency groupId="org.apache.rat" artifactId="apache-rat" version="0.6">
             <exclusion groupId="commons-lang" artifactId="commons-lang"/>
          </dependency>
          <dependency groupId="org.apache.hadoop" artifactId="hadoop-core" version="0.20.203.0"/>
          <dependency groupId="org.apache.pig" artifactId="pig" version="0.9.2"/>
          <dependency groupId="net.sf.jopt-simple" artifactId="jopt-simple" version="3.2"/>
          <dependency groupId="net.java.dev.jna" artifactId="jna" version="3.2.7"/>

          <dependency groupId="net.sourceforge.cobertura" artifactId="cobertura" version="${cobertura.version}"/>

          <dependency groupId="org.apache.whirr" artifactId="whirr-core" version="0.4.0-incubating"/>
          <dependency groupId="org.apache.whirr" artifactId="whirr-cli" version="0.4.0-incubating"/>
          <dependency groupId="org.jclouds.provider" artifactId="aws-s3" version="1.0-beta-9b" />

          <dependency groupId="log4j" artifactId="log4j" version="1.2.16" />
          <dependency groupId="org.apache.cassandra" artifactId="cassandra-all" version="${version}" />
          <dependency groupId="org.apache.cassandra" artifactId="cassandra-thrift" version="${version}" />
          <dependency groupId="com.yammer.metrics" artifactId="metrics-core" version="2.0.3" />
          <dependency groupId="edu.stanford.ppl" artifactId="snaptree" version="0.1" />
        </dependencyManagement>
        <developer id="alakshman" name="Avinash Lakshman"/>
        <developer id="antelder" name="Anthony Elder"/>
        <developer id="brandonwilliams" name="Brandon Williams"/>
        <developer id="eevans" name="Eric Evans"/>
        <developer id="gdusbabek" name="Gary Dusbabek"/>
        <developer id="goffinet" name="Chris Goffinet"/>
        <developer id="jaakko" name="Laine Jaakko Olavi"/>
        <developer id="jake" name="T Jake Luciani"/>
        <developer id="jbellis" name="Jonathan Ellis"/>
        <developer id="johan" name="Johan Oskarsson"/>
        <developer id="junrao" name="Jun Rao"/>
        <developer id="mriou" name="Matthieu Riou"/>
        <developer id="pmalik" name="Prashant Malik"/>
        <developer id="slebresne" name="Sylvain Lebresne"/>
      </artifact:pom>

      <!-- each dependency set then defines the subset of the dependencies for that dependency set -->
      <artifact:pom id="build-deps-pom"
                    artifactId="cassandra-build-deps">
        <parent groupId="org.apache.cassandra"
                artifactId="cassandra-parent"
                version="${version}"/>
        <!-- FIXME: paranamer can be dropped after we're depending on avro
        (since it depends on them). -->
        <dependency groupId="com.thoughtworks.paranamer" artifactId="paranamer-ant"/>
        <dependency groupId="junit" artifactId="junit"/>
        <dependency groupId="commons-logging" artifactId="commons-logging"/>
        <dependency groupId="org.apache.rat" artifactId="apache-rat"/>
        <dependency groupId="org.apache.hadoop" artifactId="hadoop-core"/>
        <dependency groupId="org.apache.pig" artifactId="pig"/>
        <dependency groupId="net.sf.jopt-simple" artifactId="jopt-simple"/>

        <dependency groupId="net.java.dev.jna" artifactId="jna"/>
      </artifact:pom>

      <artifact:pom id="coverage-deps-pom"
                    artifactId="cassandra-coverage-deps">
        <parent groupId="org.apache.cassandra"
                artifactId="cassandra-parent"
                version="${version}"/>
        <dependency groupId="net.sourceforge.cobertura" artifactId="cobertura"/>
      </artifact:pom>

      <artifact:pom id="test-deps-pom"
                    artifactId="cassandra-test-deps">
        <parent groupId="org.apache.cassandra"
                artifactId="cassandra-parent"
                version="${version}"/>
        <dependency groupId="org.apache.whirr" artifactId="whirr-core"/>
        <dependency groupId="org.apache.whirr" artifactId="whirr-cli"/>
        <dependency groupId="org.jclouds.provider" artifactId="aws-s3"/>
      </artifact:pom>

      <!-- now the pom's for artifacts being deployed to Maven Central -->

      <artifact:pom id="all-pom"
                    artifactId="cassandra-all"
                    url="http://cassandra.apache.org"
                    name="Apache Cassandra">
        <parent groupId="org.apache.cassandra"
                artifactId="cassandra-parent"
                version="${version}"/>
        <scm connection="${scm.connection}" developerConnection="${scm.developerConnection}" url="${scm.url}"/>
        <dependency groupId="org.xerial.snappy" artifactId="snappy-java"/>
        <dependency groupId="com.ning" artifactId="compress-lzf"/>
        <dependency groupId="com.google.guava" artifactId="guava"/>
        <dependency groupId="commons-cli" artifactId="commons-cli"/>
        <dependency groupId="commons-codec" artifactId="commons-codec"/>
        <dependency groupId="commons-lang" artifactId="commons-lang"/>
        <dependency groupId="com.googlecode.concurrentlinkedhashmap" artifactId="concurrentlinkedhashmap-lru"/>
        <dependency groupId="org.antlr" artifactId="antlr"/>
        <dependency groupId="org.slf4j" artifactId="slf4j-api"/>
        <dependency groupId="org.apache.cassandra.deps" artifactId="avro"/>
        <dependency groupId="org.codehaus.jackson" artifactId="jackson-core-asl"/>
        <dependency groupId="org.codehaus.jackson" artifactId="jackson-mapper-asl"/>
        <dependency groupId="jline" artifactId="jline"/>
        <dependency groupId="com.googlecode.json-simple" artifactId="json-simple"/>
        <dependency groupId="com.github.stephenc.high-scale-lib" artifactId="high-scale-lib"/>
        <dependency groupId="org.yaml" artifactId="snakeyaml"/>
        <dependency groupId="edu.stanford.ppl" artifactId="snaptree"/>
        <dependency groupId="com.yammer.metrics" artifactId="metrics-core"/>
        
        <dependency groupId="log4j" artifactId="log4j"/>
        <!-- cassandra has a hard dependency on log4j, so force slf4j's log4j provider at runtime -->
        <dependency groupId="org.slf4j" artifactId="slf4j-log4j12" scope="runtime"/>

        <dependency groupId="org.apache.thrift" artifactId="libthrift"/>
        <dependency groupId="org.apache.cassandra" artifactId="cassandra-thrift"/>
        
        <!-- don't need hadoop classes to run, but if you use the hadoop stuff -->
        <dependency groupId="org.apache.hadoop" artifactId="hadoop-core" optional="true"/>
        <dependency groupId="org.apache.pig" artifactId="pig" optional="true"/>

        <!-- don't need jna to run, but nice to have -->
        <dependency groupId="net.java.dev.jna" artifactId="jna" optional="true"/>
        
        <!-- don't need jamm unless running a server in which case it needs to be a -javagent to be used anyway -->
        <dependency groupId="com.github.stephenc" artifactId="jamm"/>
      </artifact:pom>
      <artifact:pom id="thrift-pom"
                    artifactId="cassandra-thrift"
                    url="http://cassandra.apache.org"
                    name="Apache Cassandra">
        <parent groupId="org.apache.cassandra"
                artifactId="cassandra-parent"
                version="${version}"/>
        <scm connection="${scm.connection}" developerConnection="${scm.developerConnection}" url="${scm.url}"/>
        <dependency groupId="commons-lang" artifactId="commons-lang"/>
        <dependency groupId="org.slf4j" artifactId="slf4j-api"/>
        <dependency groupId="org.apache.thrift" artifactId="libthrift"/>
      </artifact:pom>
      <artifact:pom id="clientutil-pom"
                    artifactId="cassandra-clientutil"
                    url="http://cassandra.apache.org"
                    name="Apache Cassandra">
        <parent groupId="org.apache.cassandra"
                artifactId="cassandra-parent"
                version="${version}"/>
        <scm connection="${scm.connection}" developerConnection="${scm.developerConnection}" url="${scm.url}"/>
  <dependency groupId="com.google.guava" artifactId="guava"/>
      </artifact:pom>
      
      <artifact:pom id="dist-pom"
                    artifactId="apache-cassandra"
                    packaging="pom"
                    url="http://cassandra.apache.org"
                    name="Apache Cassandra">
        <parent groupId="org.apache.cassandra"
                artifactId="cassandra-parent"
                version="${version}"/>
        <scm connection="${scm.connection}" developerConnection="${scm.developerConnection}" url="${scm.url}"/>
      </artifact:pom>
    </target>

    <target name="maven-ant-tasks-retrieve-build" depends="maven-declare-dependencies">
      <artifact:dependencies pomRefId="build-deps-pom"
                             filesetId="build-dependency-jars" 
                             sourcesFilesetId="build-dependency-sources" 
                             cacheDependencyRefs="true" 
                             dependencyRefsBuildFile="${build.dir}/build-dependencies.xml">
          <remoteRepository refid="central"/>
          <remoteRepository refid="apache"/>
          <remoteRepository refid="java.net2"/>
      </artifact:dependencies>
      <artifact:dependencies pomRefId="coverage-deps-pom"
                             pathId="cobertura.classpath">
          <remoteRepository refid="central"/>
      </artifact:dependencies>

      <copy todir="${build.dir.lib}/jars">
          <fileset refid="build-dependency-jars"/>
          <mapper type="flatten"/>
      </copy>
      <copy todir="${build.dir.lib}/sources">
          <fileset refid="build-dependency-sources"/>
          <mapper type="flatten"/>
      </copy>
    </target>

    <target name="maven-ant-tasks-retrieve-test" depends="maven-ant-tasks-init">
      <artifact:dependencies pomRefId="test-deps-pom"
                             filesetId="test-dependency-jars"
                             sourcesFilesetId="test-dependency-sources" 
                             cacheDependencyRefs="true" 
                             dependencyRefsBuildFile="${build.dir}/test-dependencies.xml">
        <remoteRepository refid="apache"/>
        <remoteRepository refid="central"/>
        <remoteRepository refid="jclouds"/>
        <remoteRepository refid="oauth"/>
      </artifact:dependencies>
      <copy todir="${test.lib}/jars">
        <fileset refid="test-dependency-jars"/>
        <mapper type="flatten"/>
      </copy>
      <copy todir="${test.lib}/sources">
        <fileset refid="test-dependency-sources"/>
        <mapper type="flatten"/>
      </copy>
    </target>

    <!--
       Generate avro code
    -->
    <target name="check-avro-generate" depends="maven-ant-tasks-init">
      <taskdef name="avro-protocol" classname="org.apache.avro.specific.ProtocolTask">
        <classpath refid="cassandra.classpath" />
      </taskdef>
      <uptodate property="avroINProtoUpToDate" srcfile="${avro.src}/internode.genavro"
                targetfile="${build.dir}/internode.avpr" />
    </target>

    <target name="avro-generate"
            depends="avro-interface-generate-internode"
            description="Generates Java Avro classes for client and internal use." />
    
    <target name="avro-interface-generate-internode" unless="avroINProtoUpToDate"
            depends="init,check-avro-generate,maven-ant-tasks-retrieve-build">
      <avromacro protocolname="internode" inputfile="${avro.src}/internode.genavro"
                 jsondir="${build.dir}" outputdir="${build.src}"/>
    </target>

    <macrodef name="avromacro">
      <attribute name="protocolname" />
      <attribute name="inputfile" />
      <attribute name="jsondir" />
      <attribute name="outputdir" />
      <sequential>
        <echo message="Generating Avro @{protocolname} code..." />
        <mkdir dir="@{jsondir}" />
        <!-- Generate json schema from genavro IDL -->
        <java classname="org.apache.avro.tool.Main" fork="true">
          <classpath refid="cassandra.classpath" />
          <arg value="idl" />
          <arg value="@{inputfile}" />
          <arg value="@{jsondir}/@{protocolname}.avpr" />
        </java>

        <!-- Generate java code from JSON protocol schema -->
        <avro-protocol destdir="@{outputdir}/gen-java">
            <fileset file="@{jsondir}/@{protocolname}.avpr" />
        </avro-protocol>
      </sequential>
    </macrodef>


    <!--
       Generate thrift code.  We have targets to build java because
       Cassandra depends on it, and python because that is what the system
       tests run.
    -->
    <target name="gen-thrift-java" depends="rat-init" description="Generate Thrift Java artifacts">
      <echo>Generating Thrift Java code from ${basedir}/interface/cassandra.thrift ....</echo>
      <exec executable="thrift" dir="${basedir}/interface" failonerror="true">
        <arg line="--gen java:hashcode" />
        <arg line="-o ${interface.thrift.dir}" />
        <arg line="cassandra.thrift" />
      </exec>
      <java classname="org.apache.rat.Report" fork="true"
            output="${build.dir}/rat-report.log">
        <classpath refid="rat.classpath" />
        <arg value="-a" />
        <arg value="--force" />
        <arg value="interface/thrift" />
      </java>
    </target>
    <target name="gen-thrift-py" description="Generate Thrift Python artifacts">
      <echo>Generating Thrift Python code from ${basedir}/interface/cassandra.thrift ....</echo>
      <exec executable="thrift" dir="${basedir}/interface" failonerror="true">
        <arg line="--gen py" />
        <arg line="-o ${interface.thrift.dir}" />
        <arg line="cassandra.thrift" />
      </exec>
      <exec executable="thrift" dir="${basedir}/interface" failonerror="true">
        <arg line="--gen py:twisted" />
        <arg line="-o ${interface.thrift.dir}" />
        <arg line="cassandra.thrift" />
      </exec>
    </target>

    <!-- create properties file with C version -->
    <target name="createVersionPropFile">
      <taskdef name="propertyfile" classname="org.apache.tools.ant.taskdefs.optional.PropertyFile"/>
      <propertyfile file="${version.properties.dir}/version.properties">
        <entry key="CassandraVersion" value="${version}"/>
      </propertyfile>
    </target>

    <target name="test-run" depends="build"
            description="Run in test mode.  Not for production use!">
      <java classname="org.apache.cassandra.service.CassandraDaemon" fork="true">
        <classpath>
          <path refid="cassandra.classpath"/>  
          <pathelement location="${test.conf}"/>
        </classpath>
        <jvmarg value="-Dstorage-config=${test.conf}"/>
        <jvmarg value="-javaagent:${basedir}/lib/jamm-0.2.5.jar" />
        <jvmarg value="-ea"/>
      </java>
    </target>

    <!--
        The build target builds all the .class files
    -->
    <target name="build"
        depends="maven-ant-tasks-retrieve-build,avro-generate,build-subprojects,build-project" description="Compile Cassandra classes"/>
    <target name="build-subprojects" description="Compile Cassandra contrib projects"/>
    <target name="codecoverage" depends="cobertura-instrument,test,cobertura-report" description="Create code coverage report"/>

    <target depends="init,avro-generate,gen-cli-grammar,gen-cql2-grammar,gen-cql3-grammar"
            name="build-project">
        <echo message="${ant.project.name}: ${ant.file}"/>
        <!-- Order matters! -->
        <javac debug="true" debuglevel="${debuglevel}"
               destdir="${build.classes.thrift}" includeantruntime="false">
            <src path="${interface.thrift.dir}/gen-java"/>
            <classpath refid="cassandra.classpath"/>
        </javac>
        <javac debug="true" debuglevel="${debuglevel}"
               destdir="${build.classes.main}" includeantruntime="false">
            <src path="${build.src.java}"/>
            <src path="${build.src.gen-java}"/>
            <classpath refid="cassandra.classpath"/>
        </javac>
        <copy todir="${build.classes.main}">
            <fileset dir="${build.src.resources}" />
        </copy>
        <taskdef name="paranamer" classname="com.thoughtworks.paranamer.ant.ParanamerGeneratorTask">
          <classpath refid="cassandra.classpath" />
        </taskdef>

        <antcall target="createVersionPropFile"/>
    </target>

    <!-- Stress build file -->
    <property name="stress.build.src" value="${basedir}/tools/stress/src" />
    <property name="stress.build.classes" value="${build.classes}/stress" />
	<property name="stress.manifest" value="${stress.build.classes}/MANIFEST.MF" />
    <path id="cassandra.classes">
        <pathelement location="${basedir}/build/classes/main" />
        <pathelement location="${basedir}/build/classes/thrift" />
    </path>
    <target name="stress-build" depends="build">
    	<mkdir dir="${stress.build.classes}" />
        <javac destdir="${stress.build.classes}" includeantruntime="true">
            <src path="${stress.build.src}" />
            <classpath>
                <path refid="cassandra.classes" />
                <path>
                    <fileset dir="${build.lib}">
                        <include name="**/*.jar" />
                    </fileset>
                </path>
            </classpath>
        </javac>
    </target>

    <!--
        The jar target makes cassandra.jar output.
    -->
    <target name="jar"
            depends="maven-declare-dependencies,build, build-test, stress-build"
            description="Assemble Cassandra JAR files">
      <mkdir dir="${build.classes.main}/META-INF" />
      <mkdir dir="${build.classes.thrift}/META-INF" />
      <copy file="LICENSE.txt"
            tofile="${build.classes.main}/META-INF/LICENSE.txt"/>
      <copy file="LICENSE.txt"
            tofile="${build.classes.thrift}/META-INF/LICENSE.txt"/>
      <copy file="NOTICE.txt"
            tofile="${build.classes.main}/META-INF/NOTICE.txt"/>
      <copy file="NOTICE.txt"
            tofile="${build.classes.thrift}/META-INF/NOTICE.txt"/>

      <artifact:writepom pomRefId="parent-pom" file="${build.dir}/${final.name}-parent.pom"/>

      <!-- Thrift Jar -->
      <artifact:writepom pomRefId="thrift-pom" 
              file="${build.dir}/${ant.project.name}-thrift-${version}.pom"/>
      <jar jarfile="${build.dir}/${ant.project.name}-thrift-${version}.jar"
           basedir="${build.classes.thrift}">
        <manifest>
          <attribute name="Implementation-Title" value="Cassandra"/>
          <attribute name="Implementation-Version" value="${version}"/>
          <attribute name="Implementation-Vendor" value="Apache"/>
        </manifest>
      </jar>

      <!-- Main Jar -->
      <artifact:writepom pomRefId="all-pom" 
              file="${build.dir}/${final.name}.pom"/>
      <jar jarfile="${build.dir}/${final.name}.jar"
           basedir="${build.classes.main}">
        <manifest>
        <!-- <section name="org/apache/cassandra/infrastructure"> -->
          <attribute name="Implementation-Title" value="Cassandra"/>
          <attribute name="Implementation-Version" value="${version}"/>
          <attribute name="Implementation-Vendor" value="Apache"/>
          <attribute name="Premain-Class"
                     value="org.apache.cassandra.infrastructure.continuations.CAgent"/>
          <attribute name="Class-Path"
                     value="${ant.project.name}-clientutil-${version}.jar ${ant.project.name}-thrift-${version}.jar" />
        <!-- </section> -->
        </manifest>
      </jar>

      <!-- Clientutil Jar -->
      <!-- TODO: write maven pom here -->
      <artifact:writepom pomRefId="clientutil-pom"
              file="${build.dir}/${ant.project.name}-clientutil-${version}.pom"/>
      <jar jarfile="${build.dir}/${ant.project.name}-clientutil-${version}.jar">
        <fileset dir="${build.classes.main}">
          <include name="org/apache/cassandra/cql/jdbc/*" />
          <include name="org/apache/cassandra/utils/ByteBufferUtil*.class" />
          <include name="org/apache/cassandra/utils/Hex.class" />
          <include name="org/apache/cassandra/utils/UUIDGen*.class" />
        </fileset>
        <manifest>
          <attribute name="Implementation-Title" value="Cassandra"/>
          <attribute name="Implementation-Version" value="${version}"/>
          <attribute name="Implementation-Vendor" value="Apache"/>
        </manifest>
      </jar>

      <!-- Stress jar -->
      <manifest file="${stress.manifest}">
        <attribute name="Built-By" value="Pavel Yaskevich"/>
        <attribute name="Main-Class" value="org.apache.cassandra.stress.Stress"/>
      </manifest>
      <mkdir dir="${stress.build.classes}/META-INF" />
      <mkdir dir="${build.dir}/tools/lib/" />
      <jar destfile="${build.dir}/tools/lib/stress.jar" manifest="${stress.manifest}">
        <fileset dir="${stress.build.classes}"/>
      </jar>
    </target>

    <!--
        The javadoc-jar target makes cassandra-javadoc.jar output required for publishing to Maven central repository.
    -->
    <target name="javadoc-jar" description="Assemble Cassandra JavaDoc JAR file">
      <mkdir dir="${javadoc.jars.dir}"/>
      <create-javadoc destdir="${javadoc.jars.dir}/thrift">
        <filesets>
          <fileset dir="${interface.thrift.dir}/gen-java" defaultexcludes="yes">
            <include name="org/apache/**/*.java"/>
          </fileset>
        </filesets>
      </create-javadoc>
      <jar jarfile="${build.dir}/${ant.project.name}-thrift-${version}-javadoc.jar"
           basedir="${javadoc.jars.dir}/thrift"/>

      <create-javadoc destdir="${javadoc.jars.dir}/main">
        <filesets>
          <fileset dir="${build.src.java}" defaultexcludes="yes">
            <include name="org/apache/**/*.java"/>
          </fileset>
          <fileset dir="${build.src.gen-java}" defaultexcludes="yes">
            <include name="org/apache/**/*.java"/>
          </fileset>
        </filesets>
      </create-javadoc>
      <jar jarfile="${build.dir}/${final.name}-javadoc.jar"
           basedir="${javadoc.jars.dir}/main"/>

      <create-javadoc destdir="${javadoc.jars.dir}/clientutil">
        <filesets>
          <fileset dir="${build.src.java}" defaultexcludes="yes">
            <include name="org/apache/cassandra/cql/jdbc/*" />
            <include name="org/apache/cassandra/utils/ByteBufferUtil*.java" />
            <include name="org/apache/cassandra/utils/Hex.java" />
            <include name="org/apache/cassandra/utils/UUIDGen*.java" />
          </fileset>
        </filesets>
      </create-javadoc>
      <jar jarfile="${build.dir}/${ant.project.name}-clientutil-${version}-javadoc.jar"
           basedir="${javadoc.jars.dir}/clientutil"/>
      <!-- javadoc task always rebuilds so might as well remove the generated docs to prevent 
           being pulled into the distribution by accident -->
      <delete quiet="true" dir="${javadoc.jars.dir}"/>
    </target>

    <!--
        The sources-jar target makes cassandra-sources.jar output required for publishing to Maven central repository.
    -->
    <target name="sources-jar" depends="init,avro-generate" description="Assemble Cassandra Sources JAR file">
      <jar jarfile="${build.dir}/${ant.project.name}-thrift-${version}-sources.jar">
        <fileset dir="${interface.thrift.dir}/gen-java" defaultexcludes="yes">
          <include name="org/apache/**/*.java"/>
        </fileset>
      </jar>
      <jar jarfile="${build.dir}/${final.name}-sources.jar">
        <fileset dir="${build.src.java}" defaultexcludes="yes">
          <include name="org/apache/**/*.java"/>
        </fileset>
        <fileset dir="${build.src.gen-java}" defaultexcludes="yes">
          <include name="org/apache/**/*.java"/>
        </fileset>
      </jar>
      <jar jarfile="${build.dir}/${ant.project.name}-clientutil-${version}-sources.jar">
        <fileset dir="${build.src.java}" defaultexcludes="yes">
          <include name="org/apache/cassandra/cql/jdbc/*" />
          <include name="org/apache/cassandra/utils/ByteBufferUtil*.java" />
          <include name="org/apache/cassandra/utils/Hex.java" />
          <include name="org/apache/cassandra/utils/UUIDGen*.java" />
        </fileset>
      </jar>
    </target>

    <!-- creates release tarballs -->
    <target name="artifacts" depends="jar,javadoc"
            description="Create Cassandra release artifacts">
      <mkdir dir="${dist.dir}"/>
      <copy todir="${dist.dir}/lib">
        <fileset dir="${build.lib}"/>
        <fileset dir="${build.dir}">
          <include name="${final.name}.jar" />
          <include name="${ant.project.name}-thrift-${version}.jar" />
          <include name="${ant.project.name}-clientutil-${version}.jar" />
        </fileset>
      </copy>
      <copy todir="${dist.dir}/javadoc">
        <fileset dir="${javadoc.dir}"/>
      </copy>
      <copy todir="${dist.dir}/bin">
        <fileset dir="bin"/>
      </copy>
      <copy todir="${dist.dir}/conf">
        <fileset dir="conf"/>
      </copy>
      <copy todir="${dist.dir}/interface">
        <fileset dir="interface">
          <include name="**/*.thrift" />
        </fileset>
      </copy>
      <copy todir="${dist.dir}/pylib">
        <fileset dir="pylib">
          <include name="**" />
          <exclude name="**/*.pyc" />
        </fileset>
      </copy>
      <copy todir="${dist.dir}/">
        <fileset dir="${basedir}">
          <include name="*.txt" />
        </fileset>
      </copy>
      <copy todir="${dist.dir}/tools/bin">
        <fileset dir="${basedir}/tools/bin"/>
      </copy>
      <copy todir="${dist.dir}/tools/lib">
        <fileset dir="${build.dir}/tools/lib/">
            <include name="*.jar" />
        </fileset>
      </copy>
      <artifact:writepom pomRefId="dist-pom" 
            file="${build.dir}/${final.name}-dist.pom"/>
      <tar compression="gzip" longfile="gnu"
        destfile="${build.dir}/${final.name}-bin.tar.gz">

        <!-- Everything but bin/ (default mode) -->
        <tarfileset dir="${dist.dir}" prefix="${final.name}">
          <include name="**"/>
          <exclude name="bin/*" />
        </tarfileset>
        <!-- Shell includes in bin/ (default mode) -->
        <tarfileset dir="${dist.dir}" prefix="${final.name}">
          <include name="bin/*.in.sh" />
        </tarfileset>
        <!-- Executable scripts in bin/ -->
        <tarfileset dir="${dist.dir}" prefix="${final.name}" mode="755">
          <include name="bin/*"/>
          <include name="tools/bin/*"/>
          <not>
                <filename name="bin/*.in.sh" />
          </not>
        </tarfileset>
      </tar>

      <tar compression="gzip" longfile="gnu"
           destfile="${build.dir}/${final.name}-src.tar.gz">

        <tarfileset dir="${basedir}"
                    prefix="${final.name}-src">
          <include name="**"/>
          <exclude name="build/**" />
          <exclude name="src/gen-java/**" />
          <exclude name=".git/**" />
          <exclude name="bin/*" /> <!-- handled separately below -->
          <!-- exclude Eclipse files -->
          <exclude name=".project" />
          <exclude name=".classpath" />
          <exclude name=".settings/**" />
          <exclude name=".externalToolBuilders/**" />
        </tarfileset>

        <!-- Shell includes and batch files in bin/ -->
        <tarfileset dir="${basedir}" prefix="${final.name}-src">
          <include name="bin/*.in.sh" />
          <include name="bin/*.bat" />
        </tarfileset>
        <!-- Everything else (assumed to be scripts), is executable -->
        <tarfileset dir="${basedir}" prefix="${final.name}-src" mode="755">
          <include name="bin/*"/>
          <exclude name="bin/*.in.sh" />
          <exclude name="bin/*.bat" />
        </tarfileset>
      </tar>
    </target>

    <target name="release" depends="artifacts,rat-init"
            description="Create and QC release artifacts">
      <checksum forceOverwrite="yes" todir="${build.dir}" fileext=".md5"
                algorithm="MD5">
        <fileset dir="${build.dir}">
          <include name="*.tar.gz" />
        </fileset>
      </checksum>
      <checksum forceOverwrite="yes" todir="${build.dir}" fileext=".sha"
                algorithm="SHA">
        <fileset dir="${build.dir}">
          <include name="*.tar.gz" />
        </fileset>
      </checksum>

      <rat:report xmlns:rat="antlib:org.apache.rat.anttasks"
                  reportFile="${build.dir}/${final.name}-bin.rat.txt">
        <tarfileset>
          <gzipresource>
            <file file="${build.dir}/${final.name}-bin.tar.gz" />
          </gzipresource>
        </tarfileset>
      </rat:report>

      <rat:report xmlns:rat="antlib:org.apache.rat.anttasks"
                  reportFile="${build.dir}/${final.name}-src.rat.txt">
        <tarfileset>
          <gzipresource>
            <file file="${build.dir}/${final.name}-src.tar.gz" />
          </gzipresource>
        </tarfileset>
      </rat:report>
    </target>

  <target name="build-test" depends="build" description="Compile test classes">
    <javac
     debug="true"
     debuglevel="${debuglevel}"
     destdir="${test.classes}"
     includeantruntime="false">
      <classpath>
        <path refid="cassandra.classpath"/>
      </classpath>
      <src path="${test.unit.src}"/>
      <src path="${test.long.src}"/>
    </javac>

    <!-- Non-java resources needed by the test suite -->
    <copy todir="${test.classes}">
      <fileset dir="${test.resources}"/>
    </copy>
  </target>

  <macrodef name="testmacro">
    <attribute name="suitename" />
    <attribute name="inputdir" />
    <attribute name="timeout" />
    <attribute name="forkmode" default="perTest"/>
    <element name="optjvmargs" implicit="true" optional="true" />
    <attribute name="filter" default="**/${test.name}.java"/>
    <sequential>
      <echo message="running @{suitename} tests"/>
      <mkdir dir="${build.test.dir}/cassandra"/>
      <mkdir dir="${build.test.dir}/output"/>
      <junit fork="on" forkmode="@{forkmode}" failureproperty="testfailed" maxmemory="1024m" timeout="@{timeout}">
        <sysproperty key="net.sourceforge.cobertura.datafile" file="${cobertura.datafile}"/>
        <formatter type="xml" usefile="true"/>
        <formatter type="brief" usefile="false"/>
        <jvmarg value="-Dstorage-config=${test.conf}"/>
        <jvmarg value="-Daccess.properties=${test.conf}/access.properties"/>
        <jvmarg value="-Dlog4j.configuration=log4j-junit.properties" />
        <jvmarg value="-javaagent:${basedir}/lib/jamm-0.2.5.jar" />
        <jvmarg value="-ea"/>
        <optjvmargs/>
        <classpath>
          <path refid="cassandra.classpath" />
          <pathelement location="${test.classes}"/>
          <path refid="cobertura.classpath"/>
          <pathelement location="${test.conf}"/>
          <fileset dir="${test.lib}">
            <include name="**/*.jar" />
          </fileset>
        </classpath>
        <batchtest todir="${build.test.dir}/output">
          <fileset dir="@{inputdir}" includes="@{filter}" />
        </batchtest>
      </junit>
      <fail message="Some @{suitename} test(s) failed.">
        <condition>
            <and>
            <isset property="testfailed"/>
            <not>
              <isset property="ant.test.failure.ignore"/>
            </not>
          </and>
        </condition>
      </fail>
    </sequential>
  </macrodef>

  <!--
    This test target is a bit different.  It's purpose is to exercise the
    clientutil jar in order to expose any new dependencies.  For that
    reason we use the classes from the jar, and a carefully constructed
    classpath which only contains what we expect users to need.
  -->
  <target name="test-clientutil-jar" depends="build-test,jar" description="Test clientutil jar">
    <junit>
      <test name="org.apache.cassandra.cql.jdbc.ClientUtilsTest" />
      <formatter type="brief" usefile="false" />
      <classpath>
        <pathelement location="${test.classes}" />
        <pathelement location="${build.dir}/${ant.project.name}-clientutil-${version}.jar" />

        <fileset dir="${build.dir.lib}">
          <include name="**/junit*.jar" />
        </fileset>
        <fileset dir="${build.lib}">
          <include name="**/guava*.jar" />
        </fileset>
      </classpath>
    </junit>
  </target>

  <target name="test" depends="build-test" description="Execute unit tests">
    <testmacro suitename="unit" inputdir="${test.unit.src}" timeout="60000">
      <jvmarg value="-Dlegacy-sstable-root=${test.data}/legacy-sstables"/>
      <jvmarg value="-Dcorrupt-sstable-root=${test.data}/corrupt-sstables"/>
      <jvmarg value="-Dcassandra.ring_delay_ms=1000"/>
    </testmacro>
  </target>
    
  <target name="test-compression" depends="build-test" description="Execute unit tests with sstable compression enabled">
    <testmacro suitename="unit" inputdir="${test.unit.src}" timeout="60000">
      <jvmarg value="-Dlegacy-sstable-root=${test.data}/legacy-sstables"/>
      <jvmarg value="-Dcorrupt-sstable-root=${test.data}/corrupt-sstables"/>
      <jvmarg value="-Dcassandra.test.compression=true"/>
      <jvmarg value="-Dcassandra.ring_delay_ms=1000"/>
    </testmacro>
  </target>

  <target name="msg-ser-gen-test" depends="build-test" description="Generates message serializations">
    <testmacro suitename="unit" inputdir="${test.unit.src}" 
               timeout="60000" filter="**/SerializationsTest.java">
      <jvmarg value="-Dcassandra.test-serialization-writes=True"/>
    </testmacro>
  </target>
  
  <target name="msg-ser-test" depends="build-test" description="Tests message serializations">
    <testmacro suitename="unit" inputdir="${test.unit.src}" timeout="60000"
               filter="**/SerializationsTest.java"/>
  </target>
  
  <target name="msg-ser-test-7" depends="build-test" description="Generates message serializations">
    <testmacro suitename="unit" inputdir="${test.unit.src}" 
               timeout="60000" filter="**/SerializationsTest.java">
      <jvmarg value="-Dcassandra.version=0.7"/>
    </testmacro>
  </target>

  <target name="msg-ser-test-10" depends="build-test" description="Tests message serializations on 1.0 messages">
    <testmacro suitename="unit" inputdir="${test.unit.src}" 
               timeout="60000" filter="**/SerializationsTest.java">
      <jvmarg value="-Dcassandra.version=1.0"/>
    </testmacro>
  </target>

  <target name="long-test" depends="build-test" description="Execute functional tests">
    <testmacro suitename="long" inputdir="${test.long.src}"
               timeout="${test.long.timeout}">
      <jvmarg value="-Dcassandra.ring_delay_ms=1000"/>
    </testmacro>
  </target>

  <!-- instruments the classes to later create code coverage reports -->
  <target name="cobertura-instrument" depends="build,build-test">
    <taskdef resource="tasks.properties">
      <classpath refid="cobertura.classpath"/>
    </taskdef>

    <delete file="${cobertura.datafile}"/>

    <cobertura-instrument todir="${cobertura.classes.dir}" datafile="${cobertura.datafile}">
      <ignore regex="org.apache.log4j.*"/>

      <fileset dir="${build.classes.main}">
        <include name="**/*.class"/>
        <exclude name="**/*Test.class"/>
        <exclude name="**/*TestCase.class"/>
        <exclude name="**/test/*.class"/>
        <!-- cobertura modifies the serialVersionUID of classes. Some of our unit tests rely on backward
        wire compatability of these classes.  It was easier to exlude them from instrumentation than to
        force their serialVersinUIDs. -->
        <exclude name="**/*Token.class"/>
        <exclude name="${cobertura.excludes}"/>
      </fileset>

    </cobertura-instrument>
  </target>

  <!-- create both html and xml code coverage reports -->
  <target name="cobertura-report">
    <cobertura-report format="html" destdir="${cobertura.report.dir}" srcdir="${build.src.java}"
      datafile="${cobertura.datafile}"/>
    <cobertura-report format="xml" destdir="${cobertura.report.dir}" srcdir="${build.src.java}"
      datafile="${cobertura.datafile}"/>
  </target>

  <!--
    License audit tool
  -->
  <target name="rat-init" depends="maven-ant-tasks-init">
    <artifact:dependencies pathId="rat.classpath">
      <dependency groupId="org.apache.rat" artifactId="apache-rat-tasks" version="0.6" />
    </artifact:dependencies>
    <typedef uri="antlib:org.apache.rat.anttasks" classpathref="rat.classpath"/>
  </target>

  <target name="rat-check" depends="rat-init">
    <rat:report xmlns:rat="antlib:org.apache.rat.anttasks"
                reportFile="${build.dir}/rat-report.log">
      <fileset dir="."  excludesfile=".rat-excludes" />
    </rat:report>
    <condition property="rat.passed">
      <isfileselected file="${build.dir}/rat-report.log">
        <containsregexp expression="^0 Unknown Licenses"/>
      </isfileselected>
    </condition>
    <fail unless="rat.passed">Unknown licenses: See build/rat-report.log.</fail>
  </target>

  <target name="rat-write" depends="rat-init">
    <echo>RAT: invoking addLicense to write missing headers</echo>
    <java classname="org.apache.rat.Report" fork="true"
          output="${build.dir}/rat-report.log">
      <classpath refid="rat.classpath" />
      <arg value="-a" />
      <arg value="--force" />
      <arg value="." />
    </java>
  </target>

  <target name="javadoc" depends="init" description="Create javadoc">
    <create-javadoc destdir="${javadoc.dir}">
      <filesets>
      <fileset dir="${build.src.java}" defaultexcludes="yes">
        <include name="org/apache/**/*.java"/>
      </fileset>
      <fileset dir="${interface.thrift.gen-java}" defaultexcludes="yes">
        <include name="org/apache/**/*.java"/>
      </fileset>
      </filesets>
    </create-javadoc>
   </target>

  <!-- Generate Eclipse project description files -->
  <target name="generate-eclipse-files" depends="build" description="Generate eclipse files">
    <echo file=".project"><![CDATA[<?xml version="1.0" encoding="UTF-8"?>
<projectDescription>
  <name>${eclipse.project.name}</name>
  <comment></comment>
  <projects>
  </projects>
  <buildSpec>
    <buildCommand>
      <name>org.eclipse.jdt.core.javabuilder</name>
    </buildCommand>
  </buildSpec>
  <natures>
    <nature>org.eclipse.jdt.core.javanature</nature>
  </natures>
</projectDescription>]]>
    </echo>
	<echo file=".classpath"><![CDATA[<?xml version="1.0" encoding="UTF-8"?>
<classpath>
  <classpathentry kind="src" path="src/java"/>
  <classpathentry kind="src" path="src/gen-java"/>
  <classpathentry kind="src" path="interface/thrift/gen-java"/>
  <classpathentry kind="src" path="test/unit"/>
  <classpathentry kind="src" path="test/long"/>
  <classpathentry kind="src" path="tools/stress/src"/>
  <classpathentry kind="con" path="org.eclipse.jdt.launching.JRE_CONTAINER"/>
  <classpathentry kind="output" path="build/classes/main"/>
  <classpathentry kind="lib" path="build/classes/thrift"/>
  <classpathentry kind="lib" path="build/test/classes"/>
  <classpathentry kind="lib" path="test/conf"/>
]]>
	</echo>	  
  	<path id="eclipse-project-libs-path">
  	 <fileset dir="lib">
  	    <include name="**/*.jar" />
     </fileset>
 	 <fileset dir="build/lib/jars">
  	    <include name="**/*.jar" />
  	 </fileset>
  	</path>
  	<property name="eclipse-project-libs" refid="eclipse-project-libs-path"/>
  	<script language="javascript"> <![CDATA[
  		importClass(java.io.File);
  		jars = project.getProperty("eclipse-project-libs").split(project.getProperty("path.separator"));
  		
  		cp = "";
  	    for (i=0; i< jars.length; i++) {
  	       cp += ' <classpathentry kind="lib" path="'+jars[i]+'"/>\n';
  		}
  		
  		cp += '</classpath>';
  	    
  		echo = project.createTask("echo");
  	    echo.setMessage(cp);
  		echo.setFile(new File(".classpath"));
  		echo.setAppend(true);
  	    echo.perform();	     
  	]]> </script>
    <mkdir dir=".settings" />
  </target>

  <pathconvert property="eclipse.project.name">
    <path path="${basedir}" />
    <regexpmapper from="^.*/([^/]+)$$" to="\1" handledirsep="yes" />
  </pathconvert>

  <!-- Clean Eclipse project description files -->
  <target name="clean-eclipse-files">
    <delete file=".project" />
    <delete file=".classpath" />
    <delete dir=".settings" />
  	<delete dir=".externalToolBuilders" />
  	<delete dir="build/eclipse-classes" />
  </target>

  <!-- Publish artifacts to Maven repositories -->
  <target name="mvn-install"
          depends="maven-declare-dependencies,artifacts,jar,sources-jar,javadoc-jar"
          description="Installs the artifacts in the Maven Local Repository">
          
    <!-- the parent -->
    <install pomFile="${build.dir}/${final.name}-parent.pom"
             file="${build.dir}/${final.name}-parent.pom"
             packaging="pom"/>

    <!-- the distribution -->
    <install pomFile="${build.dir}/${final.name}-dist.pom"
             file="${build.dir}/${final.name}-dist.pom"
             packaging="pom"/>
    <install pomFile="${build.dir}/${final.name}-dist.pom"
             file="${build.dir}/${final.name}-bin.tar.gz"
             packaging="tar.gz"
             classifier="bin"/>
    <install pomFile="${build.dir}/${final.name}-dist.pom"
             file="${build.dir}/${final.name}-src.tar.gz"
             packaging="tar.gz"
             classifier="src"/>
          
    <!-- the cassandra-thrift jar -->  
    <install pomFile="${build.dir}/${ant.project.name}-thrift-${version}.pom"
             file="${build.dir}/${ant.project.name}-thrift-${version}.jar"/>
    <install pomFile="${build.dir}/${ant.project.name}-thrift-${version}.pom"
             file="${build.dir}/${ant.project.name}-thrift-${version}-sources.jar"
             classifier="sources"/>
    <install pomFile="${build.dir}/${ant.project.name}-thrift-${version}.pom"
             file="${build.dir}/${ant.project.name}-thrift-${version}-javadoc.jar"
             classifier="javadoc"/>

    <!-- the cassandra-clientutil jar -->  
    <install pomFile="${build.dir}/${ant.project.name}-clientutil-${version}.pom"
             file="${build.dir}/${ant.project.name}-clientutil-${version}.jar"/>
    <install pomFile="${build.dir}/${ant.project.name}-clientutil-${version}.pom"
             file="${build.dir}/${ant.project.name}-clientutil-${version}-sources.jar"
             classifier="sources"/>
    <install pomFile="${build.dir}/${ant.project.name}-clientutil-${version}.pom"
             file="${build.dir}/${ant.project.name}-clientutil-${version}-javadoc.jar"
             classifier="javadoc"/>

    <!-- the cassandra-all jar -->
    <install pomFile="${build.dir}/${final.name}.pom"
             file="${build.dir}/${final.name}.jar"/>
    <install pomFile="${build.dir}/${final.name}.pom"
             file="${build.dir}/${final.name}-sources.jar"
             classifier="sources"/>
    <install pomFile="${build.dir}/${final.name}.pom"
             file="${build.dir}/${final.name}-javadoc.jar"
             classifier="javadoc"/>
  </target>

  <target name="publish"
          depends="mvn-install"
          if="release"
          description="Publishes the artifacts to the Maven repository">
          
    <!-- the parent -->
    <deploy pomFile="${build.dir}/${final.name}-parent.pom"
            file="${build.dir}/${final.name}-parent.pom"
            packaging="pom"/>

    <!-- the distribution -->
    <deploy pomFile="${build.dir}/${final.name}-dist.pom"
            file="${build.dir}/${final.name}-dist.pom"
            packaging="pom"/>
    <deploy pomFile="${build.dir}/${final.name}-dist.pom"
            file="${build.dir}/${final.name}-bin.tar.gz"
            packaging="tar.gz"
            classifier="bin"/>
    <deploy pomFile="${build.dir}/${final.name}-dist.pom"
            file="${build.dir}/${final.name}-src.tar.gz"
            packaging="tar.gz"
            classifier="src"/>
          
    <!-- the cassandra-thrift jar -->  
    <deploy pomFile="${build.dir}/${ant.project.name}-thrift-${version}.pom"
            file="${build.dir}/${ant.project.name}-thrift-${version}.jar"/>
    <deploy pomFile="${build.dir}/${ant.project.name}-thrift-${version}.pom"
            file="${build.dir}/${ant.project.name}-thrift-${version}-sources.jar"
            classifier="sources"/>
    <deploy pomFile="${build.dir}/${ant.project.name}-thrift-${version}.pom"
            file="${build.dir}/${ant.project.name}-thrift-${version}-javadoc.jar"
            classifier="javadoc"/>

    <!-- the cassandra-clientutil jar -->  
    <deploy pomFile="${build.dir}/${ant.project.name}-clientutil-${version}.pom"
            file="${build.dir}/${ant.project.name}-clientutil-${version}.jar"/>
    <deploy pomFile="${build.dir}/${ant.project.name}-clientutil-${version}.pom"
             file="${build.dir}/${ant.project.name}-clientutil-${version}-sources.jar"
             classifier="sources"/>
    <deploy pomFile="${build.dir}/${ant.project.name}-clientutil-${version}.pom"
             file="${build.dir}/${ant.project.name}-clientutil-${version}-javadoc.jar"
             classifier="javadoc"/>
    <!-- the cassandra-all jar -->
    <deploy pomFile="${build.dir}/${final.name}.pom"
            file="${build.dir}/${final.name}.jar"/>
    <deploy pomFile="${build.dir}/${final.name}.pom"
            file="${build.dir}/${final.name}-sources.jar"
            classifier="sources"/>
    <deploy pomFile="${build.dir}/${final.name}.pom"
            file="${build.dir}/${final.name}-javadoc.jar"
            classifier="javadoc"/>
  </target>
</project><|MERGE_RESOLUTION|>--- conflicted
+++ resolved
@@ -25,11 +25,7 @@
     <property name="debuglevel" value="source,lines,vars"/>
 
     <!-- default version and SCM information -->
-<<<<<<< HEAD
     <property name="base.version" value="1.2.0"/>
-=======
-    <property name="base.version" value="1.1.4"/>
->>>>>>> 17c1787e
     <property name="scm.connection" value="scm:git://git.apache.org/cassandra.git"/>
     <property name="scm.developerConnection" value="scm:git://git.apache.org/cassandra.git"/>
     <property name="scm.url" value="http://git-wip-us.apache.org/repos/asf?p=cassandra.git;a=tree"/>
