/*
 * Licensed to the Apache Software Foundation (ASF) under one
 * or more contributor license agreements.  See the NOTICE file
 * distributed with this work for additional information
 * regarding copyright ownership.  The ASF licenses this file
 * to you under the Apache License, Version 2.0 (the
 * "License"); you may not use this file except in compliance
 * with the License.  You may obtain a copy of the License at
 *
 *     http://www.apache.org/licenses/LICENSE-2.0
 *
 * Unless required by applicable law or agreed to in writing, software
 * distributed under the License is distributed on an "AS IS" BASIS,
 * WITHOUT WARRANTIES OR CONDITIONS OF ANY KIND, either express or implied.
 * See the License for the specific language governing permissions and
 * limitations under the License.
 */
package org.apache.cassandra.service;

import java.io.*;
import java.lang.management.ManagementFactory;
import java.net.InetAddress;
import java.net.UnknownHostException;
import java.nio.ByteBuffer;
import java.util.*;
import java.util.Map.Entry;
import java.util.concurrent.*;
import java.util.concurrent.atomic.AtomicBoolean;
import java.util.concurrent.atomic.AtomicInteger;
import javax.annotation.Nullable;
import javax.management.*;
import javax.management.openmbean.TabularData;
import javax.management.openmbean.TabularDataSupport;

import com.google.common.annotations.VisibleForTesting;
import com.google.common.base.Optional;
import com.google.common.base.Predicate;
import com.google.common.collect.*;
import com.google.common.util.concurrent.*;
import org.apache.commons.lang3.StringUtils;
import org.slf4j.Logger;
import org.slf4j.LoggerFactory;

import ch.qos.logback.classic.LoggerContext;
import ch.qos.logback.classic.jmx.JMXConfiguratorMBean;
import ch.qos.logback.classic.spi.ILoggingEvent;
import ch.qos.logback.core.Appender;
import org.apache.cassandra.auth.AuthKeyspace;
import org.apache.cassandra.auth.AuthMigrationListener;
import org.apache.cassandra.batchlog.BatchRemoveVerbHandler;
import org.apache.cassandra.batchlog.BatchStoreVerbHandler;
import org.apache.cassandra.batchlog.BatchlogManager;
import org.apache.cassandra.concurrent.ScheduledExecutors;
import org.apache.cassandra.concurrent.Stage;
import org.apache.cassandra.concurrent.StageManager;
import org.apache.cassandra.config.CFMetaData;
import org.apache.cassandra.config.DatabaseDescriptor;
import org.apache.cassandra.config.Schema;
import org.apache.cassandra.db.*;
import org.apache.cassandra.db.commitlog.CommitLog;
import org.apache.cassandra.db.compaction.CompactionManager;
import org.apache.cassandra.db.lifecycle.LifecycleTransaction;
import org.apache.cassandra.dht.*;
import org.apache.cassandra.dht.Range;
import org.apache.cassandra.dht.Token.TokenFactory;
import org.apache.cassandra.exceptions.*;
import org.apache.cassandra.gms.*;
import org.apache.cassandra.hints.HintVerbHandler;
import org.apache.cassandra.hints.HintsService;
import org.apache.cassandra.io.sstable.SSTableLoader;
import org.apache.cassandra.io.util.FileUtils;
import org.apache.cassandra.locator.*;
import org.apache.cassandra.metrics.StorageMetrics;
import org.apache.cassandra.net.*;
import org.apache.cassandra.repair.*;
import org.apache.cassandra.repair.messages.RepairOption;
import org.apache.cassandra.schema.KeyspaceMetadata;
import org.apache.cassandra.service.paxos.CommitVerbHandler;
import org.apache.cassandra.service.paxos.PrepareVerbHandler;
import org.apache.cassandra.service.paxos.ProposeVerbHandler;
import org.apache.cassandra.streaming.*;
import org.apache.cassandra.thrift.EndpointDetails;
import org.apache.cassandra.thrift.TokenRange;
import org.apache.cassandra.thrift.cassandraConstants;
import org.apache.cassandra.tracing.TraceKeyspace;
import org.apache.cassandra.utils.*;
import org.apache.cassandra.utils.progress.ProgressEvent;
import org.apache.cassandra.utils.progress.ProgressEventType;
import org.apache.cassandra.utils.progress.jmx.JMXProgressSupport;
import org.apache.cassandra.utils.progress.jmx.LegacyJMXProgressSupport;

import static java.util.Arrays.asList;
import static java.util.stream.Collectors.toList;
import static org.apache.cassandra.index.SecondaryIndexManager.getIndexName;
import static org.apache.cassandra.index.SecondaryIndexManager.isIndexColumnFamily;

/**
 * This abstraction contains the token/identifier of this node
 * on the identifier space. This token gets gossiped around.
 * This class will also maintain histograms of the load information
 * of other nodes in the cluster.
 */
public class StorageService extends NotificationBroadcasterSupport implements IEndpointStateChangeSubscriber, StorageServiceMBean
{
    private static final Logger logger = LoggerFactory.getLogger(StorageService.class);

    public static final int RING_DELAY = getRingDelay(); // delay after which we assume ring has stablized

    private final JMXProgressSupport progressSupport = new JMXProgressSupport(this);

    /**
     * @deprecated backward support to previous notification interface
     * Will be removed on 4.0
     */
    @Deprecated
    private final LegacyJMXProgressSupport legacyProgressSupport;

    private static int getRingDelay()
    {
        String newdelay = System.getProperty("cassandra.ring_delay_ms");
        if (newdelay != null)
        {
            logger.info("Overriding RING_DELAY to {}ms", newdelay);
            return Integer.parseInt(newdelay);
        }
        else
            return 30 * 1000;
    }

    /* This abstraction maintains the token/endpoint metadata information */
    private TokenMetadata tokenMetadata = new TokenMetadata();

    public volatile VersionedValue.VersionedValueFactory valueFactory = new VersionedValue.VersionedValueFactory(tokenMetadata.partitioner);

    private Thread drainOnShutdown = null;
    private volatile boolean inShutdownHook = false;

    public static final StorageService instance = new StorageService();

    public boolean isInShutdownHook()
    {
        return inShutdownHook;
    }

    public Collection<Range<Token>> getLocalRanges(String keyspaceName)
    {
        return getRangesForEndpoint(keyspaceName, FBUtilities.getBroadcastAddress());
    }

    public Collection<Range<Token>> getPrimaryRanges(String keyspace)
    {
        return getPrimaryRangesForEndpoint(keyspace, FBUtilities.getBroadcastAddress());
    }

    public Collection<Range<Token>> getPrimaryRangesWithinDC(String keyspace)
    {
        return getPrimaryRangeForEndpointWithinDC(keyspace, FBUtilities.getBroadcastAddress());
    }

    private final Set<InetAddress> replicatingNodes = Collections.synchronizedSet(new HashSet<InetAddress>());
    private CassandraDaemon daemon;

    private InetAddress removingNode;

    /* Are we starting this node in bootstrap mode? */
    private volatile boolean isBootstrapMode;

    /* we bootstrap but do NOT join the ring unless told to do so */
    private boolean isSurveyMode = Boolean.parseBoolean(System.getProperty("cassandra.write_survey", "false"));
    /* true if node is rebuilding and receiving data */
    private final AtomicBoolean isRebuilding = new AtomicBoolean();

    private boolean initialized;
    private volatile boolean joined = false;

    /* the probability for tracing any particular request, 0 disables tracing and 1 enables for all */
    private double traceProbability = 0.0;

    private static enum Mode { STARTING, NORMAL, JOINING, LEAVING, DECOMMISSIONED, MOVING, DRAINING, DRAINED }
    private Mode operationMode = Mode.STARTING;

    /* Used for tracking drain progress */
    private volatile int totalCFs, remainingCFs;

    private static final AtomicInteger nextRepairCommand = new AtomicInteger();

    private final List<IEndpointLifecycleSubscriber> lifecycleSubscribers = new CopyOnWriteArrayList<>();

    private static final BackgroundActivityMonitor bgMonitor = new BackgroundActivityMonitor();

    private final ObjectName jmxObjectName;

    private Collection<Token> bootstrapTokens = null;

    // true when keeping strict consistency while bootstrapping
    private boolean useStrictConsistency = Boolean.parseBoolean(System.getProperty("cassandra.consistent.rangemovement", "true"));
    private static final boolean allowSimultaneousMoves = Boolean.valueOf(System.getProperty("cassandra.consistent.simultaneousmoves.allow","false"));
    private boolean replacing;
    private UUID replacingId;

    private final StreamStateStore streamStateStore = new StreamStateStore();

    /** This method updates the local token on disk  */
    public void setTokens(Collection<Token> tokens)
    {
        if (logger.isDebugEnabled())
            logger.debug("Setting tokens to {}", tokens);
        SystemKeyspace.updateTokens(tokens);
        Collection<Token> localTokens = getLocalTokens();
        setGossipTokens(localTokens);
        tokenMetadata.updateNormalTokens(tokens, FBUtilities.getBroadcastAddress());
        setMode(Mode.NORMAL, false);
    }

    public void setGossipTokens(Collection<Token> tokens)
    {
        List<Pair<ApplicationState, VersionedValue>> states = new ArrayList<Pair<ApplicationState, VersionedValue>>();
        states.add(Pair.create(ApplicationState.TOKENS, valueFactory.tokens(tokens)));
        states.add(Pair.create(ApplicationState.STATUS, valueFactory.normal(tokens)));
        Gossiper.instance.addLocalApplicationStates(states);
    }

    public StorageService()
    {
        // use dedicated executor for sending JMX notifications
        super(Executors.newSingleThreadExecutor());

        MBeanServer mbs = ManagementFactory.getPlatformMBeanServer();
        try
        {
            jmxObjectName = new ObjectName("org.apache.cassandra.db:type=StorageService");
            mbs.registerMBean(this, jmxObjectName);
            mbs.registerMBean(StreamManager.instance, new ObjectName(StreamManager.OBJECT_NAME));
        }
        catch (Exception e)
        {
            throw new RuntimeException(e);
        }

        legacyProgressSupport = new LegacyJMXProgressSupport(this, jmxObjectName);

        /* register the verb handlers */
        MessagingService.instance().registerVerbHandlers(MessagingService.Verb.MUTATION, new MutationVerbHandler());
        MessagingService.instance().registerVerbHandlers(MessagingService.Verb.READ_REPAIR, new ReadRepairVerbHandler());
        MessagingService.instance().registerVerbHandlers(MessagingService.Verb.READ, new ReadCommandVerbHandler());
        MessagingService.instance().registerVerbHandlers(MessagingService.Verb.RANGE_SLICE, new RangeSliceVerbHandler());
        MessagingService.instance().registerVerbHandlers(MessagingService.Verb.PAGED_RANGE, new RangeSliceVerbHandler());
        MessagingService.instance().registerVerbHandlers(MessagingService.Verb.COUNTER_MUTATION, new CounterMutationVerbHandler());
        MessagingService.instance().registerVerbHandlers(MessagingService.Verb.TRUNCATE, new TruncateVerbHandler());
        MessagingService.instance().registerVerbHandlers(MessagingService.Verb.PAXOS_PREPARE, new PrepareVerbHandler());
        MessagingService.instance().registerVerbHandlers(MessagingService.Verb.PAXOS_PROPOSE, new ProposeVerbHandler());
        MessagingService.instance().registerVerbHandlers(MessagingService.Verb.PAXOS_COMMIT, new CommitVerbHandler());
        MessagingService.instance().registerVerbHandlers(MessagingService.Verb.HINT, new HintVerbHandler());

        // see BootStrapper for a summary of how the bootstrap verbs interact
        MessagingService.instance().registerVerbHandlers(MessagingService.Verb.REPLICATION_FINISHED, new ReplicationFinishedVerbHandler());
        MessagingService.instance().registerVerbHandlers(MessagingService.Verb.REQUEST_RESPONSE, new ResponseVerbHandler());
        MessagingService.instance().registerVerbHandlers(MessagingService.Verb.INTERNAL_RESPONSE, new ResponseVerbHandler());
        MessagingService.instance().registerVerbHandlers(MessagingService.Verb.REPAIR_MESSAGE, new RepairMessageVerbHandler());
        MessagingService.instance().registerVerbHandlers(MessagingService.Verb.GOSSIP_SHUTDOWN, new GossipShutdownVerbHandler());

        MessagingService.instance().registerVerbHandlers(MessagingService.Verb.GOSSIP_DIGEST_SYN, new GossipDigestSynVerbHandler());
        MessagingService.instance().registerVerbHandlers(MessagingService.Verb.GOSSIP_DIGEST_ACK, new GossipDigestAckVerbHandler());
        MessagingService.instance().registerVerbHandlers(MessagingService.Verb.GOSSIP_DIGEST_ACK2, new GossipDigestAck2VerbHandler());

        MessagingService.instance().registerVerbHandlers(MessagingService.Verb.DEFINITIONS_UPDATE, new DefinitionsUpdateVerbHandler());
        MessagingService.instance().registerVerbHandlers(MessagingService.Verb.SCHEMA_CHECK, new SchemaCheckVerbHandler());
        MessagingService.instance().registerVerbHandlers(MessagingService.Verb.MIGRATION_REQUEST, new MigrationRequestVerbHandler());

        MessagingService.instance().registerVerbHandlers(MessagingService.Verb.SNAPSHOT, new SnapshotVerbHandler());
        MessagingService.instance().registerVerbHandlers(MessagingService.Verb.ECHO, new EchoVerbHandler());

        MessagingService.instance().registerVerbHandlers(MessagingService.Verb.BATCH_STORE, new BatchStoreVerbHandler());
        MessagingService.instance().registerVerbHandlers(MessagingService.Verb.BATCH_REMOVE, new BatchRemoveVerbHandler());
    }

    public void registerDaemon(CassandraDaemon daemon)
    {
        this.daemon = daemon;
    }

    public void register(IEndpointLifecycleSubscriber subscriber)
    {
        lifecycleSubscribers.add(subscriber);
    }

    public void unregister(IEndpointLifecycleSubscriber subscriber)
    {
        lifecycleSubscribers.remove(subscriber);
    }

    // should only be called via JMX
    public void stopGossiping()
    {
        if (initialized)
        {
            logger.warn("Stopping gossip by operator request");
            Gossiper.instance.stop();
            initialized = false;
        }
    }

    // should only be called via JMX
    public void startGossiping()
    {
        if (!initialized)
        {
            logger.warn("Starting gossip by operator request");
            setGossipTokens(getLocalTokens());
            Gossiper.instance.forceNewerGeneration();
            Gossiper.instance.start((int) (System.currentTimeMillis() / 1000));
            initialized = true;
        }
    }

    // should only be called via JMX
    public boolean isGossipRunning()
    {
        return Gossiper.instance.isEnabled();
    }

    // should only be called via JMX
    public void startRPCServer()
    {
        if (daemon == null)
        {
            throw new IllegalStateException("No configured daemon");
        }
        daemon.thriftServer.start();
    }

    public void stopRPCServer()
    {
        if (daemon == null)
        {
            throw new IllegalStateException("No configured daemon");
        }
        if (daemon.thriftServer != null)
            daemon.thriftServer.stop();
    }

    public boolean isRPCServerRunning()
    {
        if ((daemon == null) || (daemon.thriftServer == null))
        {
            return false;
        }
        return daemon.thriftServer.isRunning();
    }

    public void startNativeTransport()
    {
        if (daemon == null)
        {
            throw new IllegalStateException("No configured daemon");
        }

        try
        {
            daemon.startNativeTransport();
        }
        catch (Exception e)
        {
            throw new RuntimeException("Error starting native transport: " + e.getMessage());
        }
    }

    public void stopNativeTransport()
    {
        if (daemon == null)
        {
            throw new IllegalStateException("No configured daemon");
        }
        daemon.stopNativeTransport();
    }

    public boolean isNativeTransportRunning()
    {
        if (daemon == null)
        {
            return false;
        }
        return daemon.isNativeTransportRunning();
    }

    public void stopTransports()
    {
        if (isInitialized())
        {
            logger.error("Stopping gossiper");
            stopGossiping();
        }
        if (isRPCServerRunning())
        {
            logger.error("Stopping RPC server");
            stopRPCServer();
        }
        if (isNativeTransportRunning())
        {
            logger.error("Stopping native transport");
            stopNativeTransport();
        }
    }

    private void shutdownClientServers()
    {
        stopRPCServer();
        stopNativeTransport();
    }

    public void stopClient()
    {
        Gossiper.instance.unregister(this);
        Gossiper.instance.stop();
        MessagingService.instance().shutdown();
        // give it a second so that task accepted before the MessagingService shutdown gets submitted to the stage (to avoid RejectedExecutionException)
        Uninterruptibles.sleepUninterruptibly(1, TimeUnit.SECONDS);
        StageManager.shutdownNow();
    }

    public boolean isInitialized()
    {
        return initialized;
    }

    public boolean isSetupCompleted()
    {
        return daemon == null
               ? false
               : daemon.setupCompleted();
    }

    public void stopDaemon()
    {
        if (daemon == null)
            throw new IllegalStateException("No configured daemon");
        daemon.deactivate();
    }

    public synchronized Collection<Token> prepareReplacementInfo() throws ConfigurationException
    {
        logger.info("Gathering node replacement information for {}", DatabaseDescriptor.getReplaceAddress());
        if (!MessagingService.instance().isListening())
            MessagingService.instance().listen();

        // make magic happen
        Gossiper.instance.doShadowRound();

        // now that we've gossiped at least once, we should be able to find the node we're replacing
        if (Gossiper.instance.getEndpointStateForEndpoint(DatabaseDescriptor.getReplaceAddress())== null)
            throw new RuntimeException("Cannot replace_address " + DatabaseDescriptor.getReplaceAddress() + " because it doesn't exist in gossip");
        replacingId = Gossiper.instance.getHostId(DatabaseDescriptor.getReplaceAddress());
        try
        {
            VersionedValue tokensVersionedValue = Gossiper.instance.getEndpointStateForEndpoint(DatabaseDescriptor.getReplaceAddress()).getApplicationState(ApplicationState.TOKENS);
            if (tokensVersionedValue == null)
                throw new RuntimeException("Could not find tokens for " + DatabaseDescriptor.getReplaceAddress() + " to replace");
            Collection<Token> tokens = TokenSerializer.deserialize(tokenMetadata.partitioner, new DataInputStream(new ByteArrayInputStream(tokensVersionedValue.toBytes())));

            if (isReplacingSameAddress())
            {
                SystemKeyspace.setLocalHostId(replacingId); // use the replacee's host Id as our own so we receive hints, etc
            }
            Gossiper.instance.resetEndpointStateMap(); // clean up since we have what we need
            return tokens;
        }
        catch (IOException e)
        {
            throw new RuntimeException(e);
        }
    }

    public synchronized void checkForEndpointCollision() throws ConfigurationException
    {
        logger.debug("Starting shadow gossip round to check for endpoint collision");
        if (!MessagingService.instance().isListening())
            MessagingService.instance().listen();
        Gossiper.instance.doShadowRound();
        if (!Gossiper.instance.isSafeForBootstrap(FBUtilities.getBroadcastAddress()))
        {
            throw new RuntimeException(String.format("A node with address %s already exists, cancelling join. " +
                                                     "Use cassandra.replace_address if you want to replace this node.",
                                                     FBUtilities.getBroadcastAddress()));
        }
        if (useStrictConsistency && !allowSimultaneousMoves())
        {
            for (Map.Entry<InetAddress, EndpointState> entry : Gossiper.instance.getEndpointStates())
            {
                // ignore local node or empty status
                if (entry.getKey().equals(FBUtilities.getBroadcastAddress()) || entry.getValue().getApplicationState(ApplicationState.STATUS) == null)
                    continue;
                String[] pieces = splitValue(entry.getValue().getApplicationState(ApplicationState.STATUS));
                assert (pieces.length > 0);
                String state = pieces[0];
                if (state.equals(VersionedValue.STATUS_BOOTSTRAPPING) || state.equals(VersionedValue.STATUS_LEAVING) || state.equals(VersionedValue.STATUS_MOVING))
                    throw new UnsupportedOperationException("Other bootstrapping/leaving/moving nodes detected, cannot bootstrap while cassandra.consistent.rangemovement is true");
            }
        }
        Gossiper.instance.resetEndpointStateMap();
    }

    private boolean allowSimultaneousMoves()
    {
        return allowSimultaneousMoves && DatabaseDescriptor.getNumTokens() == 1;
    }

    // for testing only
    public void unsafeInitialize() throws ConfigurationException
    {
        initialized = true;
        Gossiper.instance.register(this);
        Gossiper.instance.start((int) (System.currentTimeMillis() / 1000)); // needed for node-ring gathering.
        Gossiper.instance.addLocalApplicationState(ApplicationState.NET_VERSION, valueFactory.networkVersion());
        if (!MessagingService.instance().isListening())
            MessagingService.instance().listen();
    }

    public void populateTokenMetadata()
    {
        if (Boolean.parseBoolean(System.getProperty("cassandra.load_ring_state", "true")))
        {
            logger.info("Populating token metadata from system tables");
            Multimap<InetAddress, Token> loadedTokens = SystemKeyspace.loadTokens();
            if (!shouldBootstrap()) // if we have not completed bootstrapping, we should not add ourselves as a normal token
                loadedTokens.putAll(FBUtilities.getBroadcastAddress(), SystemKeyspace.getSavedTokens());
            for (InetAddress ep : loadedTokens.keySet())
                tokenMetadata.updateNormalTokens(loadedTokens.get(ep), ep);

            logger.info("Token metadata: {}", tokenMetadata);
        }
    }

    public synchronized void initServer() throws ConfigurationException
    {
        initServer(RING_DELAY);
    }

    public synchronized void initServer(int delay) throws ConfigurationException
    {
        logger.info("Cassandra version: {}", FBUtilities.getReleaseVersionString());
        logger.info("Thrift API version: {}", cassandraConstants.VERSION);
        logger.info("CQL supported versions: {} (default: {})",
                StringUtils.join(ClientState.getCQLSupportedVersion(), ","), ClientState.DEFAULT_CQL_VERSION);

        initialized = true;

        try
        {
            // Ensure StorageProxy is initialized on start-up; see CASSANDRA-3797.
            Class.forName("org.apache.cassandra.service.StorageProxy");
            // also IndexSummaryManager, which is otherwise unreferenced
            Class.forName("org.apache.cassandra.io.sstable.IndexSummaryManager");
        }
        catch (ClassNotFoundException e)
        {
            throw new AssertionError(e);
        }

        if (Boolean.parseBoolean(System.getProperty("cassandra.load_ring_state", "true")))
        {
            logger.info("Loading persisted ring state");
            Multimap<InetAddress, Token> loadedTokens = SystemKeyspace.loadTokens();
            Map<InetAddress, UUID> loadedHostIds = SystemKeyspace.loadHostIds();
            for (InetAddress ep : loadedTokens.keySet())
            {
                if (ep.equals(FBUtilities.getBroadcastAddress()))
                {
                    // entry has been mistakenly added, delete it
                    SystemKeyspace.removeEndpoint(ep);
                }
                else
                {
                    if (loadedHostIds.containsKey(ep))
                        tokenMetadata.updateHostId(loadedHostIds.get(ep), ep);
                    Gossiper.instance.addSavedEndpoint(ep);
                }
            }
        }

        // daemon threads, like our executors', continue to run while shutdown hooks are invoked
        drainOnShutdown = new Thread(new WrappedRunnable()
        {
            @Override
            public void runMayThrow() throws InterruptedException
            {
                inShutdownHook = true;
                ExecutorService viewMutationStage = StageManager.getStage(Stage.VIEW_MUTATION);
                ExecutorService counterMutationStage = StageManager.getStage(Stage.COUNTER_MUTATION);
                ExecutorService mutationStage = StageManager.getStage(Stage.MUTATION);
                if (mutationStage.isShutdown()
                    && counterMutationStage.isShutdown()
                    && viewMutationStage.isShutdown())
                    return; // drained already

                if (daemon != null)
                	shutdownClientServers();
                ScheduledExecutors.optionalTasks.shutdown();
                Gossiper.instance.stop();

                // In-progress writes originating here could generate hints to be written, so shut down MessagingService
                // before mutation stage, so we can get all the hints saved before shutting down
                MessagingService.instance().shutdown();
                viewMutationStage.shutdown();
                BatchlogManager.instance.shutdown();
                HintsService.instance.pauseDispatch();
                counterMutationStage.shutdown();
                mutationStage.shutdown();
                viewMutationStage.awaitTermination(3600, TimeUnit.SECONDS);
                counterMutationStage.awaitTermination(3600, TimeUnit.SECONDS);
                mutationStage.awaitTermination(3600, TimeUnit.SECONDS);
                StorageProxy.instance.verifyNoHintsInProgress();

                List<Future<?>> flushes = new ArrayList<>();
                for (Keyspace keyspace : Keyspace.all())
                {
                    KeyspaceMetadata ksm = Schema.instance.getKSMetaData(keyspace.getName());
                    if (!ksm.params.durableWrites)
                        for (ColumnFamilyStore cfs : keyspace.getColumnFamilyStores())
                            flushes.add(cfs.forceFlush());
                }
                try
                {
                    FBUtilities.waitOnFutures(flushes);
                }
                catch (Throwable t)
                {
                    JVMStabilityInspector.inspectThrowable(t);
                    // don't let this stop us from shutting down the commitlog and other thread pools
                    logger.warn("Caught exception while waiting for memtable flushes during shutdown hook", t);
                }

                CommitLog.instance.shutdownBlocking();

                if (FBUtilities.isWindows())
                    WindowsTimer.endTimerPeriod(DatabaseDescriptor.getWindowsTimerInterval());

                HintsService.instance.shutdownBlocking();

                // wait for miscellaneous tasks like sstable and commitlog segment deletion
                ScheduledExecutors.nonPeriodicTasks.shutdown();
                if (!ScheduledExecutors.nonPeriodicTasks.awaitTermination(1, TimeUnit.MINUTES))
                    logger.warn("Miscellaneous task executor still busy after one minute; proceeding with shutdown");
            }
        }, "StorageServiceShutdownHook");
        Runtime.getRuntime().addShutdownHook(drainOnShutdown);

        replacing = DatabaseDescriptor.isReplacing();

        if (!Boolean.parseBoolean(System.getProperty("cassandra.start_gossip", "true")))
        {
            logger.info("Not starting gossip as requested.");
            return;
        }

        prepareToJoin();

        // Has to be called after the host id has potentially changed in prepareToJoin().
        try
        {
            CacheService.instance.counterCache.loadSavedAsync().get();
        }
        catch (Throwable t)
        {
            JVMStabilityInspector.inspectThrowable(t);
            logger.warn("Error loading counter cache", t);
        }

        if (Boolean.parseBoolean(System.getProperty("cassandra.join_ring", "true")))
        {
            joinTokenRing(delay);
        }
        else
        {
            Collection<Token> tokens = SystemKeyspace.getSavedTokens();
            if (!tokens.isEmpty())
            {
                tokenMetadata.updateNormalTokens(tokens, FBUtilities.getBroadcastAddress());
                // order is important here, the gossiper can fire in between adding these two states.  It's ok to send TOKENS without STATUS, but *not* vice versa.
                List<Pair<ApplicationState, VersionedValue>> states = new ArrayList<Pair<ApplicationState, VersionedValue>>();
                states.add(Pair.create(ApplicationState.TOKENS, valueFactory.tokens(tokens)));
                states.add(Pair.create(ApplicationState.STATUS, valueFactory.hibernate(true)));
                Gossiper.instance.addLocalApplicationStates(states);
            }
            logger.info("Not joining ring as requested. Use JMX (StorageService->joinRing()) to initiate ring joining");
        }
    }

    /**
     * In the event of forceful termination we need to remove the shutdown hook to prevent hanging (OOM for instance)
     */
    public void removeShutdownHook()
    {
        if (drainOnShutdown != null)
            Runtime.getRuntime().removeShutdownHook(drainOnShutdown);

        if (FBUtilities.isWindows())
            WindowsTimer.endTimerPeriod(DatabaseDescriptor.getWindowsTimerInterval());
    }

    private boolean shouldBootstrap()
    {
        return DatabaseDescriptor.isAutoBootstrap() && !SystemKeyspace.bootstrapComplete() && !DatabaseDescriptor.getSeeds().contains(FBUtilities.getBroadcastAddress());
    }

    private void prepareToJoin() throws ConfigurationException
    {
        if (!joined)
        {
            Map<ApplicationState, VersionedValue> appStates = new EnumMap<>(ApplicationState.class);

            if (SystemKeyspace.wasDecommissioned())
            {
                if (Boolean.getBoolean("cassandra.override_decommission"))
                {
                    logger.warn("This node was decommissioned, but overriding by operator request.");
                    SystemKeyspace.setBootstrapState(SystemKeyspace.BootstrapState.COMPLETED);
                }
                else
                    throw new ConfigurationException("This node was decommissioned and will not rejoin the ring unless cassandra.override_decommission=true has been set, or all existing data is removed and the node is bootstrapped again");
            }
            if (replacing && !(Boolean.parseBoolean(System.getProperty("cassandra.join_ring", "true"))))
                throw new ConfigurationException("Cannot set both join_ring=false and attempt to replace a node");
            if (DatabaseDescriptor.getReplaceTokens().size() > 0 || DatabaseDescriptor.getReplaceNode() != null)
                throw new RuntimeException("Replace method removed; use cassandra.replace_address instead");
            if (replacing)
            {
                if (SystemKeyspace.bootstrapComplete())
                    throw new RuntimeException("Cannot replace address with a node that is already bootstrapped");
                if (!DatabaseDescriptor.isAutoBootstrap())
                    throw new RuntimeException("Trying to replace_address with auto_bootstrap disabled will not work, check your configuration");
                bootstrapTokens = prepareReplacementInfo();
                if (isReplacingSameAddress())
                {
                    logger.warn("Writes will not be forwarded to this node during replacement because it has the same address as " +
                                "the node to be replaced ({}). If the previous node has been down for longer than max_hint_window_in_ms, " +
                                "repair must be run after the replacement process in order to make this node consistent.",
                                DatabaseDescriptor.getReplaceAddress());
                    appStates.put(ApplicationState.TOKENS, valueFactory.tokens(bootstrapTokens));
                    appStates.put(ApplicationState.STATUS, valueFactory.hibernate(true));
                }
            }
            else if (shouldBootstrap())
            {
                checkForEndpointCollision();
            }

            // have to start the gossip service before we can see any info on other nodes.  this is necessary
            // for bootstrap to get the load info it needs.
            // (we won't be part of the storage ring though until we add a counterId to our state, below.)
            // Seed the host ID-to-endpoint map with our own ID.
            UUID localHostId = SystemKeyspace.getLocalHostId();
            getTokenMetadata().updateHostId(localHostId, FBUtilities.getBroadcastAddress());
            appStates.put(ApplicationState.NET_VERSION, valueFactory.networkVersion());
            appStates.put(ApplicationState.HOST_ID, valueFactory.hostId(localHostId));
            appStates.put(ApplicationState.RPC_ADDRESS, valueFactory.rpcaddress(FBUtilities.getBroadcastRpcAddress()));
            appStates.put(ApplicationState.RELEASE_VERSION, valueFactory.releaseVersion());
            logger.info("Starting up server gossip");
            Gossiper.instance.register(this);
            Gossiper.instance.start(SystemKeyspace.incrementAndGetGeneration(), appStates); // needed for node-ring gathering.
            // gossip snitch infos (local DC and rack)
            gossipSnitchInfo();
            // gossip Schema.emptyVersion forcing immediate check for schema updates (see MigrationManager#maybeScheduleSchemaPull)
            Schema.instance.updateVersionAndAnnounce(); // Ensure we know our own actual Schema UUID in preparation for updates

            if (!MessagingService.instance().isListening())
                MessagingService.instance().listen();
            LoadBroadcaster.instance.startBroadcasting();

            HintsService.instance.startDispatch();
            BatchlogManager.instance.start();
        }
    }

    private void joinTokenRing(int delay) throws ConfigurationException
    {
        joined = true;

        // We bootstrap if we haven't successfully bootstrapped before, as long as we are not a seed.
        // If we are a seed, or if the user manually sets auto_bootstrap to false,
        // we'll skip streaming data from other nodes and jump directly into the ring.
        //
        // The seed check allows us to skip the RING_DELAY sleep for the single-node cluster case,
        // which is useful for both new users and testing.
        //
        // We attempted to replace this with a schema-presence check, but you need a meaningful sleep
        // to get schema info from gossip which defeats the purpose.  See CASSANDRA-4427 for the gory details.
        Set<InetAddress> current = new HashSet<>();
        if (logger.isDebugEnabled())
        {
            logger.debug("Bootstrap variables: {} {} {} {}",
                         DatabaseDescriptor.isAutoBootstrap(),
                         SystemKeyspace.bootstrapInProgress(),
                         SystemKeyspace.bootstrapComplete(),
                         DatabaseDescriptor.getSeeds().contains(FBUtilities.getBroadcastAddress()));
        }
        if (DatabaseDescriptor.isAutoBootstrap() && !SystemKeyspace.bootstrapComplete() && DatabaseDescriptor.getSeeds().contains(FBUtilities.getBroadcastAddress()))
        {
            logger.info("This node will not auto bootstrap because it is configured to be a seed node.");
        }

        boolean dataAvailable = true; // make this to false when bootstrap streaming failed
        if (shouldBootstrap())
        {
            if (SystemKeyspace.bootstrapInProgress())
                logger.warn("Detected previous bootstrap failure; retrying");
            else
                SystemKeyspace.setBootstrapState(SystemKeyspace.BootstrapState.IN_PROGRESS);
            setMode(Mode.JOINING, "waiting for ring information", true);
            // first sleep the delay to make sure we see all our peers
            for (int i = 0; i < delay; i += 1000)
            {
                // if we see schema, we can proceed to the next check directly
                if (!Schema.instance.getVersion().equals(Schema.emptyVersion))
                {
                    logger.debug("got schema: {}", Schema.instance.getVersion());
                    break;
                }
                Uninterruptibles.sleepUninterruptibly(1, TimeUnit.SECONDS);
            }
            // if our schema hasn't matched yet, wait until it has
            // we do this by waiting for all in-flight migration requests and responses to complete
            // (post CASSANDRA-1391 we don't expect this to be necessary very often, but it doesn't hurt to be careful)
            if (!MigrationManager.isReadyForBootstrap())
            {
                setMode(Mode.JOINING, "waiting for schema information to complete", true);
                MigrationManager.waitUntilReadyForBootstrap();
            }
            setMode(Mode.JOINING, "schema complete, ready to bootstrap", true);
            setMode(Mode.JOINING, "waiting for pending range calculation", true);
            PendingRangeCalculatorService.instance.blockUntilFinished();
            setMode(Mode.JOINING, "calculation complete, ready to bootstrap", true);

            logger.debug("... got ring + schema info");

            if (useStrictConsistency &&
                    (
                        tokenMetadata.getBootstrapTokens().valueSet().size() > 0 ||
                        tokenMetadata.getLeavingEndpoints().size() > 0 ||
                        tokenMetadata.getMovingEndpoints().size() > 0
                    ))
            {
                throw new UnsupportedOperationException("Other bootstrapping/leaving/moving nodes detected, cannot bootstrap while cassandra.consistent.rangemovement is true");
            }

            // get bootstrap tokens
            if (!replacing)
            {
                if (tokenMetadata.isMember(FBUtilities.getBroadcastAddress()))
                {
                    String s = "This node is already a member of the token ring; bootstrap aborted. (If replacing a dead node, remove the old one from the ring first.)";
                    throw new UnsupportedOperationException(s);
                }
                setMode(Mode.JOINING, "getting bootstrap token", true);
                bootstrapTokens = BootStrapper.getBootstrapTokens(tokenMetadata, FBUtilities.getBroadcastAddress());
            }
            else
            {
                if (!isReplacingSameAddress())
                {
                    try
                    {
                        // Sleep additionally to make sure that the server actually is not alive
                        // and giving it more time to gossip if alive.
                        Thread.sleep(LoadBroadcaster.BROADCAST_INTERVAL);
                    }
                    catch (InterruptedException e)
                    {
                        throw new AssertionError(e);
                    }

                    // check for operator errors...
                    for (Token token : bootstrapTokens)
                    {
                        InetAddress existing = tokenMetadata.getEndpoint(token);
                        if (existing != null)
                        {
                            long nanoDelay = delay * 1000000L;
                            if (Gossiper.instance.getEndpointStateForEndpoint(existing).getUpdateTimestamp() > (System.nanoTime() - nanoDelay))
                                throw new UnsupportedOperationException("Cannot replace a live node... ");
                            current.add(existing);
                        }
                        else
                        {
                            throw new UnsupportedOperationException("Cannot replace token " + token + " which does not exist!");
                        }
                    }
                }
                else
                {
                    try
                    {
                        Thread.sleep(RING_DELAY);
                    }
                    catch (InterruptedException e)
                    {
                        throw new AssertionError(e);
                    }

                }
                setMode(Mode.JOINING, "Replacing a node with token(s): " + bootstrapTokens, true);
            }

            dataAvailable = bootstrap(bootstrapTokens);
        }
        else
        {
            bootstrapTokens = SystemKeyspace.getSavedTokens();
            if (bootstrapTokens.isEmpty())
            {
                Collection<String> initialTokens = DatabaseDescriptor.getInitialTokens();
                if (initialTokens.size() < 1)
                {
                    bootstrapTokens = BootStrapper.getRandomTokens(tokenMetadata, DatabaseDescriptor.getNumTokens());
                    if (DatabaseDescriptor.getNumTokens() == 1)
                        logger.warn("Generated random token {}. Random tokens will result in an unbalanced ring; see http://wiki.apache.org/cassandra/Operations", bootstrapTokens);
                    else
                        logger.info("Generated random tokens. tokens are {}", bootstrapTokens);
                }
                else
                {
                    bootstrapTokens = new ArrayList<>(initialTokens.size());
                    for (String token : initialTokens)
                        bootstrapTokens.add(getTokenFactory().fromString(token));
                    logger.info("Saved tokens not found. Using configuration value: {}", bootstrapTokens);
                }
            }
            else
            {
                if (bootstrapTokens.size() != DatabaseDescriptor.getNumTokens())
                    throw new ConfigurationException("Cannot change the number of tokens from " + bootstrapTokens.size() + " to " + DatabaseDescriptor.getNumTokens());
                else
                    logger.info("Using saved tokens {}", bootstrapTokens);
            }
        }

        // if we don't have system_traces keyspace at this point, then create it manually
        maybeAddOrUpdateKeyspace(TraceKeyspace.metadata());
        maybeAddOrUpdateKeyspace(SystemDistributedKeyspace.metadata());

        if (!isSurveyMode)
        {
            if (dataAvailable)
            {
                finishJoiningRing();

                // remove the existing info about the replaced node.
                if (!current.isEmpty())
                {
                    for (InetAddress existing : current)
                        Gossiper.instance.replacedEndpoint(existing);
                }
            }
            else
            {
                logger.warn("Some data streaming failed. Use nodetool to check bootstrap state and resume. For more, see `nodetool help bootstrap`. {}", SystemKeyspace.getBootstrapState());
            }
        }
        else
        {
            logger.info("Startup complete, but write survey mode is active, not becoming an active ring member. Use JMX (StorageService->joinRing()) to finalize ring joining.");
        }
    }

    public static boolean isReplacingSameAddress()
    {
        return DatabaseDescriptor.getReplaceAddress().equals(FBUtilities.getBroadcastAddress());
    }

    public void gossipSnitchInfo()
    {
        IEndpointSnitch snitch = DatabaseDescriptor.getEndpointSnitch();
        String dc = snitch.getDatacenter(FBUtilities.getBroadcastAddress());
        String rack = snitch.getRack(FBUtilities.getBroadcastAddress());
        Gossiper.instance.addLocalApplicationState(ApplicationState.DC, StorageService.instance.valueFactory.datacenter(dc));
        Gossiper.instance.addLocalApplicationState(ApplicationState.RACK, StorageService.instance.valueFactory.rack(rack));
    }

    public synchronized void joinRing() throws IOException
    {
        if (!joined)
        {
            logger.info("Joining ring by operator request");
            try
            {
                joinTokenRing(0);
            }
            catch (ConfigurationException e)
            {
                throw new IOException(e.getMessage());
            }
        }
        else if (isSurveyMode)
        {
            isSurveyMode = false;
            logger.info("Leaving write survey mode and joining ring at operator request");
            finishJoiningRing();
        }
    }

    private void finishJoiningRing()
    {
        // start participating in the ring.
        SystemKeyspace.setBootstrapState(SystemKeyspace.BootstrapState.COMPLETED);
        setTokens(bootstrapTokens);

        assert tokenMetadata.sortedTokens().size() > 0;
        doAuthSetup();
    }

    private void doAuthSetup()
    {
        maybeAddOrUpdateKeyspace(AuthKeyspace.metadata());

        DatabaseDescriptor.getRoleManager().setup();
        DatabaseDescriptor.getAuthenticator().setup();
        DatabaseDescriptor.getAuthorizer().setup();
        MigrationManager.instance.register(new AuthMigrationListener());
    }

    private void maybeAddKeyspace(KeyspaceMetadata ksm)
    {
        try
        {
            MigrationManager.announceNewKeyspace(ksm, 0, false);
        }
        catch (AlreadyExistsException e)
        {
            logger.debug("Attempted to create new keyspace {}, but it already exists", ksm.name);
        }
    }

    /**
     * Ensure the schema of a pseudo-system keyspace (a distributed system keyspace: traces, auth and the so-called distributedKeyspace),
     * is up to date with what we expected (creating it if it doesn't exist and updating tables that may have been upgraded).
     */
    private void maybeAddOrUpdateKeyspace(KeyspaceMetadata expected)
    {
        // Note that want to deal with the keyspace and its table a bit differently: for the keyspace definition
        // itself, we want to create it if it doesn't exist yet, but if it does exist, we don't want to modify it,
        // because user can modify the definition to change the replication factor (#6016) and we don't want to
        // override it. For the tables however, we have to deal with the fact that new version can add new columns
        // (#8162 being an example), so even if the table definition exists, we still need to force the "current"
        // version of the schema, the one the node will be expecting.

        KeyspaceMetadata defined = Schema.instance.getKSMetaData(expected.name);
        // If the keyspace doesn't exist, create it
        if (defined == null)
        {
            maybeAddKeyspace(expected);
            defined = Schema.instance.getKSMetaData(expected.name);
        }

        // While the keyspace exists, it might miss table or have outdated one
        // There is also the potential for a race, as schema migrations add the bare
        // keyspace into Schema.instance before adding its tables, so double check that
        // all the expected tables are present
        for (CFMetaData expectedTable : expected.tables)
        {
            CFMetaData definedTable = defined.tables.get(expectedTable.cfName).orElse(null);
            if (definedTable == null || !definedTable.equals(expectedTable))
                MigrationManager.forceAnnounceNewColumnFamily(expectedTable);
        }
    }

    public boolean isJoined()
    {
        return tokenMetadata.isMember(FBUtilities.getBroadcastAddress()) && !isSurveyMode;
    }

    public void rebuild(String sourceDc)
    {
        // check on going rebuild
        if (!isRebuilding.compareAndSet(false, true))
        {
            throw new IllegalStateException("Node is still rebuilding. Check nodetool netstats.");
        }

        logger.info("rebuild from dc: {}", sourceDc == null ? "(any dc)" : sourceDc);

        try
        {
            RangeStreamer streamer = new RangeStreamer(tokenMetadata,
                                                       null,
                                                       FBUtilities.getBroadcastAddress(),
                                                       "Rebuild",
                                                       !replacing && useStrictConsistency,
                                                       DatabaseDescriptor.getEndpointSnitch(),
                                                       streamStateStore);
            streamer.addSourceFilter(new RangeStreamer.FailureDetectorSourceFilter(FailureDetector.instance));
            if (sourceDc != null)
                streamer.addSourceFilter(new RangeStreamer.SingleDatacenterFilter(DatabaseDescriptor.getEndpointSnitch(), sourceDc));

            for (String keyspaceName : Schema.instance.getNonLocalStrategyKeyspaces())
                streamer.addRanges(keyspaceName, getLocalRanges(keyspaceName));

            StreamResultFuture resultFuture = streamer.fetchAsync();
            // wait for result
            resultFuture.get();
        }
        catch (InterruptedException e)
        {
            throw new RuntimeException("Interrupted while waiting on rebuild streaming");
        }
        catch (ExecutionException e)
        {
            // This is used exclusively through JMX, so log the full trace but only throw a simple RTE
            logger.error("Error while rebuilding node", e.getCause());
            throw new RuntimeException("Error while rebuilding node: " + e.getCause().getMessage());
        }
        finally
        {
            // rebuild is done (successfully or not)
            isRebuilding.set(false);
        }
    }

    public void setStreamThroughputMbPerSec(int value)
    {
        DatabaseDescriptor.setStreamThroughputOutboundMegabitsPerSec(value);
        logger.info("setstreamthroughput: throttle set to {}", value);
    }

    public int getStreamThroughputMbPerSec()
    {
        return DatabaseDescriptor.getStreamThroughputOutboundMegabitsPerSec();
    }

    public void setInterDCStreamThroughputMbPerSec(int value)
    {
        DatabaseDescriptor.setInterDCStreamThroughputOutboundMegabitsPerSec(value);
        logger.info("setinterdcstreamthroughput: throttle set to {}", value);
    }

    public int getInterDCStreamThroughputMbPerSec()
    {
        return DatabaseDescriptor.getInterDCStreamThroughputOutboundMegabitsPerSec();
    }


    public int getCompactionThroughputMbPerSec()
    {
        return DatabaseDescriptor.getCompactionThroughputMbPerSec();
    }

    public void setCompactionThroughputMbPerSec(int value)
    {
        DatabaseDescriptor.setCompactionThroughputMbPerSec(value);
        CompactionManager.instance.setRate(value);
    }

    public boolean isIncrementalBackupsEnabled()
    {
        return DatabaseDescriptor.isIncrementalBackupsEnabled();
    }

    public void setIncrementalBackupsEnabled(boolean value)
    {
        DatabaseDescriptor.setIncrementalBackupsEnabled(value);
    }

    private void setMode(Mode m, boolean log)
    {
        setMode(m, null, log);
    }

    private void setMode(Mode m, String msg, boolean log)
    {
        operationMode = m;
        String logMsg = msg == null ? m.toString() : String.format("%s: %s", m, msg);
        if (log)
            logger.info(logMsg);
        else
            logger.debug(logMsg);
    }

    /**
     * Bootstrap node by fetching data from other nodes.
     * If node is bootstrapping as a new node, then this also announces bootstrapping to the cluster.
     *
     * This blocks until streaming is done.
     *
     * @param tokens bootstrapping tokens
     * @return true if bootstrap succeeds.
     */
    private boolean bootstrap(final Collection<Token> tokens)
    {
        isBootstrapMode = true;
        SystemKeyspace.updateTokens(tokens); // DON'T use setToken, that makes us part of the ring locally which is incorrect until we are done bootstrapping

        if (!replacing || !isReplacingSameAddress())
        {
            // if not an existing token then bootstrap
            List<Pair<ApplicationState, VersionedValue>> states = new ArrayList<>();
            states.add(Pair.create(ApplicationState.TOKENS, valueFactory.tokens(tokens)));
            states.add(Pair.create(ApplicationState.STATUS, replacing?
                                                            valueFactory.bootReplacing(DatabaseDescriptor.getReplaceAddress()) :
                                                            valueFactory.bootstrapping(tokens)));
            Gossiper.instance.addLocalApplicationStates(states);
            setMode(Mode.JOINING, "sleeping " + RING_DELAY + " ms for pending range setup", true);
            Uninterruptibles.sleepUninterruptibly(RING_DELAY, TimeUnit.MILLISECONDS);
        }
        else
        {
            // Dont set any state for the node which is bootstrapping the existing token...
            tokenMetadata.updateNormalTokens(tokens, FBUtilities.getBroadcastAddress());
            SystemKeyspace.removeEndpoint(DatabaseDescriptor.getReplaceAddress());
        }

        if (!Gossiper.instance.seenAnySeed())
            throw new IllegalStateException("Unable to contact any seeds!");

        if (Boolean.getBoolean("cassandra.reset_bootstrap_progress"))
        {
            logger.info("Resetting bootstrap progress to start fresh");
            SystemKeyspace.resetAvailableRanges();
        }

        setMode(Mode.JOINING, "Starting to bootstrap...", true);
        BootStrapper bootstrapper = new BootStrapper(FBUtilities.getBroadcastAddress(), tokens, tokenMetadata);
        bootstrapper.addProgressListener(progressSupport);
        ListenableFuture<StreamState> bootstrapStream = bootstrapper.bootstrap(streamStateStore, !replacing && useStrictConsistency); // handles token update
        Futures.addCallback(bootstrapStream, new FutureCallback<StreamState>()
        {
            @Override
            public void onSuccess(StreamState streamState)
            {
                isBootstrapMode = false;
                logger.info("Bootstrap completed! for the tokens {}", tokens);
            }

            @Override
            public void onFailure(Throwable e)
            {
                logger.warn("Error during bootstrap.", e);
            }
        });
        try
        {
            bootstrapStream.get();
            return true;
        }
        catch (Throwable e)
        {
            logger.error("Error while waiting on bootstrap to complete. Bootstrap will have to be restarted.", e);
            return false;
        }
    }

    public boolean resumeBootstrap()
    {
        if (isBootstrapMode && SystemKeyspace.bootstrapInProgress())
        {
            logger.info("Resuming bootstrap...");

            // get bootstrap tokens saved in system keyspace
            final Collection<Token> tokens = SystemKeyspace.getSavedTokens();
            // already bootstrapped ranges are filtered during bootstrap
            BootStrapper bootstrapper = new BootStrapper(FBUtilities.getBroadcastAddress(), tokens, tokenMetadata);
            bootstrapper.addProgressListener(progressSupport);
            ListenableFuture<StreamState> bootstrapStream = bootstrapper.bootstrap(streamStateStore, !replacing && useStrictConsistency); // handles token update
            Futures.addCallback(bootstrapStream, new FutureCallback<StreamState>()
            {
                @Override
                public void onSuccess(StreamState streamState)
                {
                    isBootstrapMode = false;
                    // start participating in the ring.
                    // pretend we are in survey mode so we can use joinRing() here
                    isSurveyMode = true;
                    try
                    {
                        progressSupport.progress("bootstrap", ProgressEvent.createNotification("Joining ring..."));
                        joinRing();
                    }
                    catch (IOException ignore)
                    {
                        // joinRing with survey mode does not throw IOException
                    }
                    progressSupport.progress("bootstrap", new ProgressEvent(ProgressEventType.COMPLETE, 1, 1, "Resume bootstrap complete"));
                    logger.info("Resume complete");
                }

                @Override
                public void onFailure(Throwable e)
                {
                    String message = "Error during bootstrap: " + e.getCause().getMessage();
                    logger.error(message, e.getCause());
                    progressSupport.progress("bootstrap", new ProgressEvent(ProgressEventType.ERROR, 1, 1, message));
                    progressSupport.progress("bootstrap", new ProgressEvent(ProgressEventType.COMPLETE, 1, 1, "Resume bootstrap complete"));
                }
            });
            return true;
        }
        else
        {
            logger.info("Resuming bootstrap is requested, but the node is already bootstrapped.");
            return false;
        }
    }

    public boolean isBootstrapMode()
    {
        return isBootstrapMode;
    }

    public TokenMetadata getTokenMetadata()
    {
        return tokenMetadata;
    }

    /**
     * Increment about the known Compaction severity of the events in this node
     */
    public void reportSeverity(double incr)
    {
        bgMonitor.incrCompactionSeverity(incr);
    }

    public void reportManualSeverity(double incr)
    {
        bgMonitor.incrManualSeverity(incr);
    }

    public double getSeverity(InetAddress endpoint)
    {
        return bgMonitor.getSeverity(endpoint);
    }

    /**
     * for a keyspace, return the ranges and corresponding listen addresses.
     * @param keyspace
     * @return the endpoint map
     */
    public Map<List<String>, List<String>> getRangeToEndpointMap(String keyspace)
    {
        /* All the ranges for the tokens */
        Map<List<String>, List<String>> map = new HashMap<>();
        for (Map.Entry<Range<Token>,List<InetAddress>> entry : getRangeToAddressMap(keyspace).entrySet())
        {
            map.put(entry.getKey().asList(), stringify(entry.getValue()));
        }
        return map;
    }

    /**
     * Return the rpc address associated with an endpoint as a string.
     * @param endpoint The endpoint to get rpc address for
     * @return the rpc address
     */
    public String getRpcaddress(InetAddress endpoint)
    {
        if (endpoint.equals(FBUtilities.getBroadcastAddress()))
            return FBUtilities.getBroadcastRpcAddress().getHostAddress();
        else if (Gossiper.instance.getEndpointStateForEndpoint(endpoint).getApplicationState(ApplicationState.RPC_ADDRESS) == null)
            return endpoint.getHostAddress();
        else
            return Gossiper.instance.getEndpointStateForEndpoint(endpoint).getApplicationState(ApplicationState.RPC_ADDRESS).value;
    }

    /**
     * for a keyspace, return the ranges and corresponding RPC addresses for a given keyspace.
     * @param keyspace
     * @return the endpoint map
     */
    public Map<List<String>, List<String>> getRangeToRpcaddressMap(String keyspace)
    {
        /* All the ranges for the tokens */
        Map<List<String>, List<String>> map = new HashMap<>();
        for (Map.Entry<Range<Token>, List<InetAddress>> entry : getRangeToAddressMap(keyspace).entrySet())
        {
            List<String> rpcaddrs = new ArrayList<>(entry.getValue().size());
            for (InetAddress endpoint: entry.getValue())
            {
                rpcaddrs.add(getRpcaddress(endpoint));
            }
            map.put(entry.getKey().asList(), rpcaddrs);
        }
        return map;
    }

    public Map<List<String>, List<String>> getPendingRangeToEndpointMap(String keyspace)
    {
        // some people just want to get a visual representation of things. Allow null and set it to the first
        // non-system keyspace.
        if (keyspace == null)
            keyspace = Schema.instance.getNonLocalStrategyKeyspaces().get(0);

        Map<List<String>, List<String>> map = new HashMap<>();
        for (Map.Entry<Range<Token>, Collection<InetAddress>> entry : tokenMetadata.getPendingRangesMM(keyspace).asMap().entrySet())
        {
            List<InetAddress> l = new ArrayList<>(entry.getValue());
            map.put(entry.getKey().asList(), stringify(l));
        }
        return map;
    }

    public Map<Range<Token>, List<InetAddress>> getRangeToAddressMap(String keyspace)
    {
        return getRangeToAddressMap(keyspace, tokenMetadata.sortedTokens());
    }

    public Map<Range<Token>, List<InetAddress>> getRangeToAddressMapInLocalDC(String keyspace)
    {
        Predicate<InetAddress> isLocalDC = new Predicate<InetAddress>()
        {
            public boolean apply(InetAddress address)
            {
                return isLocalDC(address);
            }
        };

        Map<Range<Token>, List<InetAddress>> origMap = getRangeToAddressMap(keyspace, getTokensInLocalDC());
        Map<Range<Token>, List<InetAddress>> filteredMap = Maps.newHashMap();
        for (Map.Entry<Range<Token>, List<InetAddress>> entry : origMap.entrySet())
        {
            List<InetAddress> endpointsInLocalDC = Lists.newArrayList(Collections2.filter(entry.getValue(), isLocalDC));
            filteredMap.put(entry.getKey(), endpointsInLocalDC);
        }

        return filteredMap;
    }

    private List<Token> getTokensInLocalDC()
    {
        List<Token> filteredTokens = Lists.newArrayList();
        for (Token token : tokenMetadata.sortedTokens())
        {
            InetAddress endpoint = tokenMetadata.getEndpoint(token);
            if (isLocalDC(endpoint))
                filteredTokens.add(token);
        }
        return filteredTokens;
    }

    private boolean isLocalDC(InetAddress targetHost)
    {
        String remoteDC = DatabaseDescriptor.getEndpointSnitch().getDatacenter(targetHost);
        String localDC = DatabaseDescriptor.getEndpointSnitch().getDatacenter(FBUtilities.getBroadcastAddress());
        return remoteDC.equals(localDC);
    }

    private Map<Range<Token>, List<InetAddress>> getRangeToAddressMap(String keyspace, List<Token> sortedTokens)
    {
        // some people just want to get a visual representation of things. Allow null and set it to the first
        // non-system keyspace.
        if (keyspace == null)
            keyspace = Schema.instance.getNonLocalStrategyKeyspaces().get(0);

        List<Range<Token>> ranges = getAllRanges(sortedTokens);
        return constructRangeToEndpointMap(keyspace, ranges);
    }


    /**
     * The same as {@code describeRing(String)} but converts TokenRange to the String for JMX compatibility
     *
     * @param keyspace The keyspace to fetch information about
     *
     * @return a List of TokenRange(s) converted to String for the given keyspace
     */
    public List<String> describeRingJMX(String keyspace) throws IOException
    {
        List<TokenRange> tokenRanges;
        try
        {
            tokenRanges = describeRing(keyspace);
        }
        catch (InvalidRequestException e)
        {
            throw new IOException(e.getMessage());
        }
        List<String> result = new ArrayList<>(tokenRanges.size());

        for (TokenRange tokenRange : tokenRanges)
            result.add(tokenRange.toString());

        return result;
    }

    /**
     * The TokenRange for a given keyspace.
     *
     * @param keyspace The keyspace to fetch information about
     *
     * @return a List of TokenRange(s) for the given keyspace
     *
     * @throws InvalidRequestException if there is no ring information available about keyspace
     */
    public List<TokenRange> describeRing(String keyspace) throws InvalidRequestException
    {
        return describeRing(keyspace, false);
    }

    /**
     * The same as {@code describeRing(String)} but considers only the part of the ring formed by nodes in the local DC.
     */
    public List<TokenRange> describeLocalRing(String keyspace) throws InvalidRequestException
    {
        return describeRing(keyspace, true);
    }

    private List<TokenRange> describeRing(String keyspace, boolean includeOnlyLocalDC) throws InvalidRequestException
    {
        if (!Schema.instance.getKeyspaces().contains(keyspace))
            throw new InvalidRequestException("No such keyspace: " + keyspace);

        if (keyspace == null || Keyspace.open(keyspace).getReplicationStrategy() instanceof LocalStrategy)
            throw new InvalidRequestException("There is no ring for the keyspace: " + keyspace);

        List<TokenRange> ranges = new ArrayList<>();
        Token.TokenFactory tf = getTokenFactory();

        Map<Range<Token>, List<InetAddress>> rangeToAddressMap =
                includeOnlyLocalDC
                        ? getRangeToAddressMapInLocalDC(keyspace)
                        : getRangeToAddressMap(keyspace);

        for (Map.Entry<Range<Token>, List<InetAddress>> entry : rangeToAddressMap.entrySet())
        {
            Range<Token> range = entry.getKey();
            List<InetAddress> addresses = entry.getValue();
            List<String> endpoints = new ArrayList<>(addresses.size());
            List<String> rpc_endpoints = new ArrayList<>(addresses.size());
            List<EndpointDetails> epDetails = new ArrayList<>(addresses.size());

            for (InetAddress endpoint : addresses)
            {
                EndpointDetails details = new EndpointDetails();
                details.host = endpoint.getHostAddress();
                details.datacenter = DatabaseDescriptor.getEndpointSnitch().getDatacenter(endpoint);
                details.rack = DatabaseDescriptor.getEndpointSnitch().getRack(endpoint);

                endpoints.add(details.host);
                rpc_endpoints.add(getRpcaddress(endpoint));

                epDetails.add(details);
            }

            TokenRange tr = new TokenRange(tf.toString(range.left.getToken()), tf.toString(range.right.getToken()), endpoints)
                                    .setEndpoint_details(epDetails)
                                    .setRpc_endpoints(rpc_endpoints);

            ranges.add(tr);
        }

        return ranges;
    }

    public Map<String, String> getTokenToEndpointMap()
    {
        Map<Token, InetAddress> mapInetAddress = tokenMetadata.getNormalAndBootstrappingTokenToEndpointMap();
        // in order to preserve tokens in ascending order, we use LinkedHashMap here
        Map<String, String> mapString = new LinkedHashMap<>(mapInetAddress.size());
        List<Token> tokens = new ArrayList<>(mapInetAddress.keySet());
        Collections.sort(tokens);
        for (Token token : tokens)
        {
            mapString.put(token.toString(), mapInetAddress.get(token).getHostAddress());
        }
        return mapString;
    }

    public String getLocalHostId()
    {
        return getTokenMetadata().getHostId(FBUtilities.getBroadcastAddress()).toString();
    }

    public UUID getLocalHostUUID()
    {
        return getTokenMetadata().getHostId(FBUtilities.getBroadcastAddress());
    }

    public Map<String, String> getHostIdMap()
    {
        return getEndpointToHostId();
    }

    public Map<String, String> getEndpointToHostId()
    {
        Map<String, String> mapOut = new HashMap<>();
        for (Map.Entry<InetAddress, UUID> entry : getTokenMetadata().getEndpointToHostIdMapForReading().entrySet())
            mapOut.put(entry.getKey().getHostAddress(), entry.getValue().toString());
        return mapOut;
    }

    public Map<String, String> getHostIdToEndpoint()
    {
        Map<String, String> mapOut = new HashMap<>();
        for (Map.Entry<InetAddress, UUID> entry : getTokenMetadata().getEndpointToHostIdMapForReading().entrySet())
            mapOut.put(entry.getValue().toString(), entry.getKey().getHostAddress());
        return mapOut;
    }

    /**
     * Construct the range to endpoint mapping based on the true view
     * of the world.
     * @param ranges
     * @return mapping of ranges to the replicas responsible for them.
    */
    private Map<Range<Token>, List<InetAddress>> constructRangeToEndpointMap(String keyspace, List<Range<Token>> ranges)
    {
        Map<Range<Token>, List<InetAddress>> rangeToEndpointMap = new HashMap<>(ranges.size());
        for (Range<Token> range : ranges)
        {
            rangeToEndpointMap.put(range, Keyspace.open(keyspace).getReplicationStrategy().getNaturalEndpoints(range.right));
        }
        return rangeToEndpointMap;
    }

    public void beforeChange(InetAddress endpoint, EndpointState currentState, ApplicationState newStateKey, VersionedValue newValue)
    {
        // no-op
    }

    /*
     * Handle the reception of a new particular ApplicationState for a particular endpoint. Note that the value of the
     * ApplicationState has not necessarily "changed" since the last known value, if we already received the same update
     * from somewhere else.
     *
     * onChange only ever sees one ApplicationState piece change at a time (even if many ApplicationState updates were
     * received at the same time), so we perform a kind of state machine here. We are concerned with two events: knowing
     * the token associated with an endpoint, and knowing its operation mode. Nodes can start in either bootstrap or
     * normal mode, and from bootstrap mode can change mode to normal. A node in bootstrap mode needs to have
     * pendingranges set in TokenMetadata; a node in normal mode should instead be part of the token ring.
     *
     * Normal progression of ApplicationState.STATUS values for a node should be like this:
     * STATUS_BOOTSTRAPPING,token
     *   if bootstrapping. stays this way until all files are received.
     * STATUS_NORMAL,token
     *   ready to serve reads and writes.
     * STATUS_LEAVING,token
     *   get ready to leave the cluster as part of a decommission
     * STATUS_LEFT,token
     *   set after decommission is completed.
     *
     * Other STATUS values that may be seen (possibly anywhere in the normal progression):
     * STATUS_MOVING,newtoken
     *   set if node is currently moving to a new token in the ring
     * REMOVING_TOKEN,deadtoken
     *   set if the node is dead and is being removed by its REMOVAL_COORDINATOR
     * REMOVED_TOKEN,deadtoken
     *   set if the node is dead and has been removed by its REMOVAL_COORDINATOR
     *
     * Note: Any time a node state changes from STATUS_NORMAL, it will not be visible to new nodes. So it follows that
     * you should never bootstrap a new node during a removenode, decommission or move.
     */
    public void onChange(InetAddress endpoint, ApplicationState state, VersionedValue value)
    {
        if (state == ApplicationState.STATUS)
        {
            String[] pieces = splitValue(value);
            assert (pieces.length > 0);

            String moveName = pieces[0];

            switch (moveName)
            {
                case VersionedValue.STATUS_BOOTSTRAPPING_REPLACE:
                    handleStateBootreplacing(endpoint, pieces);
                    break;
                case VersionedValue.STATUS_BOOTSTRAPPING:
                    handleStateBootstrap(endpoint);
                    break;
                case VersionedValue.STATUS_NORMAL:
                    handleStateNormal(endpoint, VersionedValue.STATUS_NORMAL);
                    break;
                case VersionedValue.SHUTDOWN:
                    handleStateNormal(endpoint, VersionedValue.SHUTDOWN);
                    break;
                case VersionedValue.REMOVING_TOKEN:
                case VersionedValue.REMOVED_TOKEN:
                    handleStateRemoving(endpoint, pieces);
                    break;
                case VersionedValue.STATUS_LEAVING:
                    handleStateLeaving(endpoint);
                    break;
                case VersionedValue.STATUS_LEFT:
                    handleStateLeft(endpoint, pieces);
                    break;
                case VersionedValue.STATUS_MOVING:
                    handleStateMoving(endpoint, pieces);
                    break;
            }
        }
        else
        {
            EndpointState epState = Gossiper.instance.getEndpointStateForEndpoint(endpoint);
            if (epState == null || Gossiper.instance.isDeadState(epState))
            {
                logger.debug("Ignoring state change for dead or unknown endpoint: {}", endpoint);
                return;
            }

            if (getTokenMetadata().isMember(endpoint))
            {
                switch (state)
                {
                    case RELEASE_VERSION:
                        SystemKeyspace.updatePeerInfo(endpoint, "release_version", value.value);
                        break;
                    case DC:
                        updateTopology(endpoint);
                        SystemKeyspace.updatePeerInfo(endpoint, "data_center", value.value);
                        break;
                    case RACK:
                        updateTopology(endpoint);
                        SystemKeyspace.updatePeerInfo(endpoint, "rack", value.value);
                        break;
                    case RPC_ADDRESS:
                        try
                        {
                            SystemKeyspace.updatePeerInfo(endpoint, "rpc_address", InetAddress.getByName(value.value));
                        }
                        catch (UnknownHostException e)
                        {
                            throw new RuntimeException(e);
                        }
                        break;
                    case SCHEMA:
                        SystemKeyspace.updatePeerInfo(endpoint, "schema_version", UUID.fromString(value.value));
                        MigrationManager.instance.scheduleSchemaPull(endpoint, epState);
                        break;
                    case HOST_ID:
                        SystemKeyspace.updatePeerInfo(endpoint, "host_id", UUID.fromString(value.value));
                        break;
                    case RPC_READY:
                        notifyRpcChange(endpoint, epState.isRpcReady());
                        break;
                    case NET_VERSION:
                        updateNetVersion(endpoint, value);
                        break;
                }
            }
        }
    }

<<<<<<< HEAD
    private void updateNetVersion(InetAddress endpoint, VersionedValue value)
    {
        try
        {
            MessagingService.instance().setVersion(endpoint, Integer.valueOf(value.value));
        }
        catch (NumberFormatException e)
        {
            throw new AssertionError("Got invalid value for NET_VERSION application state: " + value.value);
        }
=======
    private static String[] splitValue(VersionedValue value)
    {
        return value.value.split(VersionedValue.DELIMITER_STR, -1);
>>>>>>> b39d984f
    }

    public void updateTopology(InetAddress endpoint)
    {
        if (getTokenMetadata().isMember(endpoint))
        {
            getTokenMetadata().updateTopology(endpoint);
        }
    }

    public void updateTopology()
    {
        getTokenMetadata().updateTopology();
    }

    private void updatePeerInfo(InetAddress endpoint)
    {
        EndpointState epState = Gossiper.instance.getEndpointStateForEndpoint(endpoint);
        for (Map.Entry<ApplicationState, VersionedValue> entry : epState.states())
        {
            switch (entry.getKey())
            {
                case RELEASE_VERSION:
                    SystemKeyspace.updatePeerInfo(endpoint, "release_version", entry.getValue().value);
                    break;
                case DC:
                    SystemKeyspace.updatePeerInfo(endpoint, "data_center", entry.getValue().value);
                    break;
                case RACK:
                    SystemKeyspace.updatePeerInfo(endpoint, "rack", entry.getValue().value);
                    break;
                case RPC_ADDRESS:
                    try
                    {
                        SystemKeyspace.updatePeerInfo(endpoint, "rpc_address", InetAddress.getByName(entry.getValue().value));
                    }
                    catch (UnknownHostException e)
                    {
                        throw new RuntimeException(e);
                    }
                    break;
                case SCHEMA:
                    SystemKeyspace.updatePeerInfo(endpoint, "schema_version", UUID.fromString(entry.getValue().value));
                    break;
                case HOST_ID:
                    SystemKeyspace.updatePeerInfo(endpoint, "host_id", UUID.fromString(entry.getValue().value));
                    break;
            }
        }
    }

    private void notifyRpcChange(InetAddress endpoint, boolean ready)
    {
        if (ready)
            notifyUp(endpoint);
        else
            notifyDown(endpoint);
    }

    private void notifyUp(InetAddress endpoint)
    {
        if (!isRpcReady(endpoint) || !Gossiper.instance.isAlive(endpoint))
            return;

        for (IEndpointLifecycleSubscriber subscriber : lifecycleSubscribers)
            subscriber.onUp(endpoint);
    }

    private void notifyDown(InetAddress endpoint)
    {
        for (IEndpointLifecycleSubscriber subscriber : lifecycleSubscribers)
            subscriber.onDown(endpoint);
    }

    private void notifyJoined(InetAddress endpoint)
    {
        if (!isStatus(endpoint, VersionedValue.STATUS_NORMAL))
            return;

        for (IEndpointLifecycleSubscriber subscriber : lifecycleSubscribers)
            subscriber.onJoinCluster(endpoint);
    }

    private void notifyMoved(InetAddress endpoint)
    {
        for (IEndpointLifecycleSubscriber subscriber : lifecycleSubscribers)
            subscriber.onMove(endpoint);
    }

    private void notifyLeft(InetAddress endpoint)
    {
        for (IEndpointLifecycleSubscriber subscriber : lifecycleSubscribers)
            subscriber.onLeaveCluster(endpoint);
    }

    private boolean isStatus(InetAddress endpoint, String status)
    {
        return Gossiper.instance.getEndpointStateForEndpoint(endpoint).getStatus().equals(status);
    }

    public boolean isRpcReady(InetAddress endpoint)
    {
        return MessagingService.instance().getVersion(endpoint) < MessagingService.VERSION_22 ||
                Gossiper.instance.getEndpointStateForEndpoint(endpoint).isRpcReady();
    }

    public void setRpcReady(boolean value)
    {
        Gossiper.instance.addLocalApplicationState(ApplicationState.RPC_READY, valueFactory.rpcReady(value));
    }

    private Collection<Token> getTokensFor(InetAddress endpoint)
    {
        try
        {
            EndpointState state = Gossiper.instance.getEndpointStateForEndpoint(endpoint);
            if (state == null)
                return Collections.emptyList();

            VersionedValue versionedValue = state.getApplicationState(ApplicationState.TOKENS);
            if (versionedValue == null)
                return Collections.emptyList();

            return TokenSerializer.deserialize(tokenMetadata.partitioner, new DataInputStream(new ByteArrayInputStream(versionedValue.toBytes())));
        }
        catch (IOException e)
        {
            throw new RuntimeException(e);
        }
    }

    /**
     * Handle node bootstrap
     *
     * @param endpoint bootstrapping node
     */
    private void handleStateBootstrap(InetAddress endpoint)
    {
        Collection<Token> tokens;
        // explicitly check for TOKENS, because a bootstrapping node might be bootstrapping in legacy mode; that is, not using vnodes and no token specified
        tokens = getTokensFor(endpoint);

        if (logger.isDebugEnabled())
            logger.debug("Node {} state bootstrapping, token {}", endpoint, tokens);

        // if this node is present in token metadata, either we have missed intermediate states
        // or the node had crashed. Print warning if needed, clear obsolete stuff and
        // continue.
        if (tokenMetadata.isMember(endpoint))
        {
            // If isLeaving is false, we have missed both LEAVING and LEFT. However, if
            // isLeaving is true, we have only missed LEFT. Waiting time between completing
            // leave operation and rebootstrapping is relatively short, so the latter is quite
            // common (not enough time for gossip to spread). Therefore we report only the
            // former in the log.
            if (!tokenMetadata.isLeaving(endpoint))
                logger.info("Node {} state jump to bootstrap", endpoint);
            tokenMetadata.removeEndpoint(endpoint);
        }

        tokenMetadata.addBootstrapTokens(tokens, endpoint);
        PendingRangeCalculatorService.instance.update();

        tokenMetadata.updateHostId(Gossiper.instance.getHostId(endpoint), endpoint);
    }


    private void handleStateBootreplacing(InetAddress newNode, String[] pieces)
    {
        InetAddress oldNode;
        try
        {
            oldNode = InetAddress.getByName(pieces[1]);
        }
        catch (Exception e)
        {
            logger.error("Node {} tried to replace malformed endpoint {}.", newNode, pieces[1], e);
            return;
        }

        if (FailureDetector.instance.isAlive(oldNode))
        {
            throw new RuntimeException(String.format("Node %s is trying to replace alive node %s.", newNode, oldNode));
        }

        Optional<InetAddress> replacingNode = tokenMetadata.getReplacingNode(newNode);
        if (replacingNode.isPresent() && !replacingNode.get().equals(oldNode))
        {
            throw new RuntimeException(String.format("Node %s is already replacing %s but is trying to replace %s.",
                                                     newNode, replacingNode.get(), oldNode));
        }

        Collection<Token> tokens = getTokensFor(newNode);

        if (logger.isDebugEnabled())
            logger.debug("Node {} is replacing {}, tokens {}", newNode, oldNode, tokens);

        tokenMetadata.addReplaceTokens(tokens, newNode, oldNode);
        PendingRangeCalculatorService.instance.update();

        tokenMetadata.updateHostId(Gossiper.instance.getHostId(newNode), newNode);
    }

    /**
     * Handle node move to normal state. That is, node is entering token ring and participating
     * in reads.
     *
     * @param endpoint node
     */
    private void handleStateNormal(final InetAddress endpoint, final String status)
    {
        Collection<Token> tokens = getTokensFor(endpoint);
        Set<Token> tokensToUpdateInMetadata = new HashSet<>();
        Set<Token> tokensToUpdateInSystemKeyspace = new HashSet<>();
        Set<InetAddress> endpointsToRemove = new HashSet<>();

        if (logger.isDebugEnabled())
            logger.debug("Node {} state {}, token {}", endpoint, status, tokens);

        if (tokenMetadata.isMember(endpoint))
            logger.info("Node {} state jump to {}", endpoint, status);

        if (tokens.isEmpty() && status.equals(VersionedValue.STATUS_NORMAL))
            logger.error("Node {} is in state normal but it has no tokens, state: {}",
                         endpoint,
                         Gossiper.instance.getEndpointStateForEndpoint(endpoint));

        Optional<InetAddress> replacingNode = tokenMetadata.getReplacingNode(endpoint);
        if (replacingNode.isPresent())
        {
            assert !endpoint.equals(replacingNode.get()) : "Pending replacement endpoint with same address is not supported";
            logger.info("Node {} will complete replacement of {} for tokens {}", endpoint, replacingNode.get(), tokens);
            if (FailureDetector.instance.isAlive(replacingNode.get()))
            {
                logger.error("Node {} cannot complete replacement of alive node {}.", endpoint, replacingNode.get());
                return;
            }
            endpointsToRemove.add(replacingNode.get());
        }

        Optional<InetAddress> replacementNode = tokenMetadata.getReplacementNode(endpoint);
        if (replacementNode.isPresent())
        {
            logger.warn("Node {} is currently being replaced by node {}.", endpoint, replacementNode.get());
        }

        updatePeerInfo(endpoint);
        // Order Matters, TM.updateHostID() should be called before TM.updateNormalToken(), (see CASSANDRA-4300).
        UUID hostId = Gossiper.instance.getHostId(endpoint);
        InetAddress existing = tokenMetadata.getEndpointForHostId(hostId);
        if (replacing && isReplacingSameAddress() && Gossiper.instance.getEndpointStateForEndpoint(DatabaseDescriptor.getReplaceAddress()) != null
            && (hostId.equals(Gossiper.instance.getHostId(DatabaseDescriptor.getReplaceAddress()))))
            logger.warn("Not updating token metadata for {} because I am replacing it", endpoint);
        else
        {
            if (existing != null && !existing.equals(endpoint))
            {
                if (existing.equals(FBUtilities.getBroadcastAddress()))
                {
                    logger.warn("Not updating host ID {} for {} because it's mine", hostId, endpoint);
                    tokenMetadata.removeEndpoint(endpoint);
                    endpointsToRemove.add(endpoint);
                }
                else if (Gossiper.instance.compareEndpointStartup(endpoint, existing) > 0)
                {
                    logger.warn("Host ID collision for {} between {} and {}; {} is the new owner", hostId, existing, endpoint, endpoint);
                    tokenMetadata.removeEndpoint(existing);
                    endpointsToRemove.add(existing);
                    tokenMetadata.updateHostId(hostId, endpoint);
                }
                else
                {
                    logger.warn("Host ID collision for {} between {} and {}; ignored {}", hostId, existing, endpoint, endpoint);
                    tokenMetadata.removeEndpoint(endpoint);
                    endpointsToRemove.add(endpoint);
                }
            }
            else
                tokenMetadata.updateHostId(hostId, endpoint);
        }

        for (final Token token : tokens)
        {
            // we don't want to update if this node is responsible for the token and it has a later startup time than endpoint.
            InetAddress currentOwner = tokenMetadata.getEndpoint(token);
            if (currentOwner == null)
            {
                logger.debug("New node {} at token {}", endpoint, token);
                tokensToUpdateInMetadata.add(token);
                tokensToUpdateInSystemKeyspace.add(token);
            }
            else if (endpoint.equals(currentOwner))
            {
                // set state back to normal, since the node may have tried to leave, but failed and is now back up
                tokensToUpdateInMetadata.add(token);
                tokensToUpdateInSystemKeyspace.add(token);
            }
            else if (Gossiper.instance.compareEndpointStartup(endpoint, currentOwner) > 0)
            {
                tokensToUpdateInMetadata.add(token);
                tokensToUpdateInSystemKeyspace.add(token);

                // currentOwner is no longer current, endpoint is.  Keep track of these moves, because when
                // a host no longer has any tokens, we'll want to remove it.
                Multimap<InetAddress, Token> epToTokenCopy = getTokenMetadata().getEndpointToTokenMapForReading();
                epToTokenCopy.get(currentOwner).remove(token);
                if (epToTokenCopy.get(currentOwner).size() < 1)
                    endpointsToRemove.add(currentOwner);

                logger.info(String.format("Nodes %s and %s have the same token %s.  %s is the new owner",
                                          endpoint,
                                          currentOwner,
                                          token,
                                          endpoint));
            }
            else
            {
                logger.info(String.format("Nodes %s and %s have the same token %s.  Ignoring %s",
                                           endpoint,
                                           currentOwner,
                                           token,
                                           endpoint));
            }
        }

        // capture because updateNormalTokens clears moving and member status
        boolean isMember = tokenMetadata.isMember(endpoint);
        boolean isMoving = tokenMetadata.isMoving(endpoint);
        tokenMetadata.updateNormalTokens(tokensToUpdateInMetadata, endpoint);
        for (InetAddress ep : endpointsToRemove)
        {
            removeEndpoint(ep);
            if (replacing && DatabaseDescriptor.getReplaceAddress().equals(ep))
                Gossiper.instance.replacementQuarantine(ep); // quarantine locally longer than normally; see CASSANDRA-8260
        }
        if (!tokensToUpdateInSystemKeyspace.isEmpty())
            SystemKeyspace.updateTokens(endpoint, tokensToUpdateInSystemKeyspace);

        if (isMoving || operationMode == Mode.MOVING)
        {
            tokenMetadata.removeFromMoving(endpoint);
            notifyMoved(endpoint);
        }
        else if (!isMember) // prior to this, the node was not a member
        {
            notifyJoined(endpoint);
        }

        PendingRangeCalculatorService.instance.update();
    }

    /**
     * Handle node preparing to leave the ring
     *
     * @param endpoint node
     */
    private void handleStateLeaving(InetAddress endpoint)
    {
        Collection<Token> tokens = getTokensFor(endpoint);

        if (logger.isDebugEnabled())
            logger.debug("Node {} state leaving, tokens {}", endpoint, tokens);

        // If the node is previously unknown or tokens do not match, update tokenmetadata to
        // have this node as 'normal' (it must have been using this token before the
        // leave). This way we'll get pending ranges right.
        if (!tokenMetadata.isMember(endpoint))
        {
            logger.info("Node {} state jump to leaving", endpoint);
            tokenMetadata.updateNormalTokens(tokens, endpoint);
        }
        else if (!tokenMetadata.getTokens(endpoint).containsAll(tokens))
        {
            logger.warn("Node {} 'leaving' token mismatch. Long network partition?", endpoint);
            tokenMetadata.updateNormalTokens(tokens, endpoint);
        }

        // at this point the endpoint is certainly a member with this token, so let's proceed
        // normally
        tokenMetadata.addLeavingEndpoint(endpoint);
        PendingRangeCalculatorService.instance.update();
    }

    /**
     * Handle node leaving the ring. This will happen when a node is decommissioned
     *
     * @param endpoint If reason for leaving is decommission, endpoint is the leaving node.
     * @param pieces STATE_LEFT,token
     */
    private void handleStateLeft(InetAddress endpoint, String[] pieces)
    {
        assert pieces.length >= 2;
        Collection<Token> tokens = getTokensFor(endpoint);

        if (logger.isDebugEnabled())
            logger.debug("Node {} state left, tokens {}", endpoint, tokens);

        excise(tokens, endpoint, extractExpireTime(pieces));
    }

    /**
     * Handle node moving inside the ring.
     *
     * @param endpoint moving endpoint address
     * @param pieces STATE_MOVING, token
     */
    private void handleStateMoving(InetAddress endpoint, String[] pieces)
    {
        assert pieces.length >= 2;
        Token token = getTokenFactory().fromString(pieces[1]);

        if (logger.isDebugEnabled())
            logger.debug("Node {} state moving, new token {}", endpoint, token);

        tokenMetadata.addMovingEndpoint(token, endpoint);

        PendingRangeCalculatorService.instance.update();
    }

    /**
     * Handle notification that a node being actively removed from the ring via 'removenode'
     *
     * @param endpoint node
     * @param pieces either REMOVED_TOKEN (node is gone) or REMOVING_TOKEN (replicas need to be restored)
     */
    private void handleStateRemoving(InetAddress endpoint, String[] pieces)
    {
        assert (pieces.length > 0);

        if (endpoint.equals(FBUtilities.getBroadcastAddress()))
        {
            logger.info("Received removenode gossip about myself. Is this node rejoining after an explicit removenode?");
            try
            {
                drain();
            }
            catch (Exception e)
            {
                throw new RuntimeException(e);
            }
            return;
        }
        if (tokenMetadata.isMember(endpoint))
        {
            String state = pieces[0];
            Collection<Token> removeTokens = tokenMetadata.getTokens(endpoint);

            if (VersionedValue.REMOVED_TOKEN.equals(state))
            {
                excise(removeTokens, endpoint, extractExpireTime(pieces));
            }
            else if (VersionedValue.REMOVING_TOKEN.equals(state))
            {
                if (logger.isDebugEnabled())
                    logger.debug("Tokens {} removed manually (endpoint was {})", removeTokens, endpoint);

                // Note that the endpoint is being removed
                tokenMetadata.addLeavingEndpoint(endpoint);
                PendingRangeCalculatorService.instance.update();

                // find the endpoint coordinating this removal that we need to notify when we're done
                String[] coordinator = splitValue(Gossiper.instance.getEndpointStateForEndpoint(endpoint).getApplicationState(ApplicationState.REMOVAL_COORDINATOR));
                UUID hostId = UUID.fromString(coordinator[1]);
                // grab any data we are now responsible for and notify responsible node
                restoreReplicaCount(endpoint, tokenMetadata.getEndpointForHostId(hostId));
            }
        }
        else // now that the gossiper has told us about this nonexistent member, notify the gossiper to remove it
        {
            if (VersionedValue.REMOVED_TOKEN.equals(pieces[0]))
                addExpireTimeIfFound(endpoint, extractExpireTime(pieces));
            removeEndpoint(endpoint);
        }
    }

    private void excise(Collection<Token> tokens, InetAddress endpoint)
    {
        logger.info("Removing tokens {} for {}", tokens, endpoint);

        if (tokenMetadata.isMember(endpoint))
            HintsService.instance.excise(tokenMetadata.getHostId(endpoint));

        removeEndpoint(endpoint);
        tokenMetadata.removeEndpoint(endpoint);
        if (!tokens.isEmpty())
            tokenMetadata.removeBootstrapTokens(tokens);
        notifyLeft(endpoint);
        PendingRangeCalculatorService.instance.update();
    }

    private void excise(Collection<Token> tokens, InetAddress endpoint, long expireTime)
    {
        addExpireTimeIfFound(endpoint, expireTime);
        excise(tokens, endpoint);
    }

    /** unlike excise we just need this endpoint gone without going through any notifications **/
    private void removeEndpoint(InetAddress endpoint)
    {
        Gossiper.instance.removeEndpoint(endpoint);
        SystemKeyspace.removeEndpoint(endpoint);
    }

    protected void addExpireTimeIfFound(InetAddress endpoint, long expireTime)
    {
        if (expireTime != 0L)
        {
            Gossiper.instance.addExpireTimeForEndpoint(endpoint, expireTime);
        }
    }

    protected long extractExpireTime(String[] pieces)
    {
        return Long.parseLong(pieces[2]);
    }

    /**
     * Finds living endpoints responsible for the given ranges
     *
     * @param keyspaceName the keyspace ranges belong to
     * @param ranges the ranges to find sources for
     * @return multimap of addresses to ranges the address is responsible for
     */
    private Multimap<InetAddress, Range<Token>> getNewSourceRanges(String keyspaceName, Set<Range<Token>> ranges)
    {
        InetAddress myAddress = FBUtilities.getBroadcastAddress();
        Multimap<Range<Token>, InetAddress> rangeAddresses = Keyspace.open(keyspaceName).getReplicationStrategy().getRangeAddresses(tokenMetadata.cloneOnlyTokenMap());
        Multimap<InetAddress, Range<Token>> sourceRanges = HashMultimap.create();
        IFailureDetector failureDetector = FailureDetector.instance;

        // find alive sources for our new ranges
        for (Range<Token> range : ranges)
        {
            Collection<InetAddress> possibleRanges = rangeAddresses.get(range);
            IEndpointSnitch snitch = DatabaseDescriptor.getEndpointSnitch();
            List<InetAddress> sources = snitch.getSortedListByProximity(myAddress, possibleRanges);

            assert (!sources.contains(myAddress));

            for (InetAddress source : sources)
            {
                if (failureDetector.isAlive(source))
                {
                    sourceRanges.put(source, range);
                    break;
                }
            }
        }
        return sourceRanges;
    }

    /**
     * Sends a notification to a node indicating we have finished replicating data.
     *
     * @param remote node to send notification to
     */
    private void sendReplicationNotification(InetAddress remote)
    {
        // notify the remote token
        MessageOut msg = new MessageOut(MessagingService.Verb.REPLICATION_FINISHED);
        IFailureDetector failureDetector = FailureDetector.instance;
        if (logger.isDebugEnabled())
            logger.debug("Notifying {} of replication completion\n", remote);
        while (failureDetector.isAlive(remote))
        {
            AsyncOneResponse iar = MessagingService.instance().sendRR(msg, remote);
            try
            {
                iar.get(DatabaseDescriptor.getRpcTimeout(), TimeUnit.MILLISECONDS);
                return; // done
            }
            catch(TimeoutException e)
            {
                // try again
            }
        }
    }

    /**
     * Called when an endpoint is removed from the ring. This function checks
     * whether this node becomes responsible for new ranges as a
     * consequence and streams data if needed.
     *
     * This is rather ineffective, but it does not matter so much
     * since this is called very seldom
     *
     * @param endpoint the node that left
     */
    private void restoreReplicaCount(InetAddress endpoint, final InetAddress notifyEndpoint)
    {
        Multimap<String, Map.Entry<InetAddress, Collection<Range<Token>>>> rangesToFetch = HashMultimap.create();

        InetAddress myAddress = FBUtilities.getBroadcastAddress();

        for (String keyspaceName : Schema.instance.getNonLocalStrategyKeyspaces())
        {
            Multimap<Range<Token>, InetAddress> changedRanges = getChangedRangesForLeaving(keyspaceName, endpoint);
            Set<Range<Token>> myNewRanges = new HashSet<>();
            for (Map.Entry<Range<Token>, InetAddress> entry : changedRanges.entries())
            {
                if (entry.getValue().equals(myAddress))
                    myNewRanges.add(entry.getKey());
            }
            Multimap<InetAddress, Range<Token>> sourceRanges = getNewSourceRanges(keyspaceName, myNewRanges);
            for (Map.Entry<InetAddress, Collection<Range<Token>>> entry : sourceRanges.asMap().entrySet())
            {
                rangesToFetch.put(keyspaceName, entry);
            }
        }

        StreamPlan stream = new StreamPlan("Restore replica count");
        for (String keyspaceName : rangesToFetch.keySet())
        {
            for (Map.Entry<InetAddress, Collection<Range<Token>>> entry : rangesToFetch.get(keyspaceName))
            {
                InetAddress source = entry.getKey();
                InetAddress preferred = SystemKeyspace.getPreferredIP(source);
                Collection<Range<Token>> ranges = entry.getValue();
                if (logger.isDebugEnabled())
                    logger.debug("Requesting from {} ranges {}", source, StringUtils.join(ranges, ", "));
                stream.requestRanges(source, preferred, keyspaceName, ranges);
            }
        }
        StreamResultFuture future = stream.execute();
        Futures.addCallback(future, new FutureCallback<StreamState>()
        {
            public void onSuccess(StreamState finalState)
            {
                sendReplicationNotification(notifyEndpoint);
            }

            public void onFailure(Throwable t)
            {
                logger.warn("Streaming to restore replica count failed", t);
                // We still want to send the notification
                sendReplicationNotification(notifyEndpoint);
            }
        });
    }

    // needs to be modified to accept either a keyspace or ARS.
    private Multimap<Range<Token>, InetAddress> getChangedRangesForLeaving(String keyspaceName, InetAddress endpoint)
    {
        // First get all ranges the leaving endpoint is responsible for
        Collection<Range<Token>> ranges = getRangesForEndpoint(keyspaceName, endpoint);

        if (logger.isDebugEnabled())
            logger.debug("Node {} ranges [{}]", endpoint, StringUtils.join(ranges, ", "));

        Map<Range<Token>, List<InetAddress>> currentReplicaEndpoints = new HashMap<>(ranges.size());

        // Find (for each range) all nodes that store replicas for these ranges as well
        TokenMetadata metadata = tokenMetadata.cloneOnlyTokenMap(); // don't do this in the loop! #7758
        for (Range<Token> range : ranges)
            currentReplicaEndpoints.put(range, Keyspace.open(keyspaceName).getReplicationStrategy().calculateNaturalEndpoints(range.right, metadata));

        TokenMetadata temp = tokenMetadata.cloneAfterAllLeft();

        // endpoint might or might not be 'leaving'. If it was not leaving (that is, removenode
        // command was used), it is still present in temp and must be removed.
        if (temp.isMember(endpoint))
            temp.removeEndpoint(endpoint);

        Multimap<Range<Token>, InetAddress> changedRanges = HashMultimap.create();

        // Go through the ranges and for each range check who will be
        // storing replicas for these ranges when the leaving endpoint
        // is gone. Whoever is present in newReplicaEndpoints list, but
        // not in the currentReplicaEndpoints list, will be needing the
        // range.
        for (Range<Token> range : ranges)
        {
            Collection<InetAddress> newReplicaEndpoints = Keyspace.open(keyspaceName).getReplicationStrategy().calculateNaturalEndpoints(range.right, temp);
            newReplicaEndpoints.removeAll(currentReplicaEndpoints.get(range));
            if (logger.isDebugEnabled())
                if (newReplicaEndpoints.isEmpty())
                    logger.debug("Range {} already in all replicas", range);
                else
                    logger.debug("Range {} will be responsibility of {}", range, StringUtils.join(newReplicaEndpoints, ", "));
            changedRanges.putAll(range, newReplicaEndpoints);
        }

        return changedRanges;
    }

    public void onJoin(InetAddress endpoint, EndpointState epState)
    {
        for (Map.Entry<ApplicationState, VersionedValue> entry : epState.states())
        {
            onChange(endpoint, entry.getKey(), entry.getValue());
        }
        MigrationManager.instance.scheduleSchemaPull(endpoint, epState);
    }

    public void onAlive(InetAddress endpoint, EndpointState state)
    {
        MigrationManager.instance.scheduleSchemaPull(endpoint, state);

        if (tokenMetadata.isMember(endpoint))
            notifyUp(endpoint);
    }

    public void onRemove(InetAddress endpoint)
    {
        tokenMetadata.removeEndpoint(endpoint);
        PendingRangeCalculatorService.instance.update();
    }

    public void onDead(InetAddress endpoint, EndpointState state)
    {
        MessagingService.instance().convict(endpoint);
        notifyDown(endpoint);
    }

    public void onRestart(InetAddress endpoint, EndpointState state)
    {
        // If we have restarted before the node was even marked down, we need to reset the connection pool
        if (state.isAlive())
            onDead(endpoint, state);

        // Then, the node may have been upgraded and changed its messaging protocol version. If so, we
        // want to update that before we mark the node live again to avoid problems like CASSANDRA-11128.
        VersionedValue netVersion = state.getApplicationState(ApplicationState.NET_VERSION);
        if (netVersion != null)
            updateNetVersion(endpoint, netVersion);
    }


    public String getLoadString()
    {
        return FileUtils.stringifyFileSize(StorageMetrics.load.getCount());
    }

    public Map<String, String> getLoadMap()
    {
        Map<String, String> map = new HashMap<>();
        for (Map.Entry<InetAddress,Double> entry : LoadBroadcaster.instance.getLoadInfo().entrySet())
        {
            map.put(entry.getKey().getHostAddress(), FileUtils.stringifyFileSize(entry.getValue()));
        }
        // gossiper doesn't see its own updates, so we need to special-case the local node
        map.put(FBUtilities.getBroadcastAddress().getHostAddress(), getLoadString());
        return map;
    }

    // TODO
    public final void deliverHints(String host) throws UnknownHostException
    {
        throw new UnsupportedOperationException();
    }

    public Collection<Token> getLocalTokens()
    {
        Collection<Token> tokens = SystemKeyspace.getSavedTokens();
        assert tokens != null && !tokens.isEmpty(); // should not be called before initServer sets this
        return tokens;
    }

    @Nullable
    public InetAddress getEndpointForHostId(UUID hostId)
    {
        return tokenMetadata.getEndpointForHostId(hostId);
    }

    @Nullable
    public UUID getHostIdForEndpoint(InetAddress address)
    {
        return tokenMetadata.getHostId(address);
    }

    /* These methods belong to the MBean interface */

    public List<String> getTokens()
    {
        return getTokens(FBUtilities.getBroadcastAddress());
    }

    public List<String> getTokens(String endpoint) throws UnknownHostException
    {
        return getTokens(InetAddress.getByName(endpoint));
    }

    private List<String> getTokens(InetAddress endpoint)
    {
        List<String> strTokens = new ArrayList<>();
        for (Token tok : getTokenMetadata().getTokens(endpoint))
            strTokens.add(tok.toString());
        return strTokens;
    }

    public String getReleaseVersion()
    {
        return FBUtilities.getReleaseVersionString();
    }

    public String getSchemaVersion()
    {
        return Schema.instance.getVersion().toString();
    }

    public List<String> getLeavingNodes()
    {
        return stringify(tokenMetadata.getLeavingEndpoints());
    }

    public List<String> getMovingNodes()
    {
        List<String> endpoints = new ArrayList<>();

        for (Pair<Token, InetAddress> node : tokenMetadata.getMovingEndpoints())
        {
            endpoints.add(node.right.getHostAddress());
        }

        return endpoints;
    }

    public List<String> getJoiningNodes()
    {
        return stringify(tokenMetadata.getBootstrapTokens().valueSet());
    }

    public List<String> getLiveNodes()
    {
        return stringify(Gossiper.instance.getLiveMembers());
    }

    public Set<InetAddress> getLiveRingMembers()
    {
        return getLiveRingMembers(false);
    }

    public Set<InetAddress> getLiveRingMembers(boolean excludeDeadStates)
    {
        Set<InetAddress> ret = new HashSet<>();
        for (InetAddress ep : Gossiper.instance.getLiveMembers())
        {
            if (excludeDeadStates)
            {
                EndpointState epState = Gossiper.instance.getEndpointStateForEndpoint(ep);
                if (epState == null || Gossiper.instance.isDeadState(epState))
                    continue;
            }

            if (tokenMetadata.isMember(ep))
                ret.add(ep);
        }
        return ret;
    }


    public List<String> getUnreachableNodes()
    {
        return stringify(Gossiper.instance.getUnreachableMembers());
    }

    public String[] getAllDataFileLocations()
    {
        String[] locations = DatabaseDescriptor.getAllDataFileLocations();
        for (int i = 0; i < locations.length; i++)
            locations[i] = FileUtils.getCanonicalPath(locations[i]);
        return locations;
    }

    public String getCommitLogLocation()
    {
        return FileUtils.getCanonicalPath(DatabaseDescriptor.getCommitLogLocation());
    }

    public String getSavedCachesLocation()
    {
        return FileUtils.getCanonicalPath(DatabaseDescriptor.getSavedCachesLocation());
    }

    private List<String> stringify(Iterable<InetAddress> endpoints)
    {
        List<String> stringEndpoints = new ArrayList<>();
        for (InetAddress ep : endpoints)
        {
            stringEndpoints.add(ep.getHostAddress());
        }
        return stringEndpoints;
    }

    public int getCurrentGenerationNumber()
    {
        return Gossiper.instance.getCurrentGenerationNumber(FBUtilities.getBroadcastAddress());
    }

    public int forceKeyspaceCleanup(String keyspaceName, String... tables) throws IOException, ExecutionException, InterruptedException
    {
        return forceKeyspaceCleanup(0, keyspaceName, tables);
    }

    public int forceKeyspaceCleanup(int jobs, String keyspaceName, String... tables) throws IOException, ExecutionException, InterruptedException
    {
        if (Schema.isSystemKeyspace(keyspaceName))
            throw new RuntimeException("Cleanup of the system keyspace is neither necessary nor wise");

        CompactionManager.AllSSTableOpStatus status = CompactionManager.AllSSTableOpStatus.SUCCESSFUL;
        for (ColumnFamilyStore cfStore : getValidColumnFamilies(false, false, keyspaceName, tables))
        {
            CompactionManager.AllSSTableOpStatus oneStatus = cfStore.forceCleanup(jobs);
            if (oneStatus != CompactionManager.AllSSTableOpStatus.SUCCESSFUL)
                status = oneStatus;
        }
        return status.statusCode;
    }

    public int scrub(boolean disableSnapshot, boolean skipCorrupted, String keyspaceName, String... tables) throws IOException, ExecutionException, InterruptedException
    {
        return scrub(disableSnapshot, skipCorrupted, true, 0, keyspaceName, tables);
    }

    public int scrub(boolean disableSnapshot, boolean skipCorrupted, boolean checkData, String keyspaceName, String... tables) throws IOException, ExecutionException, InterruptedException
    {
        return scrub(disableSnapshot, skipCorrupted, checkData, 0, keyspaceName, tables);
    }

    public int scrub(boolean disableSnapshot, boolean skipCorrupted, boolean checkData, int jobs, String keyspaceName, String... tables) throws IOException, ExecutionException, InterruptedException
    {
        CompactionManager.AllSSTableOpStatus status = CompactionManager.AllSSTableOpStatus.SUCCESSFUL;
        for (ColumnFamilyStore cfStore : getValidColumnFamilies(true, false, keyspaceName, tables))
        {
            CompactionManager.AllSSTableOpStatus oneStatus = cfStore.scrub(disableSnapshot, skipCorrupted, checkData, jobs);
            if (oneStatus != CompactionManager.AllSSTableOpStatus.SUCCESSFUL)
                status = oneStatus;
        }
        return status.statusCode;
    }

    public int verify(boolean extendedVerify, String keyspaceName, String... tableNames) throws IOException, ExecutionException, InterruptedException
    {
        CompactionManager.AllSSTableOpStatus status = CompactionManager.AllSSTableOpStatus.SUCCESSFUL;
        for (ColumnFamilyStore cfStore : getValidColumnFamilies(false, false, keyspaceName, tableNames))
        {
            CompactionManager.AllSSTableOpStatus oneStatus = cfStore.verify(extendedVerify);
            if (oneStatus != CompactionManager.AllSSTableOpStatus.SUCCESSFUL)
                status = oneStatus;
        }
        return status.statusCode;
    }

    public int upgradeSSTables(String keyspaceName, boolean excludeCurrentVersion, String... tableNames) throws IOException, ExecutionException, InterruptedException
    {
        return upgradeSSTables(keyspaceName, excludeCurrentVersion, 0, tableNames);
    }

    public int upgradeSSTables(String keyspaceName, boolean excludeCurrentVersion, int jobs, String... tableNames) throws IOException, ExecutionException, InterruptedException
    {
        CompactionManager.AllSSTableOpStatus status = CompactionManager.AllSSTableOpStatus.SUCCESSFUL;
        for (ColumnFamilyStore cfStore : getValidColumnFamilies(true, true, keyspaceName, tableNames))
        {
            CompactionManager.AllSSTableOpStatus oneStatus = cfStore.sstablesRewrite(excludeCurrentVersion, jobs);
            if (oneStatus != CompactionManager.AllSSTableOpStatus.SUCCESSFUL)
                status = oneStatus;
        }
        return status.statusCode;
    }

    public void forceKeyspaceCompaction(boolean splitOutput, String keyspaceName, String... tableNames) throws IOException, ExecutionException, InterruptedException
    {
        for (ColumnFamilyStore cfStore : getValidColumnFamilies(true, false, keyspaceName, tableNames))
        {
            cfStore.forceMajorCompaction(splitOutput);
        }
    }

    /**
     * Takes the snapshot for the given keyspaces. A snapshot name must be specified.
     *
     * @param tag the tag given to the snapshot; may not be null or empty
     * @param keyspaceNames the names of the keyspaces to snapshot; empty means "all."
     */
    public void takeSnapshot(String tag, String... keyspaceNames) throws IOException
    {
        if (operationMode == Mode.JOINING)
            throw new IOException("Cannot snapshot until bootstrap completes");
        if (tag == null || tag.equals(""))
            throw new IOException("You must supply a snapshot name.");

        Iterable<Keyspace> keyspaces;
        if (keyspaceNames.length == 0)
        {
            keyspaces = Keyspace.all();
        }
        else
        {
            ArrayList<Keyspace> t = new ArrayList<>(keyspaceNames.length);
            for (String keyspaceName : keyspaceNames)
                t.add(getValidKeyspace(keyspaceName));
            keyspaces = t;
        }

        // Do a check to see if this snapshot exists before we actually snapshot
        for (Keyspace keyspace : keyspaces)
            if (keyspace.snapshotExists(tag))
                throw new IOException("Snapshot " + tag + " already exists.");


        for (Keyspace keyspace : keyspaces)
            keyspace.snapshot(tag, null);
    }

    /**
     * Takes the snapshot of a specific table. A snapshot name must be specified.
     *
     * @param keyspaceName the keyspace which holds the specified table
     * @param tableName the table to snapshot
     * @param tag the tag given to the snapshot; may not be null or empty
     */
    public void takeTableSnapshot(String keyspaceName, String tableName, String tag) throws IOException
    {
        if (keyspaceName == null)
            throw new IOException("You must supply a keyspace name");
        if (operationMode == Mode.JOINING)
            throw new IOException("Cannot snapshot until bootstrap completes");

        if (tableName == null)
            throw new IOException("You must supply a table name");
        if (tableName.contains("."))
            throw new IllegalArgumentException("Cannot take a snapshot of a secondary index by itself. Run snapshot on the table that owns the index.");

        if (tag == null || tag.equals(""))
            throw new IOException("You must supply a snapshot name.");

        Keyspace keyspace = getValidKeyspace(keyspaceName);
        ColumnFamilyStore columnFamilyStore = keyspace.getColumnFamilyStore(tableName);
        if (columnFamilyStore.snapshotExists(tag))
            throw new IOException("Snapshot " + tag + " already exists.");

        columnFamilyStore.snapshot(tag);
    }

    /**
     * Takes the snapshot of a multiple column family from different keyspaces. A snapshot name must be specified.
     *
     *
     * @param tag
     *            the tag given to the snapshot; may not be null or empty
     * @param tableList
     *            list of tables from different keyspace in the form of ks1.cf1 ks2.cf2
     */
    @Override
    public void takeMultipleTableSnapshot(String tag, String... tableList)
            throws IOException
    {
        Map<Keyspace, List<String>> keyspaceColumnfamily = new HashMap<Keyspace, List<String>>();
        for (String table : tableList)
        {
            String splittedString[] = table.split("\\.");
            if (splittedString.length == 2)
            {
                String keyspaceName = splittedString[0];
                String tableName = splittedString[1];

                if (keyspaceName == null)
                    throw new IOException("You must supply a keyspace name");
                if (operationMode.equals(Mode.JOINING))
                    throw new IOException("Cannot snapshot until bootstrap completes");

                if (tableName == null)
                    throw new IOException("You must supply a table name");
                if (tag == null || tag.equals(""))
                    throw new IOException("You must supply a snapshot name.");

                Keyspace keyspace = getValidKeyspace(keyspaceName);
                ColumnFamilyStore columnFamilyStore = keyspace.getColumnFamilyStore(tableName);
                // As there can be multiple column family from same keyspace check if snapshot exist for that specific
                // columnfamily and not for whole keyspace

                if (columnFamilyStore.snapshotExists(tag))
                    throw new IOException("Snapshot " + tag + " already exists.");
                if (!keyspaceColumnfamily.containsKey(keyspace))
                {
                    keyspaceColumnfamily.put(keyspace, new ArrayList<String>());
                }

                // Add Keyspace columnfamily to map in order to support atomicity for snapshot process.
                // So no snapshot should happen if any one of the above conditions fail for any keyspace or columnfamily
                keyspaceColumnfamily.get(keyspace).add(tableName);

            }
            else
            {
                throw new IllegalArgumentException(
                        "Cannot take a snapshot on secondary index or invalid column family name. You must supply a column family name in the form of keyspace.columnfamily");
            }
        }

        for (Entry<Keyspace, List<String>> entry : keyspaceColumnfamily.entrySet())
        {
            for (String table : entry.getValue())
                entry.getKey().snapshot(tag, table);
        }

    }

    private Keyspace getValidKeyspace(String keyspaceName) throws IOException
    {
        if (!Schema.instance.getKeyspaces().contains(keyspaceName))
        {
            throw new IOException("Keyspace " + keyspaceName + " does not exist");
        }
        return Keyspace.open(keyspaceName);
    }

    /**
     * Remove the snapshot with the given name from the given keyspaces.
     * If no tag is specified we will remove all snapshots.
     */
    public void clearSnapshot(String tag, String... keyspaceNames) throws IOException
    {
        if(tag == null)
            tag = "";

        Set<String> keyspaces = new HashSet<>();
        for (String dataDir : DatabaseDescriptor.getAllDataFileLocations())
        {
            for(String keyspaceDir : new File(dataDir).list())
            {
                // Only add a ks if it has been specified as a param, assuming params were actually provided.
                if (keyspaceNames.length > 0 && !Arrays.asList(keyspaceNames).contains(keyspaceDir))
                    continue;
                keyspaces.add(keyspaceDir);
            }
        }

        for (String keyspace : keyspaces)
            Keyspace.clearSnapshot(tag, keyspace);

        if (logger.isDebugEnabled())
            logger.debug("Cleared out snapshot directories");
    }

    public Map<String, TabularData> getSnapshotDetails()
    {
        Map<String, TabularData> snapshotMap = new HashMap<>();
        for (Keyspace keyspace : Keyspace.all())
        {
            if (Schema.isSystemKeyspace(keyspace.getName()))
                continue;

            for (ColumnFamilyStore cfStore : keyspace.getColumnFamilyStores())
            {
                for (Map.Entry<String, Pair<Long,Long>> snapshotDetail : cfStore.getSnapshotDetails().entrySet())
                {
                    TabularDataSupport data = (TabularDataSupport)snapshotMap.get(snapshotDetail.getKey());
                    if (data == null)
                    {
                        data = new TabularDataSupport(SnapshotDetailsTabularData.TABULAR_TYPE);
                        snapshotMap.put(snapshotDetail.getKey(), data);
                    }

                    SnapshotDetailsTabularData.from(snapshotDetail.getKey(), keyspace.getName(), cfStore.getColumnFamilyName(), snapshotDetail, data);
                }
            }
        }
        return snapshotMap;
    }

    public long trueSnapshotsSize()
    {
        long total = 0;
        for (Keyspace keyspace : Keyspace.all())
        {
            if (Schema.isSystemKeyspace(keyspace.getName()))
                continue;

            for (ColumnFamilyStore cfStore : keyspace.getColumnFamilyStores())
            {
                total += cfStore.trueSnapshotsSize();
            }
        }

        return total;
    }

    public void refreshSizeEstimates() throws ExecutionException
    {
        FBUtilities.waitOnFuture(ScheduledExecutors.optionalTasks.submit(SizeEstimatesRecorder.instance));
    }

    /**
     * @param allowIndexes Allow index CF names to be passed in
     * @param autoAddIndexes Automatically add secondary indexes if a CF has them
     * @param keyspaceName keyspace
     * @param cfNames CFs
     * @throws java.lang.IllegalArgumentException when given CF name does not exist
     */
    public Iterable<ColumnFamilyStore> getValidColumnFamilies(boolean allowIndexes, boolean autoAddIndexes, String keyspaceName, String... cfNames) throws IOException
    {
        Keyspace keyspace = getValidKeyspace(keyspaceName);
        return keyspace.getValidColumnFamilies(allowIndexes, autoAddIndexes, cfNames);
    }

    /**
     * Flush all memtables for a keyspace and column families.
     * @param keyspaceName
     * @param tableNames
     * @throws IOException
     */
    public void forceKeyspaceFlush(String keyspaceName, String... tableNames) throws IOException
    {
        for (ColumnFamilyStore cfStore : getValidColumnFamilies(true, false, keyspaceName, tableNames))
        {
            logger.debug("Forcing flush on keyspace {}, CF {}", keyspaceName, cfStore.name);
            cfStore.forceBlockingFlush();
        }
    }

    public int repairAsync(String keyspace, Map<String, String> repairSpec)
    {
        RepairOption option = RepairOption.parse(repairSpec, tokenMetadata.partitioner);
        // if ranges are not specified
        if (option.getRanges().isEmpty())
        {
            if (option.isPrimaryRange())
            {
                // when repairing only primary range, neither dataCenters nor hosts can be set
                if (option.getDataCenters().isEmpty() && option.getHosts().isEmpty())
                    option.getRanges().addAll(getPrimaryRanges(keyspace));
                    // except dataCenters only contain local DC (i.e. -local)
                else if (option.isInLocalDCOnly())
                    option.getRanges().addAll(getPrimaryRangesWithinDC(keyspace));
                else
                    throw new IllegalArgumentException("You need to run primary range repair on all nodes in the cluster.");
            }
            else
            {
                option.getRanges().addAll(getLocalRanges(keyspace));
            }
        }
        return forceRepairAsync(keyspace, option, false);
    }

    @Deprecated
    public int forceRepairAsync(String keyspace,
                                boolean isSequential,
                                Collection<String> dataCenters,
                                Collection<String> hosts,
                                boolean primaryRange,
                                boolean fullRepair,
                                String... tableNames)
    {
        return forceRepairAsync(keyspace, isSequential ? RepairParallelism.SEQUENTIAL.ordinal() : RepairParallelism.PARALLEL.ordinal(), dataCenters, hosts, primaryRange, fullRepair, tableNames);
    }

    @Deprecated
    public int forceRepairAsync(String keyspace,
                                int parallelismDegree,
                                Collection<String> dataCenters,
                                Collection<String> hosts,
                                boolean primaryRange,
                                boolean fullRepair,
                                String... tableNames)
    {
        if (parallelismDegree < 0 || parallelismDegree > RepairParallelism.values().length - 1)
        {
            throw new IllegalArgumentException("Invalid parallelism degree specified: " + parallelismDegree);
        }
        RepairParallelism parallelism = RepairParallelism.values()[parallelismDegree];
        if (FBUtilities.isWindows() && parallelism != RepairParallelism.PARALLEL)
        {
            logger.warn("Snapshot-based repair is not yet supported on Windows.  Reverting to parallel repair.");
            parallelism = RepairParallelism.PARALLEL;
        }

        RepairOption options = new RepairOption(parallelism, primaryRange, !fullRepair, false, 1, Collections.<Range<Token>>emptyList(), false);
        if (dataCenters != null)
        {
            options.getDataCenters().addAll(dataCenters);
        }
        if (hosts != null)
        {
            options.getHosts().addAll(hosts);
        }
        if (primaryRange)
        {
            // when repairing only primary range, neither dataCenters nor hosts can be set
            if (options.getDataCenters().isEmpty() && options.getHosts().isEmpty())
                options.getRanges().addAll(getPrimaryRanges(keyspace));
                // except dataCenters only contain local DC (i.e. -local)
            else if (options.getDataCenters().size() == 1 && options.getDataCenters().contains(DatabaseDescriptor.getLocalDataCenter()))
                options.getRanges().addAll(getPrimaryRangesWithinDC(keyspace));
            else
                throw new IllegalArgumentException("You need to run primary range repair on all nodes in the cluster.");
        }
        else
        {
            options.getRanges().addAll(getLocalRanges(keyspace));
        }
        if (tableNames != null)
        {
            for (String table : tableNames)
            {
                options.getColumnFamilies().add(table);
            }
        }
        return forceRepairAsync(keyspace, options, true);
    }

    @Deprecated
    public int forceRepairAsync(String keyspace,
                                boolean isSequential,
                                boolean isLocal,
                                boolean primaryRange,
                                boolean fullRepair,
                                String... tableNames)
    {
        Set<String> dataCenters = null;
        if (isLocal)
        {
            dataCenters = Sets.newHashSet(DatabaseDescriptor.getLocalDataCenter());
        }
        return forceRepairAsync(keyspace, isSequential, dataCenters, null, primaryRange, fullRepair, tableNames);
    }

    @Deprecated
    public int forceRepairRangeAsync(String beginToken,
                                     String endToken,
                                     String keyspaceName,
                                     boolean isSequential,
                                     Collection<String> dataCenters,
                                     Collection<String> hosts,
                                     boolean fullRepair,
                                     String... tableNames)
    {
        return forceRepairRangeAsync(beginToken, endToken, keyspaceName,
                                     isSequential ? RepairParallelism.SEQUENTIAL.ordinal() : RepairParallelism.PARALLEL.ordinal(),
                                     dataCenters, hosts, fullRepair, tableNames);
    }

    @Deprecated
    public int forceRepairRangeAsync(String beginToken,
                                     String endToken,
                                     String keyspaceName,
                                     int parallelismDegree,
                                     Collection<String> dataCenters,
                                     Collection<String> hosts,
                                     boolean fullRepair,
                                     String... tableNames)
    {
        if (parallelismDegree < 0 || parallelismDegree > RepairParallelism.values().length - 1)
        {
            throw new IllegalArgumentException("Invalid parallelism degree specified: " + parallelismDegree);
        }
        RepairParallelism parallelism = RepairParallelism.values()[parallelismDegree];
        if (FBUtilities.isWindows() && parallelism != RepairParallelism.PARALLEL)
        {
            logger.warn("Snapshot-based repair is not yet supported on Windows.  Reverting to parallel repair.");
            parallelism = RepairParallelism.PARALLEL;
        }

        if (!fullRepair)
            logger.warn("Incremental repair can't be requested with subrange repair " +
                        "because each subrange repair would generate an anti-compacted table. " +
                        "The repair will occur but without anti-compaction.");
        Collection<Range<Token>> repairingRange = createRepairRangeFrom(beginToken, endToken);

        RepairOption options = new RepairOption(parallelism, false, !fullRepair, false, 1, repairingRange, true);
        if (dataCenters != null)
        {
            options.getDataCenters().addAll(dataCenters);
        }
        if (hosts != null)
        {
            options.getHosts().addAll(hosts);
        }
        if (tableNames != null)
        {
            for (String table : tableNames)
            {
                options.getColumnFamilies().add(table);
            }
        }

        logger.info("starting user-requested repair of range {} for keyspace {} and column families {}",
                    repairingRange, keyspaceName, tableNames);
        return forceRepairAsync(keyspaceName, options, true);
    }

    @Deprecated
    public int forceRepairRangeAsync(String beginToken,
                                     String endToken,
                                     String keyspaceName,
                                     boolean isSequential,
                                     boolean isLocal,
                                     boolean fullRepair,
                                     String... tableNames)
    {
        Set<String> dataCenters = null;
        if (isLocal)
        {
            dataCenters = Sets.newHashSet(DatabaseDescriptor.getLocalDataCenter());
        }
        return forceRepairRangeAsync(beginToken, endToken, keyspaceName, isSequential, dataCenters, null, fullRepair, tableNames);
    }

    /**
     * Create collection of ranges that match ring layout from given tokens.
     *
     * @param beginToken beginning token of the range
     * @param endToken end token of the range
     * @return collection of ranges that match ring layout in TokenMetadata
     */
    @VisibleForTesting
    Collection<Range<Token>> createRepairRangeFrom(String beginToken, String endToken)
    {
        Token parsedBeginToken = getTokenFactory().fromString(beginToken);
        Token parsedEndToken = getTokenFactory().fromString(endToken);

        // Break up given range to match ring layout in TokenMetadata
        ArrayList<Range<Token>> repairingRange = new ArrayList<>();

        ArrayList<Token> tokens = new ArrayList<>(tokenMetadata.sortedTokens());
        if (!tokens.contains(parsedBeginToken))
        {
            tokens.add(parsedBeginToken);
        }
        if (!tokens.contains(parsedEndToken))
        {
            tokens.add(parsedEndToken);
        }
        // tokens now contain all tokens including our endpoints
        Collections.sort(tokens);

        int start = tokens.indexOf(parsedBeginToken), end = tokens.indexOf(parsedEndToken);
        for (int i = start; i != end; i = (i+1) % tokens.size())
        {
            Range<Token> range = new Range<>(tokens.get(i), tokens.get((i+1) % tokens.size()));
            repairingRange.add(range);
        }

        return repairingRange;
    }

    public TokenFactory getTokenFactory()
    {
        return tokenMetadata.partitioner.getTokenFactory();
    }

    public int forceRepairAsync(String keyspace, RepairOption options, boolean legacy)
    {
        if (options.getRanges().isEmpty() || Keyspace.open(keyspace).getReplicationStrategy().getReplicationFactor() < 2)
            return 0;

        int cmd = nextRepairCommand.incrementAndGet();
        new Thread(createRepairTask(cmd, keyspace, options, legacy)).start();
        return cmd;
    }

    private FutureTask<Object> createRepairTask(final int cmd, final String keyspace, final RepairOption options, boolean legacy)
    {
        if (!options.getDataCenters().isEmpty() && !options.getDataCenters().contains(DatabaseDescriptor.getLocalDataCenter()))
        {
            throw new IllegalArgumentException("the local data center must be part of the repair");
        }

        RepairRunnable task = new RepairRunnable(this, cmd, options, keyspace);
        task.addProgressListener(progressSupport);
        if (legacy)
            task.addProgressListener(legacyProgressSupport);
        return new FutureTask<>(task, null);
    }

    public void forceTerminateAllRepairSessions() {
        ActiveRepairService.instance.terminateSessions();
    }

    /* End of MBean interface methods */

    /**
     * Get the "primary ranges" for the specified keyspace and endpoint.
     * "Primary ranges" are the ranges that the node is responsible for storing replica primarily.
     * The node that stores replica primarily is defined as the first node returned
     * by {@link AbstractReplicationStrategy#calculateNaturalEndpoints}.
     *
     * @param keyspace Keyspace name to check primary ranges
     * @param ep endpoint we are interested in.
     * @return primary ranges for the specified endpoint.
     */
    public Collection<Range<Token>> getPrimaryRangesForEndpoint(String keyspace, InetAddress ep)
    {
        AbstractReplicationStrategy strategy = Keyspace.open(keyspace).getReplicationStrategy();
        Collection<Range<Token>> primaryRanges = new HashSet<>();
        TokenMetadata metadata = tokenMetadata.cloneOnlyTokenMap();
        for (Token token : metadata.sortedTokens())
        {
            List<InetAddress> endpoints = strategy.calculateNaturalEndpoints(token, metadata);
            if (endpoints.size() > 0 && endpoints.get(0).equals(ep))
                primaryRanges.add(new Range<>(metadata.getPredecessor(token), token));
        }
        return primaryRanges;
    }

    /**
     * Get the "primary ranges" within local DC for the specified keyspace and endpoint.
     *
     * @see #getPrimaryRangesForEndpoint(String, java.net.InetAddress)
     * @param keyspace Keyspace name to check primary ranges
     * @param referenceEndpoint endpoint we are interested in.
     * @return primary ranges within local DC for the specified endpoint.
     */
    public Collection<Range<Token>> getPrimaryRangeForEndpointWithinDC(String keyspace, InetAddress referenceEndpoint)
    {
        TokenMetadata metadata = tokenMetadata.cloneOnlyTokenMap();
        String localDC = DatabaseDescriptor.getEndpointSnitch().getDatacenter(referenceEndpoint);
        Collection<InetAddress> localDcNodes = metadata.getTopology().getDatacenterEndpoints().get(localDC);
        AbstractReplicationStrategy strategy = Keyspace.open(keyspace).getReplicationStrategy();

        Collection<Range<Token>> localDCPrimaryRanges = new HashSet<>();
        for (Token token : metadata.sortedTokens())
        {
            List<InetAddress> endpoints = strategy.calculateNaturalEndpoints(token, metadata);
            for (InetAddress endpoint : endpoints)
            {
                if (localDcNodes.contains(endpoint))
                {
                    if (endpoint.equals(referenceEndpoint))
                    {
                        localDCPrimaryRanges.add(new Range<>(metadata.getPredecessor(token), token));
                    }
                    break;
                }
            }
        }

        return localDCPrimaryRanges;
    }

    /**
     * Get all ranges an endpoint is responsible for (by keyspace)
     * @param ep endpoint we are interested in.
     * @return ranges for the specified endpoint.
     */
    Collection<Range<Token>> getRangesForEndpoint(String keyspaceName, InetAddress ep)
    {
        return Keyspace.open(keyspaceName).getReplicationStrategy().getAddressRanges().get(ep);
    }

    /**
     * Get all ranges that span the ring given a set
     * of tokens. All ranges are in sorted order of
     * ranges.
     * @return ranges in sorted order
    */
    public List<Range<Token>> getAllRanges(List<Token> sortedTokens)
    {
        if (logger.isTraceEnabled())
            logger.trace("computing ranges for {}", StringUtils.join(sortedTokens, ", "));

        if (sortedTokens.isEmpty())
            return Collections.emptyList();
        int size = sortedTokens.size();
        List<Range<Token>> ranges = new ArrayList<>(size + 1);
        for (int i = 1; i < size; ++i)
        {
            Range<Token> range = new Range<>(sortedTokens.get(i - 1), sortedTokens.get(i));
            ranges.add(range);
        }
        Range<Token> range = new Range<>(sortedTokens.get(size - 1), sortedTokens.get(0));
        ranges.add(range);

        return ranges;
    }

    /**
     * This method returns the N endpoints that are responsible for storing the
     * specified key i.e for replication.
     *
     * @param keyspaceName keyspace name also known as keyspace
     * @param cf Column family name
     * @param key key for which we need to find the endpoint
     * @return the endpoint responsible for this key
     */
    public List<InetAddress> getNaturalEndpoints(String keyspaceName, String cf, String key)
    {
        KeyspaceMetadata ksMetaData = Schema.instance.getKSMetaData(keyspaceName);
        if (ksMetaData == null)
            throw new IllegalArgumentException("Unknown keyspace '" + keyspaceName + "'");

        CFMetaData cfMetaData = ksMetaData.getTableOrViewNullable(cf);
        if (cfMetaData == null)
            throw new IllegalArgumentException("Unknown table '" + cf + "' in keyspace '" + keyspaceName + "'");

        return getNaturalEndpoints(keyspaceName, tokenMetadata.partitioner.getToken(cfMetaData.getKeyValidator().fromString(key)));
    }

    public List<InetAddress> getNaturalEndpoints(String keyspaceName, ByteBuffer key)
    {
        return getNaturalEndpoints(keyspaceName, tokenMetadata.partitioner.getToken(key));
    }

    /**
     * This method returns the N endpoints that are responsible for storing the
     * specified key i.e for replication.
     *
     * @param keyspaceName keyspace name also known as keyspace
     * @param pos position for which we need to find the endpoint
     * @return the endpoint responsible for this token
     */
    public List<InetAddress> getNaturalEndpoints(String keyspaceName, RingPosition pos)
    {
        return Keyspace.open(keyspaceName).getReplicationStrategy().getNaturalEndpoints(pos);
    }

    /**
     * Returns the endpoints currently responsible for storing the token plus pending ones
     */
    public Iterable<InetAddress> getNaturalAndPendingEndpoints(String keyspaceName, Token token)
    {
        return Iterables.concat(getNaturalEndpoints(keyspaceName, token), tokenMetadata.pendingEndpointsFor(token, keyspaceName));
    }

    /**
     * This method attempts to return N endpoints that are responsible for storing the
     * specified key i.e for replication.
     *
     * @param keyspace keyspace name also known as keyspace
     * @param key key for which we need to find the endpoint
     * @return the endpoint responsible for this key
     */
    public List<InetAddress> getLiveNaturalEndpoints(Keyspace keyspace, ByteBuffer key)
    {
        return getLiveNaturalEndpoints(keyspace, tokenMetadata.decorateKey(key));
    }

    public List<InetAddress> getLiveNaturalEndpoints(Keyspace keyspace, RingPosition pos)
    {
        List<InetAddress> endpoints = keyspace.getReplicationStrategy().getNaturalEndpoints(pos);
        List<InetAddress> liveEps = new ArrayList<>(endpoints.size());

        for (InetAddress endpoint : endpoints)
        {
            if (FailureDetector.instance.isAlive(endpoint))
                liveEps.add(endpoint);
        }

        return liveEps;
    }

    public void setLoggingLevel(String classQualifier, String rawLevel) throws Exception
    {
        ch.qos.logback.classic.Logger logBackLogger = (ch.qos.logback.classic.Logger) LoggerFactory.getLogger(classQualifier);

        // if both classQualifer and rawLevel are empty, reload from configuration
        if (StringUtils.isBlank(classQualifier) && StringUtils.isBlank(rawLevel) )
        {
            JMXConfiguratorMBean jmxConfiguratorMBean = JMX.newMBeanProxy(ManagementFactory.getPlatformMBeanServer(),
                    new ObjectName("ch.qos.logback.classic:Name=default,Type=ch.qos.logback.classic.jmx.JMXConfigurator"),
                    JMXConfiguratorMBean.class);
            jmxConfiguratorMBean.reloadDefaultConfiguration();
            return;
        }
        // classQualifer is set, but blank level given
        else if (StringUtils.isNotBlank(classQualifier) && StringUtils.isBlank(rawLevel) )
        {
            if (logBackLogger.getLevel() != null || hasAppenders(logBackLogger))
                logBackLogger.setLevel(null);
            return;
        }

        ch.qos.logback.classic.Level level = ch.qos.logback.classic.Level.toLevel(rawLevel);
        logBackLogger.setLevel(level);
        logger.info("set log level to {} for classes under '{}' (if the level doesn't look like '{}' then the logger couldn't parse '{}')", level, classQualifier, rawLevel, rawLevel);
    }

    /**
     * @return the runtime logging levels for all the configured loggers
     */
    @Override
    public Map<String,String>getLoggingLevels() {
        Map<String, String> logLevelMaps = Maps.newLinkedHashMap();
        LoggerContext lc = (LoggerContext) LoggerFactory.getILoggerFactory();
        for (ch.qos.logback.classic.Logger logger : lc.getLoggerList())
        {
            if(logger.getLevel() != null || hasAppenders(logger))
                logLevelMaps.put(logger.getName(), logger.getLevel().toString());
        }
        return logLevelMaps;
    }

    private boolean hasAppenders(ch.qos.logback.classic.Logger logger) {
        Iterator<Appender<ILoggingEvent>> it = logger.iteratorForAppenders();
        return it.hasNext();
    }

    /**
     * @return list of Token ranges (_not_ keys!) together with estimated key count,
     *      breaking up the data this node is responsible for into pieces of roughly keysPerSplit
     */
    public List<Pair<Range<Token>, Long>> getSplits(String keyspaceName, String cfName, Range<Token> range, int keysPerSplit)
    {
        Keyspace t = Keyspace.open(keyspaceName);
        ColumnFamilyStore cfs = t.getColumnFamilyStore(cfName);
        List<DecoratedKey> keys = keySamples(Collections.singleton(cfs), range);

        long totalRowCountEstimate = cfs.estimatedKeysForRange(range);

        // splitCount should be much smaller than number of key samples, to avoid huge sampling error
        int minSamplesPerSplit = 4;
        int maxSplitCount = keys.size() / minSamplesPerSplit + 1;
        int splitCount = Math.max(1, Math.min(maxSplitCount, (int)(totalRowCountEstimate / keysPerSplit)));

        List<Token> tokens = keysToTokens(range, keys);
        return getSplits(tokens, splitCount, cfs);
    }

    private List<Pair<Range<Token>, Long>> getSplits(List<Token> tokens, int splitCount, ColumnFamilyStore cfs)
    {
        double step = (double) (tokens.size() - 1) / splitCount;
        Token prevToken = tokens.get(0);
        List<Pair<Range<Token>, Long>> splits = Lists.newArrayListWithExpectedSize(splitCount);
        for (int i = 1; i <= splitCount; i++)
        {
            int index = (int) Math.round(i * step);
            Token token = tokens.get(index);
            Range<Token> range = new Range<>(prevToken, token);
            // always return an estimate > 0 (see CASSANDRA-7322)
            splits.add(Pair.create(range, Math.max(cfs.metadata.params.minIndexInterval, cfs.estimatedKeysForRange(range))));
            prevToken = token;
        }
        return splits;
    }

    private List<Token> keysToTokens(Range<Token> range, List<DecoratedKey> keys)
    {
        List<Token> tokens = Lists.newArrayListWithExpectedSize(keys.size() + 2);
        tokens.add(range.left);
        for (DecoratedKey key : keys)
            tokens.add(key.getToken());
        tokens.add(range.right);
        return tokens;
    }

    private List<DecoratedKey> keySamples(Iterable<ColumnFamilyStore> cfses, Range<Token> range)
    {
        List<DecoratedKey> keys = new ArrayList<>();
        for (ColumnFamilyStore cfs : cfses)
            Iterables.addAll(keys, cfs.keySamples(range));
        FBUtilities.sortSampledKeys(keys, range);
        return keys;
    }

    /**
     * Broadcast leaving status and update local tokenMetadata accordingly
     */
    private void startLeaving()
    {
        Gossiper.instance.addLocalApplicationState(ApplicationState.STATUS, valueFactory.leaving(getLocalTokens()));
        tokenMetadata.addLeavingEndpoint(FBUtilities.getBroadcastAddress());
        PendingRangeCalculatorService.instance.update();
    }

    public void decommission() throws InterruptedException
    {
        if (!tokenMetadata.isMember(FBUtilities.getBroadcastAddress()))
            throw new UnsupportedOperationException("local node is not a member of the token ring yet");
        if (tokenMetadata.cloneAfterAllLeft().sortedTokens().size() < 2)
            throw new UnsupportedOperationException("no other normal nodes in the ring; decommission would be pointless");
        if (operationMode != Mode.NORMAL)
            throw new UnsupportedOperationException("Node in " + operationMode + " state; wait for status to become normal or restart");

        PendingRangeCalculatorService.instance.blockUntilFinished();
        for (String keyspaceName : Schema.instance.getNonLocalStrategyKeyspaces())
        {
            if (tokenMetadata.getPendingRanges(keyspaceName, FBUtilities.getBroadcastAddress()).size() > 0)
                throw new UnsupportedOperationException("data is currently moving to this node; unable to leave the ring");
        }

        if (logger.isDebugEnabled())
            logger.debug("DECOMMISSIONING");
        startLeaving();
        long timeout = Math.max(RING_DELAY, BatchlogManager.instance.getBatchlogTimeout());
        setMode(Mode.LEAVING, "sleeping " + timeout + " ms for batch processing and pending range setup", true);
        Thread.sleep(timeout);

        Runnable finishLeaving = new Runnable()
        {
            public void run()
            {
                shutdownClientServers();
                Gossiper.instance.stop();
                try {
                    MessagingService.instance().shutdown();
                } catch (IOError ioe) {
                    logger.info("failed to shutdown message service: {}", ioe);
                }
                StageManager.shutdownNow();
                SystemKeyspace.setBootstrapState(SystemKeyspace.BootstrapState.DECOMMISSIONED);
                setMode(Mode.DECOMMISSIONED, true);
                // let op be responsible for killing the process
            }
        };
        unbootstrap(finishLeaving);
    }

    private void leaveRing()
    {
        SystemKeyspace.setBootstrapState(SystemKeyspace.BootstrapState.NEEDS_BOOTSTRAP);
        tokenMetadata.removeEndpoint(FBUtilities.getBroadcastAddress());
        PendingRangeCalculatorService.instance.update();

        Gossiper.instance.addLocalApplicationState(ApplicationState.STATUS, valueFactory.left(getLocalTokens(),Gossiper.computeExpireTime()));
        int delay = Math.max(RING_DELAY, Gossiper.intervalInMillis * 2);
        logger.info("Announcing that I have left the ring for {}ms", delay);
        Uninterruptibles.sleepUninterruptibly(delay, TimeUnit.MILLISECONDS);
    }

    private void unbootstrap(Runnable onFinish)
    {
        Map<String, Multimap<Range<Token>, InetAddress>> rangesToStream = new HashMap<>();

        for (String keyspaceName : Schema.instance.getNonLocalStrategyKeyspaces())
        {
            Multimap<Range<Token>, InetAddress> rangesMM = getChangedRangesForLeaving(keyspaceName, FBUtilities.getBroadcastAddress());

            if (logger.isDebugEnabled())
                logger.debug("Ranges needing transfer are [{}]", StringUtils.join(rangesMM.keySet(), ","));

            rangesToStream.put(keyspaceName, rangesMM);
        }

        setMode(Mode.LEAVING, "replaying batch log and streaming data to other nodes", true);

        // Start with BatchLog replay, which may create hints but no writes since this is no longer a valid endpoint.
        Future<?> batchlogReplay = BatchlogManager.instance.startBatchlogReplay();
        Future<StreamState> streamSuccess = streamRanges(rangesToStream);

        // Wait for batch log to complete before streaming hints.
        logger.debug("waiting for batch log processing.");
        try
        {
            batchlogReplay.get();
        }
        catch (ExecutionException | InterruptedException e)
        {
            throw new RuntimeException(e);
        }

        setMode(Mode.LEAVING, "streaming hints to other nodes", true);

        Future hintsSuccess = streamHints();

        // wait for the transfer runnables to signal the latch.
        logger.debug("waiting for stream acks.");
        try
        {
            streamSuccess.get();
            hintsSuccess.get();
        }
        catch (ExecutionException | InterruptedException e)
        {
            throw new RuntimeException(e);
        }
        logger.debug("stream acks all received.");
        leaveRing();
        onFinish.run();
    }

    private Future streamHints()
    {
        return HintsService.instance.transferHints(this::getPreferredHintsStreamTarget);
    }

    /**
     * Find the best target to stream hints to. Currently the closest peer according to the snitch
     */
    private UUID getPreferredHintsStreamTarget()
    {
        List<InetAddress> candidates = new ArrayList<>(StorageService.instance.getTokenMetadata().cloneAfterAllLeft().getAllEndpoints());
        candidates.remove(FBUtilities.getBroadcastAddress());
        for (Iterator<InetAddress> iter = candidates.iterator(); iter.hasNext(); )
        {
            InetAddress address = iter.next();
            if (!FailureDetector.instance.isAlive(address))
                iter.remove();
        }

        if (candidates.isEmpty())
        {
            logger.warn("Unable to stream hints since no live endpoints seen");
            throw new RuntimeException("Unable to stream hints since no live endpoints seen");
        }
        else
        {
            // stream to the closest peer as chosen by the snitch
            DatabaseDescriptor.getEndpointSnitch().sortByProximity(FBUtilities.getBroadcastAddress(), candidates);
            InetAddress hintsDestinationHost = candidates.get(0);
            InetAddress preferred = SystemKeyspace.getPreferredIP(hintsDestinationHost);
            return tokenMetadata.getHostId(preferred);
        }
    }

    public void move(String newToken) throws IOException
    {
        try
        {
            getTokenFactory().validate(newToken);
        }
        catch (ConfigurationException e)
        {
            throw new IOException(e.getMessage());
        }
        move(getTokenFactory().fromString(newToken));
    }

    /**
     * move the node to new token or find a new token to boot to according to load
     *
     * @param newToken new token to boot to, or if null, find balanced token to boot to
     *
     * @throws IOException on any I/O operation error
     */
    private void move(Token newToken) throws IOException
    {
        if (newToken == null)
            throw new IOException("Can't move to the undefined (null) token.");

        if (tokenMetadata.sortedTokens().contains(newToken))
            throw new IOException("target token " + newToken + " is already owned by another node.");

        // address of the current node
        InetAddress localAddress = FBUtilities.getBroadcastAddress();

        // This doesn't make any sense in a vnodes environment.
        if (getTokenMetadata().getTokens(localAddress).size() > 1)
        {
            logger.error("Invalid request to move(Token); This node has more than one token and cannot be moved thusly.");
            throw new UnsupportedOperationException("This node has more than one token and cannot be moved thusly.");
        }

        List<String> keyspacesToProcess = Schema.instance.getNonLocalStrategyKeyspaces();

        PendingRangeCalculatorService.instance.blockUntilFinished();
        // checking if data is moving to this node
        for (String keyspaceName : keyspacesToProcess)
        {
            if (tokenMetadata.getPendingRanges(keyspaceName, localAddress).size() > 0)
                throw new UnsupportedOperationException("data is currently moving to this node; unable to leave the ring");
        }

        Gossiper.instance.addLocalApplicationState(ApplicationState.STATUS, valueFactory.moving(newToken));
        setMode(Mode.MOVING, String.format("Moving %s from %s to %s.", localAddress, getLocalTokens().iterator().next(), newToken), true);

        setMode(Mode.MOVING, String.format("Sleeping %s ms before start streaming/fetching ranges", RING_DELAY), true);
        Uninterruptibles.sleepUninterruptibly(RING_DELAY, TimeUnit.MILLISECONDS);

        RangeRelocator relocator = new RangeRelocator(Collections.singleton(newToken), keyspacesToProcess);

        if (relocator.streamsNeeded())
        {
            setMode(Mode.MOVING, "fetching new ranges and streaming old ranges", true);
            try
            {
                relocator.stream().get();
            }
            catch (ExecutionException | InterruptedException e)
            {
                throw new RuntimeException("Interrupted while waiting for stream/fetch ranges to finish: " + e.getMessage());
            }
        }
        else
        {
            setMode(Mode.MOVING, "No ranges to fetch/stream", true);
        }

        setTokens(Collections.singleton(newToken)); // setting new token as we have everything settled

        if (logger.isDebugEnabled())
            logger.debug("Successfully moved to new token {}", getLocalTokens().iterator().next());
    }

    private class RangeRelocator
    {
        private final StreamPlan streamPlan = new StreamPlan("Relocation");

        private RangeRelocator(Collection<Token> tokens, List<String> keyspaceNames)
        {
            calculateToFromStreams(tokens, keyspaceNames);
        }

        private void calculateToFromStreams(Collection<Token> newTokens, List<String> keyspaceNames)
        {
            InetAddress localAddress = FBUtilities.getBroadcastAddress();
            IEndpointSnitch snitch = DatabaseDescriptor.getEndpointSnitch();
            TokenMetadata tokenMetaCloneAllSettled = tokenMetadata.cloneAfterAllSettled();
            // clone to avoid concurrent modification in calculateNaturalEndpoints
            TokenMetadata tokenMetaClone = tokenMetadata.cloneOnlyTokenMap();

            for (String keyspace : keyspaceNames)
            {
                // replication strategy of the current keyspace
                AbstractReplicationStrategy strategy = Keyspace.open(keyspace).getReplicationStrategy();
                Multimap<InetAddress, Range<Token>> endpointToRanges = strategy.getAddressRanges();

                logger.debug("Calculating ranges to stream and request for keyspace {}", keyspace);
                for (Token newToken : newTokens)
                {
                    // getting collection of the currently used ranges by this keyspace
                    Collection<Range<Token>> currentRanges = endpointToRanges.get(localAddress);
                    // collection of ranges which this node will serve after move to the new token
                    Collection<Range<Token>> updatedRanges = strategy.getPendingAddressRanges(tokenMetaClone, newToken, localAddress);

                    // ring ranges and endpoints associated with them
                    // this used to determine what nodes should we ping about range data
                    Multimap<Range<Token>, InetAddress> rangeAddresses = strategy.getRangeAddresses(tokenMetaClone);

                    // calculated parts of the ranges to request/stream from/to nodes in the ring
                    Pair<Set<Range<Token>>, Set<Range<Token>>> rangesPerKeyspace = calculateStreamAndFetchRanges(currentRanges, updatedRanges);

                    /**
                     * In this loop we are going through all ranges "to fetch" and determining
                     * nodes in the ring responsible for data we are interested in
                     */
                    Multimap<Range<Token>, InetAddress> rangesToFetchWithPreferredEndpoints = ArrayListMultimap.create();
                    for (Range<Token> toFetch : rangesPerKeyspace.right)
                    {
                        for (Range<Token> range : rangeAddresses.keySet())
                        {
                            if (range.contains(toFetch))
                            {
                                List<InetAddress> endpoints = null;

                                if (useStrictConsistency)
                                {
                                    Set<InetAddress> oldEndpoints = Sets.newHashSet(rangeAddresses.get(range));
                                    Set<InetAddress> newEndpoints = Sets.newHashSet(strategy.calculateNaturalEndpoints(toFetch.right, tokenMetaCloneAllSettled));

                                    //Due to CASSANDRA-5953 we can have a higher RF then we have endpoints.
                                    //So we need to be careful to only be strict when endpoints == RF
                                    if (oldEndpoints.size() == strategy.getReplicationFactor())
                                    {
                                        oldEndpoints.removeAll(newEndpoints);

                                        //No relocation required
                                        if (oldEndpoints.isEmpty())
                                            continue;

                                        assert oldEndpoints.size() == 1 : "Expected 1 endpoint but found " + oldEndpoints.size();
                                    }

                                    endpoints = Lists.newArrayList(oldEndpoints.iterator().next());
                                }
                                else
                                {
                                    endpoints = snitch.getSortedListByProximity(localAddress, rangeAddresses.get(range));
                                }

                                // storing range and preferred endpoint set
                                rangesToFetchWithPreferredEndpoints.putAll(toFetch, endpoints);
                            }
                        }

                        Collection<InetAddress> addressList = rangesToFetchWithPreferredEndpoints.get(toFetch);
                        if (addressList == null || addressList.isEmpty())
                            continue;

                        if (useStrictConsistency)
                        {
                            if (addressList.size() > 1)
                                throw new IllegalStateException("Multiple strict sources found for " + toFetch);

                            InetAddress sourceIp = addressList.iterator().next();
                            if (Gossiper.instance.isEnabled() && !Gossiper.instance.getEndpointStateForEndpoint(sourceIp).isAlive())
                                throw new RuntimeException("A node required to move the data consistently is down ("+sourceIp+").  If you wish to move the data from a potentially inconsistent replica, restart the node with -Dcassandra.consistent.rangemovement=false");
                        }
                    }

                    // calculating endpoints to stream current ranges to if needed
                    // in some situations node will handle current ranges as part of the new ranges
                    Multimap<InetAddress, Range<Token>> endpointRanges = HashMultimap.create();
                    for (Range<Token> toStream : rangesPerKeyspace.left)
                    {
                        Set<InetAddress> currentEndpoints = ImmutableSet.copyOf(strategy.calculateNaturalEndpoints(toStream.right, tokenMetaClone));
                        Set<InetAddress> newEndpoints = ImmutableSet.copyOf(strategy.calculateNaturalEndpoints(toStream.right, tokenMetaCloneAllSettled));
                        logger.debug("Range: {} Current endpoints: {} New endpoints: {}", toStream, currentEndpoints, newEndpoints);
                        for (InetAddress address : Sets.difference(newEndpoints, currentEndpoints))
                        {
                            logger.debug("Range {} has new owner {}", toStream, address);
                            endpointRanges.put(address, toStream);
                        }
                    }

                    // stream ranges
                    for (InetAddress address : endpointRanges.keySet())
                    {
                        logger.debug("Will stream range {} of keyspace {} to endpoint {}", endpointRanges.get(address), keyspace, address);
                        InetAddress preferred = SystemKeyspace.getPreferredIP(address);
                        streamPlan.transferRanges(address, preferred, keyspace, endpointRanges.get(address));
                    }

                    // stream requests
                    Multimap<InetAddress, Range<Token>> workMap = RangeStreamer.getWorkMap(rangesToFetchWithPreferredEndpoints, keyspace, FailureDetector.instance, useStrictConsistency);
                    for (InetAddress address : workMap.keySet())
                    {
                        logger.debug("Will request range {} of keyspace {} from endpoint {}", workMap.get(address), keyspace, address);
                        InetAddress preferred = SystemKeyspace.getPreferredIP(address);
                        streamPlan.requestRanges(address, preferred, keyspace, workMap.get(address));
                    }

                    logger.debug("Keyspace {}: work map {}.", keyspace, workMap);
                }
            }
        }

        public Future<StreamState> stream()
        {
            return streamPlan.execute();
        }

        public boolean streamsNeeded()
        {
            return !streamPlan.isEmpty();
        }
    }

    /**
     * Get the status of a token removal.
     */
    public String getRemovalStatus()
    {
        if (removingNode == null) {
            return "No token removals in process.";
        }
        return String.format("Removing token (%s). Waiting for replication confirmation from [%s].",
                             tokenMetadata.getToken(removingNode),
                             StringUtils.join(replicatingNodes, ","));
    }

    /**
     * Force a remove operation to complete. This may be necessary if a remove operation
     * blocks forever due to node/stream failure. removeToken() must be called
     * first, this is a last resort measure.  No further attempt will be made to restore replicas.
     */
    public void forceRemoveCompletion()
    {
        if (!replicatingNodes.isEmpty()  || !tokenMetadata.getLeavingEndpoints().isEmpty())
        {
            logger.warn("Removal not confirmed for for {}", StringUtils.join(this.replicatingNodes, ","));
            for (InetAddress endpoint : tokenMetadata.getLeavingEndpoints())
            {
                UUID hostId = tokenMetadata.getHostId(endpoint);
                Gossiper.instance.advertiseTokenRemoved(endpoint, hostId);
                excise(tokenMetadata.getTokens(endpoint), endpoint);
            }
            replicatingNodes.clear();
            removingNode = null;
        }
        else
        {
            logger.warn("No tokens to force removal on, call 'removenode' first");
        }
    }

    /**
     * Remove a node that has died, attempting to restore the replica count.
     * If the node is alive, decommission should be attempted.  If decommission
     * fails, then removeToken should be called.  If we fail while trying to
     * restore the replica count, finally forceRemoveCompleteion should be
     * called to forcibly remove the node without regard to replica count.
     *
     * @param hostIdString token for the node
     */
    public void removeNode(String hostIdString)
    {
        InetAddress myAddress = FBUtilities.getBroadcastAddress();
        UUID localHostId = tokenMetadata.getHostId(myAddress);
        UUID hostId = UUID.fromString(hostIdString);
        InetAddress endpoint = tokenMetadata.getEndpointForHostId(hostId);

        if (endpoint == null)
            throw new UnsupportedOperationException("Host ID not found.");

        Collection<Token> tokens = tokenMetadata.getTokens(endpoint);

        if (endpoint.equals(myAddress))
             throw new UnsupportedOperationException("Cannot remove self");

        if (Gossiper.instance.getLiveMembers().contains(endpoint))
            throw new UnsupportedOperationException("Node " + endpoint + " is alive and owns this ID. Use decommission command to remove it from the ring");

        // A leaving endpoint that is dead is already being removed.
        if (tokenMetadata.isLeaving(endpoint))
            logger.warn("Node {} is already being removed, continuing removal anyway", endpoint);

        if (!replicatingNodes.isEmpty())
            throw new UnsupportedOperationException("This node is already processing a removal. Wait for it to complete, or use 'removenode force' if this has failed.");

        // Find the endpoints that are going to become responsible for data
        for (String keyspaceName : Schema.instance.getNonLocalStrategyKeyspaces())
        {
            // if the replication factor is 1 the data is lost so we shouldn't wait for confirmation
            if (Keyspace.open(keyspaceName).getReplicationStrategy().getReplicationFactor() == 1)
                continue;

            // get all ranges that change ownership (that is, a node needs
            // to take responsibility for new range)
            Multimap<Range<Token>, InetAddress> changedRanges = getChangedRangesForLeaving(keyspaceName, endpoint);
            IFailureDetector failureDetector = FailureDetector.instance;
            for (InetAddress ep : changedRanges.values())
            {
                if (failureDetector.isAlive(ep))
                    replicatingNodes.add(ep);
                else
                    logger.warn("Endpoint {} is down and will not receive data for re-replication of {}", ep, endpoint);
            }
        }
        removingNode = endpoint;

        tokenMetadata.addLeavingEndpoint(endpoint);
        PendingRangeCalculatorService.instance.update();

        // the gossiper will handle spoofing this node's state to REMOVING_TOKEN for us
        // we add our own token so other nodes to let us know when they're done
        Gossiper.instance.advertiseRemoving(endpoint, hostId, localHostId);

        // kick off streaming commands
        restoreReplicaCount(endpoint, myAddress);

        // wait for ReplicationFinishedVerbHandler to signal we're done
        while (!replicatingNodes.isEmpty())
        {
            Uninterruptibles.sleepUninterruptibly(100, TimeUnit.MILLISECONDS);
        }

        excise(tokens, endpoint);

        // gossiper will indicate the token has left
        Gossiper.instance.advertiseTokenRemoved(endpoint, hostId);

        replicatingNodes.clear();
        removingNode = null;
    }

    public void confirmReplication(InetAddress node)
    {
        // replicatingNodes can be empty in the case where this node used to be a removal coordinator,
        // but restarted before all 'replication finished' messages arrived. In that case, we'll
        // still go ahead and acknowledge it.
        if (!replicatingNodes.isEmpty())
        {
            replicatingNodes.remove(node);
        }
        else
        {
            logger.info("Received unexpected REPLICATION_FINISHED message from {}. Was this node recently a removal coordinator?", node);
        }
    }

    public String getOperationMode()
    {
        return operationMode.toString();
    }

    public boolean isStarting()
    {
        return operationMode == Mode.STARTING;
    }

    public boolean isMoving()
    {
        return operationMode == Mode.MOVING;
    }

    public boolean isJoining()
    {
        return operationMode == Mode.JOINING;
    }

    public String getDrainProgress()
    {
        return String.format("Drained %s/%s ColumnFamilies", remainingCFs, totalCFs);
    }

    /**
     * Shuts node off to writes, empties memtables and the commit log.
     * There are two differences between drain and the normal shutdown hook:
     * - Drain waits for in-progress streaming to complete
     * - Drain flushes *all* columnfamilies (shutdown hook only flushes non-durable CFs)
     */
    public synchronized void drain() throws IOException, InterruptedException, ExecutionException
    {
        inShutdownHook = true;

        BatchlogManager.instance.shutdown();

        HintsService.instance.pauseDispatch();

        ExecutorService counterMutationStage = StageManager.getStage(Stage.COUNTER_MUTATION);
        ExecutorService viewMutationStage = StageManager.getStage(Stage.VIEW_MUTATION);
        ExecutorService mutationStage = StageManager.getStage(Stage.MUTATION);
        if (mutationStage.isTerminated()
            && counterMutationStage.isTerminated()
            && viewMutationStage.isTerminated())
        {
            logger.warn("Cannot drain node (did it already happen?)");
            return;
        }
        setMode(Mode.DRAINING, "starting drain process", true);
        shutdownClientServers();
        ScheduledExecutors.optionalTasks.shutdown();
        Gossiper.instance.stop();

        setMode(Mode.DRAINING, "shutting down MessageService", false);
        MessagingService.instance().shutdown();

        setMode(Mode.DRAINING, "clearing mutation stage", false);
        viewMutationStage.shutdown();
        counterMutationStage.shutdown();
        mutationStage.shutdown();
        viewMutationStage.awaitTermination(3600, TimeUnit.SECONDS);
        counterMutationStage.awaitTermination(3600, TimeUnit.SECONDS);
        mutationStage.awaitTermination(3600, TimeUnit.SECONDS);

        StorageProxy.instance.verifyNoHintsInProgress();

        setMode(Mode.DRAINING, "flushing column families", false);

        // disable autocompaction - we don't want to start any new compactions while we are draining
        for (Keyspace keyspace : Keyspace.all())
            for (ColumnFamilyStore cfs : keyspace.getColumnFamilyStores())
                cfs.disableAutoCompaction();

        // count CFs first, since forceFlush could block for the flushWriter to get a queue slot empty
        totalCFs = 0;
        for (Keyspace keyspace : Keyspace.nonSystem())
            totalCFs += keyspace.getColumnFamilyStores().size();
        remainingCFs = totalCFs;
        // flush
        List<Future<?>> flushes = new ArrayList<>();
        for (Keyspace keyspace : Keyspace.nonSystem())
        {
            for (ColumnFamilyStore cfs : keyspace.getColumnFamilyStores())
                flushes.add(cfs.forceFlush());
        }
        // wait for the flushes.
        // TODO this is a godawful way to track progress, since they flush in parallel.  a long one could
        // thus make several short ones "instant" if we wait for them later.
        for (Future f : flushes)
        {
            FBUtilities.waitOnFuture(f);
            remainingCFs--;
        }
        // flush the system ones after all the rest are done, just in case flushing modifies any system state
        // like CASSANDRA-5151. don't bother with progress tracking since system data is tiny.
        flushes.clear();
        for (Keyspace keyspace : Keyspace.system())
        {
            for (ColumnFamilyStore cfs : keyspace.getColumnFamilyStores())
                flushes.add(cfs.forceFlush());
        }
        FBUtilities.waitOnFutures(flushes);

        HintsService.instance.shutdownBlocking();

        // Interrupt on going compaction and shutdown to prevent further compaction
        CompactionManager.instance.forceShutdown();

        // whilst we've flushed all the CFs, which will have recycled all completed segments, we want to ensure
        // there are no segments to replay, so we force the recycling of any remaining (should be at most one)
        CommitLog.instance.forceRecycleAllSegments();

        CommitLog.instance.shutdownBlocking();

        // wait for miscellaneous tasks like sstable and commitlog segment deletion
        ScheduledExecutors.nonPeriodicTasks.shutdown();
        if (!ScheduledExecutors.nonPeriodicTasks.awaitTermination(1, TimeUnit.MINUTES))
            logger.warn("Miscellaneous task executor still busy after one minute; proceeding with shutdown");

        ColumnFamilyStore.shutdownPostFlushExecutor();

        setMode(Mode.DRAINED, true);
    }

    // Never ever do this at home. Used by tests.
    @VisibleForTesting
    public IPartitioner setPartitionerUnsafe(IPartitioner newPartitioner)
    {
        IPartitioner oldPartitioner = DatabaseDescriptor.setPartitionerUnsafe(newPartitioner);
        tokenMetadata = tokenMetadata.cloneWithNewPartitioner(newPartitioner);
        valueFactory = new VersionedValue.VersionedValueFactory(newPartitioner);
        return oldPartitioner;
    }

    TokenMetadata setTokenMetadataUnsafe(TokenMetadata tmd)
    {
        TokenMetadata old = tokenMetadata;
        tokenMetadata = tmd;
        return old;
    }

    public void truncate(String keyspace, String table) throws TimeoutException, IOException
    {
        try
        {
            StorageProxy.truncateBlocking(keyspace, table);
        }
        catch (UnavailableException e)
        {
            throw new IOException(e.getMessage());
        }
    }

    public Map<InetAddress, Float> getOwnership()
    {
        List<Token> sortedTokens = tokenMetadata.sortedTokens();
        // describeOwnership returns tokens in an unspecified order, let's re-order them
        Map<Token, Float> tokenMap = new TreeMap<Token, Float>(tokenMetadata.partitioner.describeOwnership(sortedTokens));
        Map<InetAddress, Float> nodeMap = new LinkedHashMap<>();
        for (Map.Entry<Token, Float> entry : tokenMap.entrySet())
        {
            InetAddress endpoint = tokenMetadata.getEndpoint(entry.getKey());
            Float tokenOwnership = entry.getValue();
            if (nodeMap.containsKey(endpoint))
                nodeMap.put(endpoint, nodeMap.get(endpoint) + tokenOwnership);
            else
                nodeMap.put(endpoint, tokenOwnership);
        }
        return nodeMap;
    }

    /**
     * Calculates ownership. If there are multiple DC's and the replication strategy is DC aware then ownership will be
     * calculated per dc, i.e. each DC will have total ring ownership divided amongst its nodes. Without replication
     * total ownership will be a multiple of the number of DC's and this value will then go up within each DC depending
     * on the number of replicas within itself. For DC unaware replication strategies, ownership without replication
     * will be 100%.
     *
     * @throws IllegalStateException when node is not configured properly.
     */
    public LinkedHashMap<InetAddress, Float> effectiveOwnership(String keyspace) throws IllegalStateException
    {
        AbstractReplicationStrategy strategy;
        if (keyspace != null)
        {
            Keyspace keyspaceInstance = Schema.instance.getKeyspaceInstance(keyspace);
            if (keyspaceInstance == null)
                throw new IllegalArgumentException("The keyspace " + keyspace + ", does not exist");

            if (keyspaceInstance.getReplicationStrategy() instanceof LocalStrategy)
                throw new IllegalStateException("Ownership values for keyspaces with LocalStrategy are meaningless");
            strategy = keyspaceInstance.getReplicationStrategy();
        }
        else
        {
            List<String> userKeyspaces = Schema.instance.getUserKeyspaces();

            if (userKeyspaces.size() > 0)
            {
                keyspace = userKeyspaces.get(0);
                AbstractReplicationStrategy replicationStrategy = Schema.instance.getKeyspaceInstance(keyspace).getReplicationStrategy();
                for (String keyspaceName : userKeyspaces)
                {
                    if (!Schema.instance.getKeyspaceInstance(keyspaceName).getReplicationStrategy().hasSameSettings(replicationStrategy))
                        throw new IllegalStateException("Non-system keyspaces don't have the same replication settings, effective ownership information is meaningless");
                }
            }
            else
            {
                keyspace = "system_traces";
            }

            Keyspace keyspaceInstance = Schema.instance.getKeyspaceInstance(keyspace);
            if (keyspaceInstance == null)
                throw new IllegalArgumentException("The node does not have " + keyspace + " yet, probably still bootstrapping");
            strategy = keyspaceInstance.getReplicationStrategy();
        }

        TokenMetadata metadata = tokenMetadata.cloneOnlyTokenMap();

        Collection<Collection<InetAddress>> endpointsGroupedByDc = new ArrayList<>();
        // mapping of dc's to nodes, use sorted map so that we get dcs sorted
        SortedMap<String, Collection<InetAddress>> sortedDcsToEndpoints = new TreeMap<>();
        sortedDcsToEndpoints.putAll(metadata.getTopology().getDatacenterEndpoints().asMap());
        for (Collection<InetAddress> endpoints : sortedDcsToEndpoints.values())
            endpointsGroupedByDc.add(endpoints);

        Map<Token, Float> tokenOwnership = tokenMetadata.partitioner.describeOwnership(tokenMetadata.sortedTokens());
        LinkedHashMap<InetAddress, Float> finalOwnership = Maps.newLinkedHashMap();

        Multimap<InetAddress, Range<Token>> endpointToRanges = strategy.getAddressRanges();
        // calculate ownership per dc
        for (Collection<InetAddress> endpoints : endpointsGroupedByDc)
        {
            // calculate the ownership with replication and add the endpoint to the final ownership map
            for (InetAddress endpoint : endpoints)
            {
                float ownership = 0.0f;
                for (Range<Token> range : endpointToRanges.get(endpoint))
                {
                    if (tokenOwnership.containsKey(range.right))
                        ownership += tokenOwnership.get(range.right);
                }
                finalOwnership.put(endpoint, ownership);
            }
        }
        return finalOwnership;
    }

    public List<String> getKeyspaces()
    {
        List<String> keyspaceNamesList = new ArrayList<>(Schema.instance.getKeyspaces());
        return Collections.unmodifiableList(keyspaceNamesList);
    }

    public List<String> getNonSystemKeyspaces()
    {
        return Collections.unmodifiableList(Schema.instance.getNonSystemKeyspaces());
    }

    public List<String> getNonLocalStrategyKeyspaces()
    {
        return Collections.unmodifiableList(Schema.instance.getNonLocalStrategyKeyspaces());
    }

    public void updateSnitch(String epSnitchClassName, Boolean dynamic, Integer dynamicUpdateInterval, Integer dynamicResetInterval, Double dynamicBadnessThreshold) throws ClassNotFoundException
    {
        IEndpointSnitch oldSnitch = DatabaseDescriptor.getEndpointSnitch();

        // new snitch registers mbean during construction
        IEndpointSnitch newSnitch;
        try
        {
            newSnitch = FBUtilities.construct(epSnitchClassName, "snitch");
        }
        catch (ConfigurationException e)
        {
            throw new ClassNotFoundException(e.getMessage());
        }
        if (dynamic)
        {
            DatabaseDescriptor.setDynamicUpdateInterval(dynamicUpdateInterval);
            DatabaseDescriptor.setDynamicResetInterval(dynamicResetInterval);
            DatabaseDescriptor.setDynamicBadnessThreshold(dynamicBadnessThreshold);
            newSnitch = new DynamicEndpointSnitch(newSnitch);
        }

        // point snitch references to the new instance
        DatabaseDescriptor.setEndpointSnitch(newSnitch);
        for (String ks : Schema.instance.getKeyspaces())
        {
            Keyspace.open(ks).getReplicationStrategy().snitch = newSnitch;
        }

        if (oldSnitch instanceof DynamicEndpointSnitch)
            ((DynamicEndpointSnitch)oldSnitch).unregisterMBean();

        updateTopology();
    }

    /**
     * Seed data to the endpoints that will be responsible for it at the future
     *
     * @param rangesToStreamByKeyspace keyspaces and data ranges with endpoints included for each
     * @return async Future for whether stream was success
     */
    private Future<StreamState> streamRanges(Map<String, Multimap<Range<Token>, InetAddress>> rangesToStreamByKeyspace)
    {
        // First, we build a list of ranges to stream to each host, per table
        Map<String, Map<InetAddress, List<Range<Token>>>> sessionsToStreamByKeyspace = new HashMap<>();
        for (Map.Entry<String, Multimap<Range<Token>, InetAddress>> entry : rangesToStreamByKeyspace.entrySet())
        {
            String keyspace = entry.getKey();
            Multimap<Range<Token>, InetAddress> rangesWithEndpoints = entry.getValue();

            if (rangesWithEndpoints.isEmpty())
                continue;

            Map<InetAddress, List<Range<Token>>> rangesPerEndpoint = new HashMap<>();
            for (Map.Entry<Range<Token>, InetAddress> endPointEntry : rangesWithEndpoints.entries())
            {
                Range<Token> range = endPointEntry.getKey();
                InetAddress endpoint = endPointEntry.getValue();

                List<Range<Token>> curRanges = rangesPerEndpoint.get(endpoint);
                if (curRanges == null)
                {
                    curRanges = new LinkedList<>();
                    rangesPerEndpoint.put(endpoint, curRanges);
                }
                curRanges.add(range);
            }

            sessionsToStreamByKeyspace.put(keyspace, rangesPerEndpoint);
        }

        StreamPlan streamPlan = new StreamPlan("Unbootstrap");
        for (Map.Entry<String, Map<InetAddress, List<Range<Token>>>> entry : sessionsToStreamByKeyspace.entrySet())
        {
            String keyspaceName = entry.getKey();
            Map<InetAddress, List<Range<Token>>> rangesPerEndpoint = entry.getValue();

            for (Map.Entry<InetAddress, List<Range<Token>>> rangesEntry : rangesPerEndpoint.entrySet())
            {
                List<Range<Token>> ranges = rangesEntry.getValue();
                InetAddress newEndpoint = rangesEntry.getKey();
                InetAddress preferred = SystemKeyspace.getPreferredIP(newEndpoint);

                // TODO each call to transferRanges re-flushes, this is potentially a lot of waste
                streamPlan.transferRanges(newEndpoint, preferred, keyspaceName, ranges);
            }
        }
        return streamPlan.execute();
    }

    /**
     * Calculate pair of ranges to stream/fetch for given two range collections
     * (current ranges for keyspace and ranges after move to new token)
     *
     * @param current collection of the ranges by current token
     * @param updated collection of the ranges after token is changed
     * @return pair of ranges to stream/fetch for given current and updated range collections
     */
    public Pair<Set<Range<Token>>, Set<Range<Token>>> calculateStreamAndFetchRanges(Collection<Range<Token>> current, Collection<Range<Token>> updated)
    {
        Set<Range<Token>> toStream = new HashSet<>();
        Set<Range<Token>> toFetch  = new HashSet<>();


        for (Range<Token> r1 : current)
        {
            boolean intersect = false;
            for (Range<Token> r2 : updated)
            {
                if (r1.intersects(r2))
                {
                    // adding difference ranges to fetch from a ring
                    toStream.addAll(r1.subtract(r2));
                    intersect = true;
                }
            }
            if (!intersect)
            {
                toStream.add(r1); // should seed whole old range
            }
        }

        for (Range<Token> r2 : updated)
        {
            boolean intersect = false;
            for (Range<Token> r1 : current)
            {
                if (r2.intersects(r1))
                {
                    // adding difference ranges to fetch from a ring
                    toFetch.addAll(r2.subtract(r1));
                    intersect = true;
                }
            }
            if (!intersect)
            {
                toFetch.add(r2); // should fetch whole old range
            }
        }

        return Pair.create(toStream, toFetch);
    }

    public void bulkLoad(String directory)
    {
        try
        {
            bulkLoadInternal(directory).get();
        }
        catch (Exception e)
        {
            throw new RuntimeException(e);
        }
    }

    public String bulkLoadAsync(String directory)
    {
        return bulkLoadInternal(directory).planId.toString();
    }

    private StreamResultFuture bulkLoadInternal(String directory)
    {
        File dir = new File(directory);

        if (!dir.exists() || !dir.isDirectory())
            throw new IllegalArgumentException("Invalid directory " + directory);

        SSTableLoader.Client client = new SSTableLoader.Client()
        {
            private String keyspace;

            public void init(String keyspace)
            {
                this.keyspace = keyspace;
                try
                {
                    for (Map.Entry<Range<Token>, List<InetAddress>> entry : StorageService.instance.getRangeToAddressMap(keyspace).entrySet())
                    {
                        Range<Token> range = entry.getKey();
                        for (InetAddress endpoint : entry.getValue())
                            addRangeForEndpoint(range, endpoint);
                    }
                }
                catch (Exception e)
                {
                    throw new RuntimeException(e);
                }
            }

            public CFMetaData getTableMetadata(String tableName)
            {
                return Schema.instance.getCFMetaData(keyspace, tableName);
            }
        };

        return new SSTableLoader(dir, client, new OutputHandler.LogOutput()).stream();
    }

    public void rescheduleFailedDeletions()
    {
        LifecycleTransaction.rescheduleFailedDeletions();
    }

    /**
     * #{@inheritDoc}
     */
    public void loadNewSSTables(String ksName, String cfName)
    {
        ColumnFamilyStore.loadNewSSTables(ksName, cfName);
    }

    /**
     * #{@inheritDoc}
     */
    public List<String> sampleKeyRange() // do not rename to getter - see CASSANDRA-4452 for details
    {
        List<DecoratedKey> keys = new ArrayList<>();
        for (Keyspace keyspace : Keyspace.nonLocalStrategy())
        {
            for (Range<Token> range : getPrimaryRangesForEndpoint(keyspace.getName(), FBUtilities.getBroadcastAddress()))
                keys.addAll(keySamples(keyspace.getColumnFamilyStores(), range));
        }

        List<String> sampledKeys = new ArrayList<>(keys.size());
        for (DecoratedKey key : keys)
            sampledKeys.add(key.getToken().toString());
        return sampledKeys;
    }

    public void rebuildSecondaryIndex(String ksName, String cfName, String... idxNames)
    {
        String[] indices = asList(idxNames).stream()
                                           .map(p -> isIndexColumnFamily(p) ? getIndexName(p) : p)
                                           .collect(toList())
                                           .toArray(new String[idxNames.length]);

        ColumnFamilyStore.rebuildSecondaryIndex(ksName, cfName, indices);
    }

    public void resetLocalSchema() throws IOException
    {
        MigrationManager.resetLocalSchema();
    }

    public void setTraceProbability(double probability)
    {
        this.traceProbability = probability;
    }

    public double getTraceProbability()
    {
        return traceProbability;
    }

    public void disableAutoCompaction(String ks, String... tables) throws IOException
    {
        for (ColumnFamilyStore cfs : getValidColumnFamilies(true, true, ks, tables))
        {
            cfs.disableAutoCompaction();
        }
    }

    public void enableAutoCompaction(String ks, String... tables) throws IOException
    {
        for (ColumnFamilyStore cfs : getValidColumnFamilies(true, true, ks, tables))
        {
            cfs.enableAutoCompaction();
        }
    }

    /** Returns the name of the cluster */
    public String getClusterName()
    {
        return DatabaseDescriptor.getClusterName();
    }

    /** Returns the cluster partitioner */
    public String getPartitionerName()
    {
        return DatabaseDescriptor.getPartitionerName();
    }

    public int getTombstoneWarnThreshold()
    {
        return DatabaseDescriptor.getTombstoneWarnThreshold();
    }

    public void setTombstoneWarnThreshold(int threshold)
    {
        DatabaseDescriptor.setTombstoneWarnThreshold(threshold);
    }

    public int getTombstoneFailureThreshold()
    {
        return DatabaseDescriptor.getTombstoneFailureThreshold();
    }

    public void setTombstoneFailureThreshold(int threshold)
    {
        DatabaseDescriptor.setTombstoneFailureThreshold(threshold);
    }

    public int getBatchSizeFailureThreshold()
    {
        return DatabaseDescriptor.getBatchSizeFailThresholdInKB();
    }

    public void setBatchSizeFailureThreshold(int threshold)
    {
        DatabaseDescriptor.setBatchSizeFailThresholdInKB(threshold);
    }

    public void setHintedHandoffThrottleInKB(int throttleInKB)
    {
        DatabaseDescriptor.setHintedHandoffThrottleInKB(throttleInKB);
        logger.info(String.format("Updated hinted_handoff_throttle_in_kb to %d", throttleInKB));
    }

}<|MERGE_RESOLUTION|>--- conflicted
+++ resolved
@@ -33,7 +33,6 @@
 import javax.management.openmbean.TabularDataSupport;
 
 import com.google.common.annotations.VisibleForTesting;
-import com.google.common.base.Optional;
 import com.google.common.base.Predicate;
 import com.google.common.collect.*;
 import com.google.common.util.concurrent.*;
@@ -1205,7 +1204,6 @@
             tokenMetadata.updateNormalTokens(tokens, FBUtilities.getBroadcastAddress());
             SystemKeyspace.removeEndpoint(DatabaseDescriptor.getReplaceAddress());
         }
-
         if (!Gossiper.instance.seenAnySeed())
             throw new IllegalStateException("Unable to contact any seeds!");
 
@@ -1734,7 +1732,11 @@
         }
     }
 
-<<<<<<< HEAD
+    private static String[] splitValue(VersionedValue value)
+    {
+        return value.value.split(VersionedValue.DELIMITER_STR, -1);
+    }
+
     private void updateNetVersion(InetAddress endpoint, VersionedValue value)
     {
         try
@@ -1745,11 +1747,6 @@
         {
             throw new AssertionError("Got invalid value for NET_VERSION application state: " + value.value);
         }
-=======
-    private static String[] splitValue(VersionedValue value)
-    {
-        return value.value.split(VersionedValue.DELIMITER_STR, -1);
->>>>>>> b39d984f
     }
 
     public void updateTopology(InetAddress endpoint)
@@ -1916,7 +1913,6 @@
         tokenMetadata.updateHostId(Gossiper.instance.getHostId(endpoint), endpoint);
     }
 
-
     private void handleStateBootreplacing(InetAddress newNode, String[] pieces)
     {
         InetAddress oldNode;
