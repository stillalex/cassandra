--- conflicted
+++ resolved
@@ -2266,12 +2266,8 @@
         calculatePendingRanges();
 
         Gossiper.instance.addLocalApplicationState(ApplicationState.STATUS, valueFactory.left(getLocalToken(),Gossiper.computeExpireTime()));
-<<<<<<< HEAD
-        logger.info("Announcing that I have left the ring for " + RING_DELAY + "ms");
-=======
         int delay = Math.max(RING_DELAY, Gossiper.intervalInMillis * 2);
-        logger_.info("Announcing that I have left the ring for " + delay + "ms");
->>>>>>> b5f99a33
+        logger.info("Announcing that I have left the ring for " + delay + "ms");
         try
         {
             Thread.sleep(delay);
