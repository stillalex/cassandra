/*
 * Licensed to the Apache Software Foundation (ASF) under one
 * or more contributor license agreements.  See the NOTICE file
 * distributed with this work for additional information
 * regarding copyright ownership.  The ASF licenses this file
 * to you under the Apache License, Version 2.0 (the
 * "License"); you may not use this file except in compliance
 * with the License.  You may obtain a copy of the License at
 *
 *     http://www.apache.org/licenses/LICENSE-2.0
 *
 * Unless required by applicable law or agreed to in writing, software
 * distributed under the License is distributed on an "AS IS" BASIS,
 * WITHOUT WARRANTIES OR CONDITIONS OF ANY KIND, either express or implied.
 * See the License for the specific language governing permissions and
 * limitations under the License.
 */
package org.apache.cassandra.io.sstable.format.big;

import com.google.common.util.concurrent.RateLimiter;
import org.apache.cassandra.cache.KeyCacheKey;
import org.apache.cassandra.config.CFMetaData;
import org.apache.cassandra.db.*;
import org.apache.cassandra.db.filter.ColumnFilter;
import org.apache.cassandra.db.columniterator.SSTableIterator;
import org.apache.cassandra.db.columniterator.SSTableReversedIterator;
import org.apache.cassandra.db.rows.Rows;
import org.apache.cassandra.db.rows.UnfilteredRowIterator;
import org.apache.cassandra.db.rows.UnfilteredRowIterators;
import org.apache.cassandra.dht.AbstractBounds;
import org.apache.cassandra.dht.Range;
import org.apache.cassandra.dht.Token;
import org.apache.cassandra.io.sstable.*;
import org.apache.cassandra.io.sstable.format.SSTableReader;
import org.apache.cassandra.io.sstable.format.SSTableReadsListener;
import org.apache.cassandra.io.sstable.format.SSTableReadsListener.SkippingReason;
import org.apache.cassandra.io.sstable.format.SSTableReadsListener.SelectionReason;
import org.apache.cassandra.io.sstable.metadata.StatsMetadata;
import org.apache.cassandra.io.util.FileDataInput;
import org.apache.cassandra.io.util.RandomAccessReader;
import org.apache.cassandra.tracing.Tracing;
import org.apache.cassandra.utils.ByteBufferUtil;
import org.slf4j.Logger;
import org.slf4j.LoggerFactory;

import java.io.IOException;
import java.nio.ByteBuffer;
import java.util.*;

/**
 * SSTableReaders are open()ed by Keyspace.onStart; after that they are created by SSTableWriter.renameAndOpen.
 * Do not re-call open() on existing SSTable files; use the references kept by ColumnFamilyStore post-start instead.
 */
public class BigTableReader extends SSTableReader
{
    private static final Logger logger = LoggerFactory.getLogger(BigTableReader.class);

    BigTableReader(Descriptor desc, Set<Component> components, CFMetaData metadata, Long maxDataAge, StatsMetadata sstableMetadata, OpenReason openReason, SerializationHeader header)
    {
        super(desc, components, metadata, maxDataAge, sstableMetadata, openReason, header);
    }

<<<<<<< HEAD
    public UnfilteredRowIterator iterator(DecoratedKey key, Slices slices, ColumnFilter selectedColumns, boolean reversed, boolean isForThrift)
    {
        RowIndexEntry rie = getPosition(key, SSTableReader.Operator.EQ);
        return iterator(null, key, rie, slices, selectedColumns, reversed, isForThrift);
=======
    public SliceableUnfilteredRowIterator iterator(DecoratedKey key,
                                                   ColumnFilter selectedColumns,
                                                   boolean reversed,
                                                   boolean isForThrift,
                                                   SSTableReadsListener listener)
    {
        return reversed
             ? new SSTableReversedIterator(this, key, selectedColumns, isForThrift, listener)
             : new SSTableIterator(this, key, selectedColumns, isForThrift, listener);
>>>>>>> e22cb278
    }

    public UnfilteredRowIterator iterator(FileDataInput file, DecoratedKey key, RowIndexEntry indexEntry, Slices slices, ColumnFilter selectedColumns, boolean reversed, boolean isForThrift)
    {
        if (indexEntry == null)
            return UnfilteredRowIterators.noRowsIterator(metadata, key, Rows.EMPTY_STATIC_ROW, DeletionTime.LIVE, reversed);
        return reversed
             ? new SSTableReversedIterator(this, file, key, indexEntry, slices, selectedColumns, isForThrift, ifile)
             : new SSTableIterator(this, file, key, indexEntry, slices, selectedColumns, isForThrift, ifile);
    }

    @Override
    public ISSTableScanner getScanner(ColumnFilter columns,
                                      DataRange dataRange,
                                      RateLimiter limiter,
                                      boolean isForThrift,
                                      SSTableReadsListener listener)
    {
        return BigTableScanner.getScanner(this, columns, dataRange, limiter, isForThrift, listener);
    }

    /**
     * Direct I/O SSTableScanner over an iterator of bounds.
     *
     * @param boundsIterator the keys to cover
     * @return A Scanner for seeking over the rows of the SSTable.
     */
    public ISSTableScanner getScanner(Iterator<AbstractBounds<PartitionPosition>> boundsIterator)
    {
        return BigTableScanner.getScanner(this, boundsIterator);
    }

    /**
     * Direct I/O SSTableScanner over the full sstable.
     *
     * @return A Scanner for reading the full SSTable.
     */
    public ISSTableScanner getScanner(RateLimiter limiter)
    {
        return BigTableScanner.getScanner(this, limiter);
    }

    /**
     * Direct I/O SSTableScanner over a defined collection of ranges of tokens.
     *
     * @param ranges the range of keys to cover
     * @return A Scanner for seeking over the rows of the SSTable.
     */
    public ISSTableScanner getScanner(Collection<Range<Token>> ranges, RateLimiter limiter)
    {
        if (ranges != null)
            return BigTableScanner.getScanner(this, ranges, limiter);
        else
            return getScanner(limiter);
    }


    @SuppressWarnings("resource") // caller to close
    @Override
    public UnfilteredRowIterator simpleIterator(FileDataInput dfile, DecoratedKey key, RowIndexEntry position, boolean tombstoneOnly)
    {
        return SSTableIdentityIterator.create(this, dfile, position, key, tombstoneOnly);
    }

    /**
     * @param key The key to apply as the rhs to the given Operator. A 'fake' key is allowed to
     * allow key selection by token bounds but only if op != * EQ
     * @param op The Operator defining matching keys: the nearest key to the target matching the operator wins.
     * @param updateCacheAndStats true if updating stats and cache
     * @param listener a listener used to handle internal events
     * @return The index entry corresponding to the key, or null if the key is not present
     */
    protected RowIndexEntry getPosition(PartitionPosition key,
                                        Operator op,
                                        boolean updateCacheAndStats,
                                        boolean permitMatchPastLast,
                                        SSTableReadsListener listener)
    {
        if (op == Operator.EQ)
        {
            assert key instanceof DecoratedKey; // EQ only make sense if the key is a valid row key
            if (!bf.isPresent((DecoratedKey)key))
            {
                listener.onSSTableSkipped(this, SkippingReason.BLOOM_FILTER);
                Tracing.trace("Bloom filter allows skipping sstable {}", descriptor.generation);
                return null;
            }
        }

        // next, the key cache (only make sense for valid row key)
        if ((op == Operator.EQ || op == Operator.GE) && (key instanceof DecoratedKey))
        {
            DecoratedKey decoratedKey = (DecoratedKey)key;
            KeyCacheKey cacheKey = new KeyCacheKey(metadata.ksAndCFName, descriptor, decoratedKey.getKey());
            RowIndexEntry cachedPosition = getCachedPosition(cacheKey, updateCacheAndStats);
            if (cachedPosition != null)
            {
                listener.onSSTableSelected(this, cachedPosition, SelectionReason.KEY_CACHE_HIT);
                Tracing.trace("Key cache hit for sstable {}", descriptor.generation);
                return cachedPosition;
            }
        }

        // check the smallest and greatest keys in the sstable to see if it can't be present
        boolean skip = false;
        if (key.compareTo(first) < 0)
        {
            if (op == Operator.EQ)
                skip = true;
            else
                key = first;

            op = Operator.EQ;
        }
        else
        {
            int l = last.compareTo(key);
            // l <= 0  => we may be looking past the end of the file; we then narrow our behaviour to:
            //             1) skipping if strictly greater for GE and EQ;
            //             2) skipping if equal and searching GT, and we aren't permitting matching past last
            skip = l <= 0 && (l < 0 || (!permitMatchPastLast && op == Operator.GT));
        }
        if (skip)
        {
            if (op == Operator.EQ && updateCacheAndStats)
                bloomFilterTracker.addFalsePositive();
            listener.onSSTableSkipped(this, SkippingReason.MIN_MAX_KEYS);
            Tracing.trace("Check against min and max keys allows skipping sstable {}", descriptor.generation);
            return null;
        }

        int binarySearchResult = indexSummary.binarySearch(key);
        long sampledPosition = getIndexScanPositionFromBinarySearchResult(binarySearchResult, indexSummary);
        int sampledIndex = getIndexSummaryIndexFromBinarySearchResult(binarySearchResult);

        int effectiveInterval = indexSummary.getEffectiveIndexIntervalAfterIndex(sampledIndex);

        if (ifile == null)
            return null;

        // scan the on-disk index, starting at the nearest sampled position.
        // The check against IndexInterval is to be exit the loop in the EQ case when the key looked for is not present
        // (bloom filter false positive). But note that for non-EQ cases, we might need to check the first key of the
        // next index position because the searched key can be greater the last key of the index interval checked if it
        // is lesser than the first key of next interval (and in that case we must return the position of the first key
        // of the next interval).
        int i = 0;
        String path = null;
        try (FileDataInput in = ifile.createReader(sampledPosition))
        {
            path = in.getPath();
            while (!in.isEOF())
            {
                i++;

                ByteBuffer indexKey = ByteBufferUtil.readWithShortLength(in);

                boolean opSatisfied; // did we find an appropriate position for the op requested
                boolean exactMatch; // is the current position an exact match for the key, suitable for caching

                // Compare raw keys if possible for performance, otherwise compare decorated keys.
                if (op == Operator.EQ && i <= effectiveInterval)
                {
                    opSatisfied = exactMatch = indexKey.equals(((DecoratedKey) key).getKey());
                }
                else
                {
                    DecoratedKey indexDecoratedKey = decorateKey(indexKey);
                    int comparison = indexDecoratedKey.compareTo(key);
                    int v = op.apply(comparison);
                    opSatisfied = (v == 0);
                    exactMatch = (comparison == 0);
                    if (v < 0)
                    {
                        listener.onSSTableSkipped(this, SkippingReason.PARTITION_INDEX_LOOKUP);
                        Tracing.trace("Partition index lookup allows skipping sstable {}", descriptor.generation);
                        return null;
                    }
                }

                if (opSatisfied)
                {
                    // read data position from index entry
                    RowIndexEntry indexEntry = rowIndexEntrySerializer.deserialize(in, in.getFilePointer());
                    if (exactMatch && updateCacheAndStats)
                    {
                        assert key instanceof DecoratedKey; // key can be == to the index key only if it's a true row key
                        DecoratedKey decoratedKey = (DecoratedKey)key;

                        if (logger.isTraceEnabled())
                        {
                            // expensive sanity check!  see CASSANDRA-4687
                            try (FileDataInput fdi = dfile.createReader(indexEntry.position))
                            {
                                DecoratedKey keyInDisk = decorateKey(ByteBufferUtil.readWithShortLength(fdi));
                                if (!keyInDisk.equals(key))
                                    throw new AssertionError(String.format("%s != %s in %s", keyInDisk, key, fdi.getPath()));
                            }
                        }

                        // store exact match for the key
                        cacheKey(decoratedKey, indexEntry);
                    }
                    if (op == Operator.EQ && updateCacheAndStats)
                        bloomFilterTracker.addTruePositive();
<<<<<<< HEAD
                    Tracing.trace("Partition index with {} entries found for sstable {}", indexEntry.columnsIndexCount(), descriptor.generation);
=======
                    listener.onSSTableSelected(this, indexEntry, SelectionReason.INDEX_ENTRY_FOUND);
                    Tracing.trace("Partition index with {} entries found for sstable {}", indexEntry.columnsIndex().size(), descriptor.generation);
>>>>>>> e22cb278
                    return indexEntry;
                }

                RowIndexEntry.Serializer.skip(in, descriptor.version);
            }
        }
        catch (IOException e)
        {
            markSuspect();
            throw new CorruptSSTableException(e, path);
        }

        if (op == SSTableReader.Operator.EQ && updateCacheAndStats)
            bloomFilterTracker.addFalsePositive();
        listener.onSSTableSkipped(this, SkippingReason.INDEX_ENTRY_NOT_FOUND);
        Tracing.trace("Partition index lookup complete (bloom filter false positive) for sstable {}", descriptor.generation);
        return null;
    }


}<|MERGE_RESOLUTION|>--- conflicted
+++ resolved
@@ -37,7 +37,6 @@
 import org.apache.cassandra.io.sstable.format.SSTableReadsListener.SelectionReason;
 import org.apache.cassandra.io.sstable.metadata.StatsMetadata;
 import org.apache.cassandra.io.util.FileDataInput;
-import org.apache.cassandra.io.util.RandomAccessReader;
 import org.apache.cassandra.tracing.Tracing;
 import org.apache.cassandra.utils.ByteBufferUtil;
 import org.slf4j.Logger;
@@ -60,22 +59,10 @@
         super(desc, components, metadata, maxDataAge, sstableMetadata, openReason, header);
     }
 
-<<<<<<< HEAD
-    public UnfilteredRowIterator iterator(DecoratedKey key, Slices slices, ColumnFilter selectedColumns, boolean reversed, boolean isForThrift)
-    {
-        RowIndexEntry rie = getPosition(key, SSTableReader.Operator.EQ);
+    public UnfilteredRowIterator iterator(DecoratedKey key, Slices slices, ColumnFilter selectedColumns, boolean reversed, boolean isForThrift, SSTableReadsListener listener)
+    {
+        RowIndexEntry rie = getPosition(key, SSTableReader.Operator.EQ, listener);
         return iterator(null, key, rie, slices, selectedColumns, reversed, isForThrift);
-=======
-    public SliceableUnfilteredRowIterator iterator(DecoratedKey key,
-                                                   ColumnFilter selectedColumns,
-                                                   boolean reversed,
-                                                   boolean isForThrift,
-                                                   SSTableReadsListener listener)
-    {
-        return reversed
-             ? new SSTableReversedIterator(this, key, selectedColumns, isForThrift, listener)
-             : new SSTableIterator(this, key, selectedColumns, isForThrift, listener);
->>>>>>> e22cb278
     }
 
     public UnfilteredRowIterator iterator(FileDataInput file, DecoratedKey key, RowIndexEntry indexEntry, Slices slices, ColumnFilter selectedColumns, boolean reversed, boolean isForThrift)
@@ -140,14 +127,7 @@
         return SSTableIdentityIterator.create(this, dfile, position, key, tombstoneOnly);
     }
 
-    /**
-     * @param key The key to apply as the rhs to the given Operator. A 'fake' key is allowed to
-     * allow key selection by token bounds but only if op != * EQ
-     * @param op The Operator defining matching keys: the nearest key to the target matching the operator wins.
-     * @param updateCacheAndStats true if updating stats and cache
-     * @param listener a listener used to handle internal events
-     * @return The index entry corresponding to the key, or null if the key is not present
-     */
+    @Override
     protected RowIndexEntry getPosition(PartitionPosition key,
                                         Operator op,
                                         boolean updateCacheAndStats,
@@ -281,12 +261,8 @@
                     }
                     if (op == Operator.EQ && updateCacheAndStats)
                         bloomFilterTracker.addTruePositive();
-<<<<<<< HEAD
+                    listener.onSSTableSelected(this, indexEntry, SelectionReason.INDEX_ENTRY_FOUND);
                     Tracing.trace("Partition index with {} entries found for sstable {}", indexEntry.columnsIndexCount(), descriptor.generation);
-=======
-                    listener.onSSTableSelected(this, indexEntry, SelectionReason.INDEX_ENTRY_FOUND);
-                    Tracing.trace("Partition index with {} entries found for sstable {}", indexEntry.columnsIndex().size(), descriptor.generation);
->>>>>>> e22cb278
                     return indexEntry;
                 }
 
