--- conflicted
+++ resolved
@@ -340,31 +340,7 @@
         {
             try
             {
-<<<<<<< HEAD
                 return doIndexing();
-=======
-                DecoratedKey key;
-                long rowPosition = 0;
-                while (rowPosition < dfile.length())
-                {
-                    key = SSTableReader.decodeKey(StorageService.getPartitioner(), desc, ByteBufferUtil.readWithShortLength(dfile));
-                    iwriter.afterAppend(key, rowPosition);
-
-                    long dataSize = SSTableReader.readRowSize(dfile, desc);
-                    rowPosition = dfile.getFilePointer() + dataSize; // next row
-
-                    IndexHelper.skipBloomFilter(dfile);
-                    IndexHelper.skipIndex(dfile);
-                    ColumnFamily.serializer().deserializeFromSSTableNoColumns(ColumnFamily.create(cfs.metadata), dfile);
-                    rowSizes.add(dataSize);
-                    columnCounts.add(dfile.readInt());
-
-                    dfile.seek(rowPosition);
-                    rows++;
-                }
-
-                writeStatistics(desc, rowSizes, columnCounts);
->>>>>>> 9f36c577
             }
             finally
             {
@@ -390,7 +366,7 @@
             while (rowPosition < dfile.length())
             {
                 // read key
-                key = SSTableReader.decodeKey(StorageService.getPartitioner(), desc, FBUtilities.readShortByteArray(dfile));
+                key = SSTableReader.decodeKey(StorageService.getPartitioner(), desc, ByteBufferUtil.readWithShortLength(dfile));
                 iwriter.afterAppend(key, rowPosition);
 
                 // seek to next key
@@ -434,7 +410,7 @@
             {
                 // read key
                 dfile.seek(readRowPosition);
-                diskKey = FBUtilities.readShortByteArray(dfile);
+                diskKey = ByteBufferUtil.readWithShortLength(dfile);
 
                 // skip data size, bloom filter, column index
                 long dataSize = SSTableReader.readRowSize(dfile, desc);
