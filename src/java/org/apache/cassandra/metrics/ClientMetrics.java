/*
 * Licensed to the Apache Software Foundation (ASF) under one
 * or more contributor license agreements.  See the NOTICE file
 * distributed with this work for additional information
 * regarding copyright ownership.  The ASF licenses this file
 * to you under the Apache License, Version 2.0 (the
 * "License"); you may not use this file except in compliance
 * with the License.  You may obtain a copy of the License at
 *
 *   http://www.apache.org/licenses/LICENSE-2.0
 *
 * Unless required by applicable law or agreed to in writing,
 * software distributed under the License is distributed on an
 * "AS IS" BASIS, WITHOUT WARRANTIES OR CONDITIONS OF ANY
 * KIND, either express or implied.  See the License for the
 * specific language governing permissions and limitations
 * under the License.
 */
package org.apache.cassandra.metrics;

<<<<<<< HEAD
import java.util.*;

import com.codahale.metrics.Gauge;
import com.codahale.metrics.Meter;
import org.apache.cassandra.transport.ClientStat;
import org.apache.cassandra.transport.ConnectedClient;
=======
import java.util.Collection;
import java.util.Collections;
import java.util.concurrent.Callable;
import java.util.concurrent.atomic.AtomicInteger;

import com.codahale.metrics.Gauge;
import com.codahale.metrics.Meter;
>>>>>>> f5fe483d
import org.apache.cassandra.transport.Server;

import static org.apache.cassandra.metrics.CassandraMetricsRegistry.Metrics;

public final class ClientMetrics
{
<<<<<<< HEAD
    public static final ClientMetrics instance = new ClientMetrics();

    private static final MetricNameFactory factory = new DefaultNameFactory("Client");

    private volatile boolean initialized = false;
    private Collection<Server> servers = Collections.emptyList();

    private Meter authSuccess;
    private Meter authFailure;
=======
    private static final MetricNameFactory factory = new DefaultNameFactory("Client");
    public static final ClientMetrics instance = new ClientMetrics();

    private volatile boolean initialized = false;

    private Collection<Server> servers = Collections.emptyList();

    private AtomicInteger pausedConnections;
    private Gauge<Integer> pausedConnectionsGauge;
    private Meter requestDiscarded;
>>>>>>> f5fe483d

    private ClientMetrics()
    {
    }

<<<<<<< HEAD
    public void markAuthSuccess()
    {
        authSuccess.mark();
    }

    public void markAuthFailure()
    {
        authFailure.mark();
    }

    public List<ConnectedClient> allConnectedClients()
    {
        List<ConnectedClient> clients = new ArrayList<>();

        for (Server server : servers)
            clients.addAll(server.getConnectedClients());

        return clients;
    }
=======
    public void pauseConnection() { pausedConnections.incrementAndGet(); }
    public void unpauseConnection() { pausedConnections.decrementAndGet(); }
    public void markRequestDiscarded() { requestDiscarded.mark(); }
>>>>>>> f5fe483d

    public synchronized void init(Collection<Server> servers)
    {
        if (initialized)
            return;

        this.servers = servers;

<<<<<<< HEAD
        registerGauge("connectedNativeClients",       this::countConnectedClients);
        registerGauge("connectedNativeClientsByUser", this::countConnectedClientsByUser);
        registerGauge("connections",                  this::connectedClients);
        registerGauge("clientsByProtocolVersion",     this::recentClientStats);

        authSuccess = registerMeter("AuthSuccess");
        authFailure = registerMeter("AuthFailure");
=======
        registerGauge("connectedNativeClients", this::countConnectedClients);

        pausedConnections = new AtomicInteger();
        pausedConnectionsGauge = registerGauge("PausedConnections", pausedConnections::get);
        requestDiscarded = registerMeter("RequestDiscarded");
>>>>>>> f5fe483d

        initialized = true;
    }

<<<<<<< HEAD
    private int countConnectedClients()
    {
        int count = 0;

        for (Server server : servers)
            count += server.countConnectedClients();

        return count;
    }

    private Map<String, Integer> countConnectedClientsByUser()
    {
        Map<String, Integer> counts = new HashMap<>();

        for (Server server : servers)
        {
            server.countConnectedClientsByUser()
                  .forEach((username, count) -> counts.put(username, counts.getOrDefault(username, 0) + count));
        }

        return counts;
    }

    private List<Map<String, String>> connectedClients()
    {
        List<Map<String, String>> clients = new ArrayList<>();

        for (Server server : servers)
            for (ConnectedClient client : server.getConnectedClients())
                clients.add(client.asMap());

        return clients;
    }

    private List<Map<String, String>> recentClientStats()
    {
        List<Map<String, String>> stats = new ArrayList<>();

        for (Server server : servers)
            for (ClientStat stat : server.recentClientStats())
                stats.add(stat.asMap());

        stats.sort(Comparator.comparing(map -> map.get(ClientStat.PROTOCOL_VERSION)));

        return stats;
    }

    private <T> Gauge<T> registerGauge(String name, Gauge<T> gauge)
=======
    public void addCounter(String name, final Callable<Integer> provider)
>>>>>>> f5fe483d
    {
        return Metrics.register(factory.createMetricName(name), gauge);
    }

<<<<<<< HEAD
    private Meter registerMeter(String name)
=======
    private int countConnectedClients()
    {
        int count = 0;

        for (Server server : servers)
            count += server.getConnectedClients();

        return count;
    }

    private <T> Gauge<T> registerGauge(String name, Gauge<T> gauge)
    {
        return Metrics.register(factory.createMetricName(name), gauge);
    }

    public Meter registerMeter(String name)
>>>>>>> f5fe483d
    {
        return Metrics.meter(factory.createMetricName(name));
    }
}<|MERGE_RESOLUTION|>--- conflicted
+++ resolved
@@ -18,29 +18,19 @@
  */
 package org.apache.cassandra.metrics;
 
-<<<<<<< HEAD
 import java.util.*;
+import java.util.concurrent.atomic.AtomicInteger;
 
 import com.codahale.metrics.Gauge;
 import com.codahale.metrics.Meter;
 import org.apache.cassandra.transport.ClientStat;
 import org.apache.cassandra.transport.ConnectedClient;
-=======
-import java.util.Collection;
-import java.util.Collections;
-import java.util.concurrent.Callable;
-import java.util.concurrent.atomic.AtomicInteger;
-
-import com.codahale.metrics.Gauge;
-import com.codahale.metrics.Meter;
->>>>>>> f5fe483d
 import org.apache.cassandra.transport.Server;
 
 import static org.apache.cassandra.metrics.CassandraMetricsRegistry.Metrics;
 
 public final class ClientMetrics
 {
-<<<<<<< HEAD
     public static final ClientMetrics instance = new ClientMetrics();
 
     private static final MetricNameFactory factory = new DefaultNameFactory("Client");
@@ -50,24 +40,15 @@
 
     private Meter authSuccess;
     private Meter authFailure;
-=======
-    private static final MetricNameFactory factory = new DefaultNameFactory("Client");
-    public static final ClientMetrics instance = new ClientMetrics();
-
-    private volatile boolean initialized = false;
-
-    private Collection<Server> servers = Collections.emptyList();
 
     private AtomicInteger pausedConnections;
     private Gauge<Integer> pausedConnectionsGauge;
     private Meter requestDiscarded;
->>>>>>> f5fe483d
 
     private ClientMetrics()
     {
     }
 
-<<<<<<< HEAD
     public void markAuthSuccess()
     {
         authSuccess.mark();
@@ -78,6 +59,11 @@
         authFailure.mark();
     }
 
+    public void pauseConnection() { pausedConnections.incrementAndGet(); }
+    public void unpauseConnection() { pausedConnections.decrementAndGet(); }
+
+    public void markRequestDiscarded() { requestDiscarded.mark(); }
+
     public List<ConnectedClient> allConnectedClients()
     {
         List<ConnectedClient> clients = new ArrayList<>();
@@ -87,11 +73,6 @@
 
         return clients;
     }
-=======
-    public void pauseConnection() { pausedConnections.incrementAndGet(); }
-    public void unpauseConnection() { pausedConnections.decrementAndGet(); }
-    public void markRequestDiscarded() { requestDiscarded.mark(); }
->>>>>>> f5fe483d
 
     public synchronized void init(Collection<Server> servers)
     {
@@ -100,7 +81,6 @@
 
         this.servers = servers;
 
-<<<<<<< HEAD
         registerGauge("connectedNativeClients",       this::countConnectedClients);
         registerGauge("connectedNativeClientsByUser", this::countConnectedClientsByUser);
         registerGauge("connections",                  this::connectedClients);
@@ -108,18 +88,14 @@
 
         authSuccess = registerMeter("AuthSuccess");
         authFailure = registerMeter("AuthFailure");
-=======
-        registerGauge("connectedNativeClients", this::countConnectedClients);
 
         pausedConnections = new AtomicInteger();
         pausedConnectionsGauge = registerGauge("PausedConnections", pausedConnections::get);
         requestDiscarded = registerMeter("RequestDiscarded");
->>>>>>> f5fe483d
 
         initialized = true;
     }
 
-<<<<<<< HEAD
     private int countConnectedClients()
     {
         int count = 0;
@@ -168,33 +144,11 @@
     }
 
     private <T> Gauge<T> registerGauge(String name, Gauge<T> gauge)
-=======
-    public void addCounter(String name, final Callable<Integer> provider)
->>>>>>> f5fe483d
     {
         return Metrics.register(factory.createMetricName(name), gauge);
     }
 
-<<<<<<< HEAD
     private Meter registerMeter(String name)
-=======
-    private int countConnectedClients()
-    {
-        int count = 0;
-
-        for (Server server : servers)
-            count += server.getConnectedClients();
-
-        return count;
-    }
-
-    private <T> Gauge<T> registerGauge(String name, Gauge<T> gauge)
-    {
-        return Metrics.register(factory.createMetricName(name), gauge);
-    }
-
-    public Meter registerMeter(String name)
->>>>>>> f5fe483d
     {
         return Metrics.meter(factory.createMetricName(name));
     }
