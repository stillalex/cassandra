/*
 * Licensed to the Apache Software Foundation (ASF) under one
 * or more contributor license agreements.  See the NOTICE file
 * distributed with this work for additional information
 * regarding copyright ownership.  The ASF licenses this file
 * to you under the Apache License, Version 2.0 (the
 * "License"); you may not use this file except in compliance
 * with the License.  You may obtain a copy of the License at
 *
 *     http://www.apache.org/licenses/LICENSE-2.0
 *
 * Unless required by applicable law or agreed to in writing, software
 * distributed under the License is distributed on an "AS IS" BASIS,
 * WITHOUT WARRANTIES OR CONDITIONS OF ANY KIND, either express or implied.
 * See the License for the specific language governing permissions and
 * limitations under the License.
 */
package org.apache.cassandra.schema;

import java.nio.ByteBuffer;
import java.nio.charset.CharacterCodingException;
import java.security.MessageDigest;
import java.security.NoSuchAlgorithmException;
import java.util.*;
import java.util.concurrent.TimeUnit;
import java.util.stream.Collectors;

import com.google.common.collect.ImmutableList;
import com.google.common.collect.MapDifference;
import com.google.common.collect.Maps;
import org.slf4j.Logger;
import org.slf4j.LoggerFactory;

import org.apache.cassandra.config.*;
import org.apache.cassandra.config.ColumnDefinition.ClusteringOrder;
import org.apache.cassandra.cql3.*;
import org.apache.cassandra.cql3.functions.*;
import org.apache.cassandra.cql3.statements.SelectStatement;
import org.apache.cassandra.db.*;
import org.apache.cassandra.db.marshal.*;
import org.apache.cassandra.db.partitions.*;
import org.apache.cassandra.db.rows.*;
import org.apache.cassandra.db.filter.ColumnFilter;
import org.apache.cassandra.db.view.View;
import org.apache.cassandra.exceptions.ConfigurationException;
import org.apache.cassandra.exceptions.InvalidRequestException;
import org.apache.cassandra.transport.ProtocolVersion;
import org.apache.cassandra.utils.ByteBufferUtil;
import org.apache.cassandra.utils.FBUtilities;
import org.apache.cassandra.utils.Pair;

import static java.lang.String.format;

import static java.util.stream.Collectors.toList;
import static org.apache.cassandra.cql3.QueryProcessor.executeInternal;
import static org.apache.cassandra.cql3.QueryProcessor.executeOnceInternal;
import static org.apache.cassandra.schema.CQLTypeParser.parse;

/**
 * system_schema.* tables and methods for manipulating them.
 */
public final class SchemaKeyspace
{
    private SchemaKeyspace()
    {
    }

    private static final Logger logger = LoggerFactory.getLogger(SchemaKeyspace.class);

<<<<<<< HEAD
    private static final boolean FLUSH_SCHEMA_TABLES = Boolean.parseBoolean(System.getProperty("cassandra.test.flush_local_schema_changes", "true"));
=======
    private static final boolean FLUSH_SCHEMA_TABLES = Boolean.valueOf(System.getProperty("cassandra.test.flush_local_schema_changes", "true"));
    private static final boolean IGNORE_CORRUPTED_SCHEMA_TABLES = Boolean.valueOf(System.getProperty("cassandra.ignore_corrupted_schema_tables", "false"));

    public static final String NAME = "system_schema";
>>>>>>> a70b0d4d

    public static final String KEYSPACES = "keyspaces";
    public static final String TABLES = "tables";
    public static final String COLUMNS = "columns";
    public static final String DROPPED_COLUMNS = "dropped_columns";
    public static final String TRIGGERS = "triggers";
    public static final String VIEWS = "views";
    public static final String TYPES = "types";
    public static final String FUNCTIONS = "functions";
    public static final String AGGREGATES = "aggregates";
    public static final String INDEXES = "indexes";

    public static final List<String> ALL =
        ImmutableList.of(KEYSPACES, TABLES, COLUMNS, DROPPED_COLUMNS, TRIGGERS, VIEWS, TYPES, FUNCTIONS, AGGREGATES, INDEXES);

    private static final CFMetaData Keyspaces =
        compile(KEYSPACES,
                "keyspace definitions",
                "CREATE TABLE %s ("
                + "keyspace_name text,"
                + "durable_writes boolean,"
                + "replication frozen<map<text, text>>,"
                + "PRIMARY KEY ((keyspace_name)))");

    private static final CFMetaData Tables =
        compile(TABLES,
                "table definitions",
                "CREATE TABLE %s ("
                + "keyspace_name text,"
                + "table_name text,"
                + "bloom_filter_fp_chance double,"
                + "caching frozen<map<text, text>>,"
                + "comment text,"
                + "compaction frozen<map<text, text>>,"
                + "compression frozen<map<text, text>>,"
                + "crc_check_chance double,"
                + "dclocal_read_repair_chance double,"
                + "default_time_to_live int,"
                + "extensions frozen<map<text, blob>>,"
                + "flags frozen<set<text>>," // SUPER, COUNTER, DENSE, COMPOUND
                + "gc_grace_seconds int,"
                + "id uuid,"
                + "max_index_interval int,"
                + "memtable_flush_period_in_ms int,"
                + "min_index_interval int,"
                + "read_repair_chance double,"
                + "speculative_retry text,"
                + "cdc boolean,"
                + "PRIMARY KEY ((keyspace_name), table_name))");

    private static final CFMetaData Columns =
        compile(COLUMNS,
                "column definitions",
                "CREATE TABLE %s ("
                + "keyspace_name text,"
                + "table_name text,"
                + "column_name text,"
                + "clustering_order text,"
                + "column_name_bytes blob,"
                + "kind text,"
                + "position int,"
                + "type text,"
                + "PRIMARY KEY ((keyspace_name), table_name, column_name))");

    private static final CFMetaData DroppedColumns =
        compile(DROPPED_COLUMNS,
                "dropped column registry",
                "CREATE TABLE %s ("
                + "keyspace_name text,"
                + "table_name text,"
                + "column_name text,"
                + "dropped_time timestamp,"
                + "type text,"
                + "PRIMARY KEY ((keyspace_name), table_name, column_name))");

    private static final CFMetaData Triggers =
        compile(TRIGGERS,
                "trigger definitions",
                "CREATE TABLE %s ("
                + "keyspace_name text,"
                + "table_name text,"
                + "trigger_name text,"
                + "options frozen<map<text, text>>,"
                + "PRIMARY KEY ((keyspace_name), table_name, trigger_name))");

    private static final CFMetaData Views =
        compile(VIEWS,
                "view definitions",
                "CREATE TABLE %s ("
                + "keyspace_name text,"
                + "view_name text,"
                + "base_table_id uuid,"
                + "base_table_name text,"
                + "where_clause text,"
                + "bloom_filter_fp_chance double,"
                + "caching frozen<map<text, text>>,"
                + "comment text,"
                + "compaction frozen<map<text, text>>,"
                + "compression frozen<map<text, text>>,"
                + "crc_check_chance double,"
                + "dclocal_read_repair_chance double,"
                + "default_time_to_live int,"
                + "extensions frozen<map<text, blob>>,"
                + "gc_grace_seconds int,"
                + "id uuid,"
                + "include_all_columns boolean,"
                + "max_index_interval int,"
                + "memtable_flush_period_in_ms int,"
                + "min_index_interval int,"
                + "read_repair_chance double,"
                + "speculative_retry text,"
                + "cdc boolean,"
                + "PRIMARY KEY ((keyspace_name), view_name))");

    private static final CFMetaData Indexes =
        compile(INDEXES,
                "secondary index definitions",
                "CREATE TABLE %s ("
                + "keyspace_name text,"
                + "table_name text,"
                + "index_name text,"
                + "kind text,"
                + "options frozen<map<text, text>>,"
                + "PRIMARY KEY ((keyspace_name), table_name, index_name))");

    private static final CFMetaData Types =
        compile(TYPES,
                "user defined type definitions",
                "CREATE TABLE %s ("
                + "keyspace_name text,"
                + "type_name text,"
                + "field_names frozen<list<text>>,"
                + "field_types frozen<list<text>>,"
                + "PRIMARY KEY ((keyspace_name), type_name))");

    private static final CFMetaData Functions =
        compile(FUNCTIONS,
                "user defined function definitions",
                "CREATE TABLE %s ("
                + "keyspace_name text,"
                + "function_name text,"
                + "argument_types frozen<list<text>>,"
                + "argument_names frozen<list<text>>,"
                + "body text,"
                + "language text,"
                + "return_type text,"
                + "called_on_null_input boolean,"
                + "PRIMARY KEY ((keyspace_name), function_name, argument_types))");

    private static final CFMetaData Aggregates =
        compile(AGGREGATES,
                "user defined aggregate definitions",
                "CREATE TABLE %s ("
                + "keyspace_name text,"
                + "aggregate_name text,"
                + "argument_types frozen<list<text>>,"
                + "final_func text,"
                + "initcond text,"
                + "return_type text,"
                + "state_func text,"
                + "state_type text,"
                + "PRIMARY KEY ((keyspace_name), aggregate_name, argument_types))");

    public static final List<CFMetaData> ALL_TABLE_METADATA =
        ImmutableList.of(Keyspaces, Tables, Columns, Triggers, DroppedColumns, Views, Types, Functions, Aggregates, Indexes);

    private static CFMetaData compile(String name, String description, String schema)
    {
        return CFMetaData.compile(String.format(schema, name), SchemaConstants.SCHEMA_KEYSPACE_NAME)
                         .comment(description)
                         .gcGraceSeconds((int) TimeUnit.DAYS.toSeconds(7));
    }

    public static KeyspaceMetadata metadata()
    {
        return KeyspaceMetadata.create(SchemaConstants.SCHEMA_KEYSPACE_NAME, KeyspaceParams.local(), org.apache.cassandra.schema.Tables.of(ALL_TABLE_METADATA));
    }

    /**
     * Add entries to system_schema.* for the hardcoded system keyspaces
     */
    public static void saveSystemKeyspacesSchema()
    {
        KeyspaceMetadata system = Schema.instance.getKSMetaData(SchemaConstants.SYSTEM_KEYSPACE_NAME);
        KeyspaceMetadata schema = Schema.instance.getKSMetaData(SchemaConstants.SCHEMA_KEYSPACE_NAME);

        long timestamp = FBUtilities.timestampMicros();

        // delete old, possibly obsolete entries in schema tables
        for (String schemaTable : ALL)
        {
            String query = String.format("DELETE FROM %s.%s USING TIMESTAMP ? WHERE keyspace_name = ?", SchemaConstants.SCHEMA_KEYSPACE_NAME, schemaTable);
            for (String systemKeyspace : SchemaConstants.SYSTEM_KEYSPACE_NAMES)
                executeOnceInternal(query, timestamp, systemKeyspace);
        }

        // (+1 to timestamp to make sure we don't get shadowed by the tombstones we just added)
        makeCreateKeyspaceMutation(system, timestamp + 1).build().apply();
        makeCreateKeyspaceMutation(schema, timestamp + 1).build().apply();
    }

    public static void truncate()
    {
        ALL.forEach(table -> getSchemaCFS(table).truncateBlocking());
    }

    static void flush()
    {
        if (!DatabaseDescriptor.isUnsafeSystem())
            ALL.forEach(table -> FBUtilities.waitOnFuture(getSchemaCFS(table).forceFlush()));
    }

    /**
     * Read schema from system keyspace and calculate MD5 digest of every row, resulting digest
     * will be converted into UUID which would act as content-based version of the schema.
     */
    public static UUID calculateSchemaDigest()
    {
        MessageDigest digest;
        try
        {
            digest = MessageDigest.getInstance("MD5");
        }
        catch (NoSuchAlgorithmException e)
        {
            throw new RuntimeException(e);
        }

        for (String table : ALL)
        {
            // Due to CASSANDRA-11050 we want to exclude DROPPED_COLUMNS for schema digest computation. We can and
            // should remove that in the next major release (so C* 4.0).
            if (table.equals(DROPPED_COLUMNS))
                continue;

            ReadCommand cmd = getReadCommandForTableSchema(table);
            try (ReadExecutionController executionController = cmd.executionController();
                 PartitionIterator schema = cmd.executeInternal(executionController))
            {
                while (schema.hasNext())
                {
                    try (RowIterator partition = schema.next())
                    {
                        if (!isSystemKeyspaceSchemaPartition(partition.partitionKey()))
                            RowIterators.digest(partition, digest);
                    }
                }
            }
        }
        return UUID.nameUUIDFromBytes(digest.digest());
    }

    /**
     * @param schemaTableName The name of the table responsible for part of the schema
     * @return CFS responsible to hold low-level serialized schema
     */
    private static ColumnFamilyStore getSchemaCFS(String schemaTableName)
    {
        return Keyspace.open(SchemaConstants.SCHEMA_KEYSPACE_NAME).getColumnFamilyStore(schemaTableName);
    }

    /**
     * @param schemaTableName The name of the table responsible for part of the schema.
     * @return low-level schema representation
     */
    private static ReadCommand getReadCommandForTableSchema(String schemaTableName)
    {
        ColumnFamilyStore cfs = getSchemaCFS(schemaTableName);
        return PartitionRangeReadCommand.allDataRead(cfs.metadata, FBUtilities.nowInSeconds());
    }

    public static Collection<Mutation> convertSchemaToMutations()
    {
        Map<DecoratedKey, Mutation> mutationMap = new HashMap<>();

        for (String table : ALL)
            convertSchemaToMutations(mutationMap, table);

        return mutationMap.values();
    }

    private static void convertSchemaToMutations(Map<DecoratedKey, Mutation> mutationMap, String schemaTableName)
    {
        ReadCommand cmd = getReadCommandForTableSchema(schemaTableName);
        try (ReadExecutionController executionController = cmd.executionController();
             UnfilteredPartitionIterator iter = cmd.executeLocally(executionController))
        {
            while (iter.hasNext())
            {
                try (UnfilteredRowIterator partition = iter.next())
                {
                    if (isSystemKeyspaceSchemaPartition(partition.partitionKey()))
                        continue;

                    DecoratedKey key = partition.partitionKey();
                    Mutation mutation = mutationMap.get(key);
                    if (mutation == null)
                    {
                        mutation = new Mutation(SchemaConstants.SCHEMA_KEYSPACE_NAME, key);
                        mutationMap.put(key, mutation);
                    }

                    mutation.add(makeUpdateForSchema(partition, cmd.columnFilter()));
                }
            }
        }
    }

    /**
     * Creates a PartitionUpdate from a partition containing some schema table content.
     * This is mainly calling {@code PartitionUpdate.fromIterator} except for the fact that it deals with
     * the problem described in #12236.
     */
    private static PartitionUpdate makeUpdateForSchema(UnfilteredRowIterator partition, ColumnFilter filter)
    {
        // This method is used during schema migration tasks, and if cdc is disabled, we want to force excluding the
        // 'cdc' column from the TABLES schema table because it is problematic if received by older nodes (see #12236
        // and #12697). Otherwise though, we just simply "buffer" the content of the partition into a PartitionUpdate.
        if (DatabaseDescriptor.isCDCEnabled() || !partition.metadata().cfName.equals(TABLES))
            return PartitionUpdate.fromIterator(partition, filter);

        // We want to skip the 'cdc' column. A simple solution for that is based on the fact that
        // 'PartitionUpdate.fromIterator()' will ignore any columns that are marked as 'fetched' but not 'queried'.
        ColumnFilter.Builder builder = ColumnFilter.allColumnsBuilder(partition.metadata());
        for (ColumnDefinition column : filter.fetchedColumns())
        {
            if (!column.name.toString().equals("cdc"))
                builder.add(column);
        }

        return PartitionUpdate.fromIterator(partition, builder.build());
    }

    private static boolean isSystemKeyspaceSchemaPartition(DecoratedKey partitionKey)
    {
        return SchemaConstants.isSystemKeyspace(UTF8Type.instance.compose(partitionKey.getKey()));
    }

    /*
     * Schema entities to mutations
     */

    private static DecoratedKey decorate(CFMetaData metadata, Object value)
    {
        return metadata.decorateKey(((AbstractType)metadata.getKeyValidator()).decompose(value));
    }

    public static Mutation.SimpleBuilder makeCreateKeyspaceMutation(String name, KeyspaceParams params, long timestamp)
    {
        Mutation.SimpleBuilder builder = Mutation.simpleBuilder(Keyspaces.ksName, decorate(Keyspaces, name))
                                                 .timestamp(timestamp);

        builder.update(Keyspaces)
               .row()
               .add(KeyspaceParams.Option.DURABLE_WRITES.toString(), params.durableWrites)
               .add(KeyspaceParams.Option.REPLICATION.toString(), params.replication.asMap());

        return builder;
    }

    public static Mutation.SimpleBuilder makeCreateKeyspaceMutation(KeyspaceMetadata keyspace, long timestamp)
    {
        Mutation.SimpleBuilder builder = makeCreateKeyspaceMutation(keyspace.name, keyspace.params, timestamp);

        keyspace.tables.forEach(table -> addTableToSchemaMutation(table, true, builder));
        keyspace.views.forEach(view -> addViewToSchemaMutation(view, true, builder));
        keyspace.types.forEach(type -> addTypeToSchemaMutation(type, builder));
        keyspace.functions.udfs().forEach(udf -> addFunctionToSchemaMutation(udf, builder));
        keyspace.functions.udas().forEach(uda -> addAggregateToSchemaMutation(uda, builder));

        return builder;
    }

    public static Mutation.SimpleBuilder makeDropKeyspaceMutation(KeyspaceMetadata keyspace, long timestamp)
    {
        Mutation.SimpleBuilder builder = Mutation.simpleBuilder(SchemaConstants.SCHEMA_KEYSPACE_NAME, decorate(Keyspaces, keyspace.name))
                                                 .timestamp(timestamp);

        for (CFMetaData schemaTable : ALL_TABLE_METADATA)
            builder.update(schemaTable).delete();

        return builder;
    }

    public static Mutation.SimpleBuilder makeCreateTypeMutation(KeyspaceMetadata keyspace, UserType type, long timestamp)
    {
        // Include the serialized keyspace in case the target node missed a CREATE KEYSPACE migration (see CASSANDRA-5631).
        Mutation.SimpleBuilder builder = makeCreateKeyspaceMutation(keyspace.name, keyspace.params, timestamp);
        addTypeToSchemaMutation(type, builder);
        return builder;
    }

    static void addTypeToSchemaMutation(UserType type, Mutation.SimpleBuilder mutation)
    {
        mutation.update(Types)
                .row(type.getNameAsString())
                .add("field_names", type.fieldNames().stream().map(FieldIdentifier::toString).collect(toList()))
                .add("field_types", type.fieldTypes().stream().map(AbstractType::asCQL3Type).map(CQL3Type::toString).collect(toList()));
    }

    public static Mutation.SimpleBuilder dropTypeFromSchemaMutation(KeyspaceMetadata keyspace, UserType type, long timestamp)
    {
        // Include the serialized keyspace in case the target node missed a CREATE KEYSPACE migration (see CASSANDRA-5631).
        Mutation.SimpleBuilder builder = makeCreateKeyspaceMutation(keyspace.name, keyspace.params, timestamp);
        builder.update(Types).row(type.name).delete();
        return builder;
    }

    public static Mutation.SimpleBuilder makeCreateTableMutation(KeyspaceMetadata keyspace, CFMetaData table, long timestamp)
    {
        // Include the serialized keyspace in case the target node missed a CREATE KEYSPACE migration (see CASSANDRA-5631).
        Mutation.SimpleBuilder builder = makeCreateKeyspaceMutation(keyspace.name, keyspace.params, timestamp);
        addTableToSchemaMutation(table, true, builder);
        return builder;
    }

    static void addTableToSchemaMutation(CFMetaData table, boolean withColumnsAndTriggers, Mutation.SimpleBuilder builder)
    {
        Row.SimpleBuilder rowBuilder = builder.update(Tables)
                                              .row(table.cfName)
                                              .add("id", table.cfId)
                                              .add("flags", CFMetaData.flagsToStrings(table.flags()));

        addTableParamsToRowBuilder(table.params, rowBuilder);

        if (withColumnsAndTriggers)
        {
            for (ColumnDefinition column : table.allColumns())
                addColumnToSchemaMutation(table, column, builder);

            for (CFMetaData.DroppedColumn column : table.getDroppedColumns().values())
                addDroppedColumnToSchemaMutation(table, column, builder);

            for (TriggerMetadata trigger : table.getTriggers())
                addTriggerToSchemaMutation(table, trigger, builder);

            for (IndexMetadata index : table.getIndexes())
                addIndexToSchemaMutation(table, index, builder);
        }
    }

    private static void addTableParamsToRowBuilder(TableParams params, Row.SimpleBuilder builder)
    {
        builder.add("bloom_filter_fp_chance", params.bloomFilterFpChance)
               .add("comment", params.comment)
               .add("dclocal_read_repair_chance", params.dcLocalReadRepairChance)
               .add("default_time_to_live", params.defaultTimeToLive)
               .add("gc_grace_seconds", params.gcGraceSeconds)
               .add("max_index_interval", params.maxIndexInterval)
               .add("memtable_flush_period_in_ms", params.memtableFlushPeriodInMs)
               .add("min_index_interval", params.minIndexInterval)
               .add("read_repair_chance", params.readRepairChance)
               .add("speculative_retry", params.speculativeRetry.toString())
               .add("crc_check_chance", params.crcCheckChance)
               .add("caching", params.caching.asMap())
               .add("compaction", params.compaction.asMap())
               .add("compression", params.compression.asMap())
               .add("extensions", params.extensions);

        // Only add CDC-enabled flag to schema if it's enabled on the node. This is to work around RTE's post-8099 if a 3.8+
        // node sends table schema to a < 3.8 versioned node with an unknown column.
        if (DatabaseDescriptor.isCDCEnabled())
            builder.add("cdc", params.cdc);
    }

    public static Mutation.SimpleBuilder makeUpdateTableMutation(KeyspaceMetadata keyspace,
                                                                 CFMetaData oldTable,
                                                                 CFMetaData newTable,
                                                                 long timestamp)
    {
        Mutation.SimpleBuilder builder = makeCreateKeyspaceMutation(keyspace.name, keyspace.params, timestamp);

        addTableToSchemaMutation(newTable, false, builder);

        MapDifference<ByteBuffer, ColumnDefinition> columnDiff = Maps.difference(oldTable.getColumnMetadata(),
                                                                                 newTable.getColumnMetadata());

        // columns that are no longer needed
        for (ColumnDefinition column : columnDiff.entriesOnlyOnLeft().values())
            dropColumnFromSchemaMutation(oldTable, column, builder);

        // newly added columns
        for (ColumnDefinition column : columnDiff.entriesOnlyOnRight().values())
            addColumnToSchemaMutation(newTable, column, builder);

        // old columns with updated attributes
        for (ByteBuffer name : columnDiff.entriesDiffering().keySet())
            addColumnToSchemaMutation(newTable, newTable.getColumnDefinition(name), builder);

        // dropped columns
        MapDifference<ByteBuffer, CFMetaData.DroppedColumn> droppedColumnDiff =
            Maps.difference(oldTable.getDroppedColumns(), newTable.getDroppedColumns());

        // newly dropped columns
        for (CFMetaData.DroppedColumn column : droppedColumnDiff.entriesOnlyOnRight().values())
            addDroppedColumnToSchemaMutation(newTable, column, builder);

        // columns added then dropped again
        for (ByteBuffer name : droppedColumnDiff.entriesDiffering().keySet())
            addDroppedColumnToSchemaMutation(newTable, newTable.getDroppedColumns().get(name), builder);

        MapDifference<String, TriggerMetadata> triggerDiff = triggersDiff(oldTable.getTriggers(), newTable.getTriggers());

        // dropped triggers
        for (TriggerMetadata trigger : triggerDiff.entriesOnlyOnLeft().values())
            dropTriggerFromSchemaMutation(oldTable, trigger, builder);

        // newly created triggers
        for (TriggerMetadata trigger : triggerDiff.entriesOnlyOnRight().values())
            addTriggerToSchemaMutation(newTable, trigger, builder);

        MapDifference<String, IndexMetadata> indexesDiff = indexesDiff(oldTable.getIndexes(),
                                                                       newTable.getIndexes());

        // dropped indexes
        for (IndexMetadata index : indexesDiff.entriesOnlyOnLeft().values())
            dropIndexFromSchemaMutation(oldTable, index, builder);

        // newly created indexes
        for (IndexMetadata index : indexesDiff.entriesOnlyOnRight().values())
            addIndexToSchemaMutation(newTable, index, builder);

        // updated indexes need to be updated
        for (MapDifference.ValueDifference<IndexMetadata> diff : indexesDiff.entriesDiffering().values())
            addUpdatedIndexToSchemaMutation(newTable, diff.rightValue(), builder);

        return builder;
    }

    private static MapDifference<String, IndexMetadata> indexesDiff(Indexes before, Indexes after)
    {
        Map<String, IndexMetadata> beforeMap = new HashMap<>();
        before.forEach(i -> beforeMap.put(i.name, i));

        Map<String, IndexMetadata> afterMap = new HashMap<>();
        after.forEach(i -> afterMap.put(i.name, i));

        return Maps.difference(beforeMap, afterMap);
    }

    private static MapDifference<String, TriggerMetadata> triggersDiff(Triggers before, Triggers after)
    {
        Map<String, TriggerMetadata> beforeMap = new HashMap<>();
        before.forEach(t -> beforeMap.put(t.name, t));

        Map<String, TriggerMetadata> afterMap = new HashMap<>();
        after.forEach(t -> afterMap.put(t.name, t));

        return Maps.difference(beforeMap, afterMap);
    }

    public static Mutation.SimpleBuilder makeDropTableMutation(KeyspaceMetadata keyspace, CFMetaData table, long timestamp)
    {
        // Include the serialized keyspace in case the target node missed a CREATE KEYSPACE migration (see CASSANDRA-5631).
        Mutation.SimpleBuilder builder = makeCreateKeyspaceMutation(keyspace.name, keyspace.params, timestamp);

        builder.update(Tables).row(table.cfName).delete();

        for (ColumnDefinition column : table.allColumns())
            dropColumnFromSchemaMutation(table, column, builder);

        for (TriggerMetadata trigger : table.getTriggers())
            dropTriggerFromSchemaMutation(table, trigger, builder);

        for (IndexMetadata index : table.getIndexes())
            dropIndexFromSchemaMutation(table, index, builder);

        return builder;
    }

    private static void addColumnToSchemaMutation(CFMetaData table, ColumnDefinition column, Mutation.SimpleBuilder builder)
    {
        AbstractType<?> type = column.type;
        if (type instanceof ReversedType)
            type = ((ReversedType) type).baseType;

        builder.update(Columns)
               .row(table.cfName, column.name.toString())
               .add("column_name_bytes", column.name.bytes)
               .add("kind", column.kind.toString().toLowerCase())
               .add("position", column.position())
               .add("clustering_order", column.clusteringOrder().toString().toLowerCase())
               .add("type", type.asCQL3Type().toString());
    }

    private static void dropColumnFromSchemaMutation(CFMetaData table, ColumnDefinition column, Mutation.SimpleBuilder builder)
    {
        // Note: we do want to use name.toString(), not name.bytes directly for backward compatibility (For CQL3, this won't make a difference).
        builder.update(Columns).row(table.cfName, column.name.toString()).delete();
    }

    private static void addDroppedColumnToSchemaMutation(CFMetaData table, CFMetaData.DroppedColumn column, Mutation.SimpleBuilder builder)
    {
        builder.update(DroppedColumns)
               .row(table.cfName, column.name)
               .add("dropped_time", new Date(TimeUnit.MICROSECONDS.toMillis(column.droppedTime)))
               .add("type", expandUserTypes(column.type).asCQL3Type().toString());
    }

    private static void addTriggerToSchemaMutation(CFMetaData table, TriggerMetadata trigger, Mutation.SimpleBuilder builder)
    {
        builder.update(Triggers)
               .row(table.cfName, trigger.name)
               .add("options", Collections.singletonMap("class", trigger.classOption));
    }

    private static void dropTriggerFromSchemaMutation(CFMetaData table, TriggerMetadata trigger, Mutation.SimpleBuilder builder)
    {
        builder.update(Triggers).row(table.cfName, trigger.name).delete();
    }

    public static Mutation.SimpleBuilder makeCreateViewMutation(KeyspaceMetadata keyspace, ViewDefinition view, long timestamp)
    {
        // Include the serialized keyspace in case the target node missed a CREATE KEYSPACE migration (see CASSANDRA-5631).
        Mutation.SimpleBuilder builder = makeCreateKeyspaceMutation(keyspace.name, keyspace.params, timestamp);
        addViewToSchemaMutation(view, true, builder);
        return builder;
    }

    private static void addViewToSchemaMutation(ViewDefinition view, boolean includeColumns, Mutation.SimpleBuilder builder)
    {
        CFMetaData table = view.metadata;
        Row.SimpleBuilder rowBuilder = builder.update(Views)
                                              .row(view.viewName)
                                              .add("include_all_columns", view.includeAllColumns)
                                              .add("base_table_id", view.baseTableId)
                                              .add("base_table_name", view.baseTableMetadata().cfName)
                                              .add("where_clause", view.whereClause)
                                              .add("id", table.cfId);

        addTableParamsToRowBuilder(table.params, rowBuilder);

        if (includeColumns)
        {
            for (ColumnDefinition column : table.allColumns())
                addColumnToSchemaMutation(table, column, builder);

            for (CFMetaData.DroppedColumn column : table.getDroppedColumns().values())
                addDroppedColumnToSchemaMutation(table, column, builder);
        }
    }

    public static Mutation.SimpleBuilder makeDropViewMutation(KeyspaceMetadata keyspace, ViewDefinition view, long timestamp)
    {
        // Include the serialized keyspace in case the target node missed a CREATE KEYSPACE migration (see CASSANDRA-5631).
        Mutation.SimpleBuilder builder = makeCreateKeyspaceMutation(keyspace.name, keyspace.params, timestamp);

        builder.update(Views).row(view.viewName).delete();

        CFMetaData table = view.metadata;
        for (ColumnDefinition column : table.allColumns())
            dropColumnFromSchemaMutation(table, column, builder);

        for (IndexMetadata index : table.getIndexes())
            dropIndexFromSchemaMutation(table, index, builder);

        return builder;
    }

    public static Mutation.SimpleBuilder makeUpdateViewMutation(KeyspaceMetadata keyspace,
                                                                ViewDefinition oldView,
                                                                ViewDefinition newView,
                                                                long timestamp)
    {
        Mutation.SimpleBuilder builder = makeCreateKeyspaceMutation(keyspace.name, keyspace.params, timestamp);

        addViewToSchemaMutation(newView, false, builder);

        MapDifference<ByteBuffer, ColumnDefinition> columnDiff = Maps.difference(oldView.metadata.getColumnMetadata(),
                                                                                 newView.metadata.getColumnMetadata());

        // columns that are no longer needed
        for (ColumnDefinition column : columnDiff.entriesOnlyOnLeft().values())
            dropColumnFromSchemaMutation(oldView.metadata, column, builder);

        // newly added columns
        for (ColumnDefinition column : columnDiff.entriesOnlyOnRight().values())
            addColumnToSchemaMutation(newView.metadata, column, builder);

        // old columns with updated attributes
        for (ByteBuffer name : columnDiff.entriesDiffering().keySet())
            addColumnToSchemaMutation(newView.metadata, newView.metadata.getColumnDefinition(name), builder);

        // dropped columns
        MapDifference<ByteBuffer, CFMetaData.DroppedColumn> droppedColumnDiff =
        Maps.difference(oldView.metadata.getDroppedColumns(), oldView.metadata.getDroppedColumns());

        // newly dropped columns
        for (CFMetaData.DroppedColumn column : droppedColumnDiff.entriesOnlyOnRight().values())
            addDroppedColumnToSchemaMutation(oldView.metadata, column, builder);

        // columns added then dropped again
        for (ByteBuffer name : droppedColumnDiff.entriesDiffering().keySet())
            addDroppedColumnToSchemaMutation(newView.metadata, newView.metadata.getDroppedColumns().get(name), builder);

        return builder;
    }

    private static void addIndexToSchemaMutation(CFMetaData table,
                                                 IndexMetadata index,
                                                 Mutation.SimpleBuilder builder)
    {
        builder.update(Indexes)
               .row(table.cfName, index.name)
               .add("kind", index.kind.toString())
               .add("options", index.options);
    }

    private static void dropIndexFromSchemaMutation(CFMetaData table,
                                                    IndexMetadata index,
                                                    Mutation.SimpleBuilder builder)
    {
        builder.update(Indexes).row(table.cfName, index.name).delete();
    }

    private static void addUpdatedIndexToSchemaMutation(CFMetaData table,
                                                        IndexMetadata index,
                                                        Mutation.SimpleBuilder builder)
    {
        addIndexToSchemaMutation(table, index, builder);
    }

    public static Mutation.SimpleBuilder makeCreateFunctionMutation(KeyspaceMetadata keyspace, UDFunction function, long timestamp)
    {
        // Include the serialized keyspace in case the target node missed a CREATE KEYSPACE migration (see CASSANDRA-5631).
        Mutation.SimpleBuilder builder = makeCreateKeyspaceMutation(keyspace.name, keyspace.params, timestamp);
        addFunctionToSchemaMutation(function, builder);
        return builder;
    }

    static void addFunctionToSchemaMutation(UDFunction function, Mutation.SimpleBuilder builder)
    {
        builder.update(Functions)
               .row(function.name().name, functionArgumentsList(function))
               .add("body", function.body())
               .add("language", function.language())
               .add("return_type", function.returnType().asCQL3Type().toString())
               .add("called_on_null_input", function.isCalledOnNullInput())
               .add("argument_names", function.argNames().stream().map((c) -> bbToString(c.bytes)).collect(toList()));
    }

    private static String bbToString(ByteBuffer bb)
    {
        try
        {
            return ByteBufferUtil.string(bb);
        }
        catch (CharacterCodingException e)
        {
            throw new RuntimeException(e);
        }
    }

    private static List<String> functionArgumentsList(AbstractFunction fun)
    {
        return fun.argTypes()
                  .stream()
                  .map(AbstractType::asCQL3Type)
                  .map(CQL3Type::toString)
                  .collect(toList());
    }

    public static Mutation.SimpleBuilder makeDropFunctionMutation(KeyspaceMetadata keyspace, UDFunction function, long timestamp)
    {
        // Include the serialized keyspace in case the target node missed a CREATE KEYSPACE migration (see CASSANDRA-5631).
        Mutation.SimpleBuilder builder = makeCreateKeyspaceMutation(keyspace.name, keyspace.params, timestamp);
        builder.update(Functions).row(function.name().name, functionArgumentsList(function)).delete();
        return builder;
    }

    public static Mutation.SimpleBuilder makeCreateAggregateMutation(KeyspaceMetadata keyspace, UDAggregate aggregate, long timestamp)
    {
        // Include the serialized keyspace in case the target node missed a CREATE KEYSPACE migration (see CASSANDRA-5631).
        Mutation.SimpleBuilder builder = makeCreateKeyspaceMutation(keyspace.name, keyspace.params, timestamp);
        addAggregateToSchemaMutation(aggregate, builder);
        return builder;
    }

    static void addAggregateToSchemaMutation(UDAggregate aggregate, Mutation.SimpleBuilder builder)
    {
        builder.update(Aggregates)
               .row(aggregate.name().name, functionArgumentsList(aggregate))
               .add("return_type", aggregate.returnType().asCQL3Type().toString())
               .add("state_func", aggregate.stateFunction().name().name)
               .add("state_type", aggregate.stateType().asCQL3Type().toString())
               .add("final_func", aggregate.finalFunction() != null ? aggregate.finalFunction().name().name : null)
               .add("initcond", aggregate.initialCondition() != null
                                // must use the frozen state type here, as 'null' for unfrozen collections may mean 'empty'
                                ? aggregate.stateType().freeze().asCQL3Type().toCQLLiteral(aggregate.initialCondition(), ProtocolVersion.CURRENT)
                                : null);
    }

    public static Mutation.SimpleBuilder makeDropAggregateMutation(KeyspaceMetadata keyspace, UDAggregate aggregate, long timestamp)
    {
        // Include the serialized keyspace in case the target node missed a CREATE KEYSPACE migration (see CASSANDRA-5631).
        Mutation.SimpleBuilder builder = makeCreateKeyspaceMutation(keyspace.name, keyspace.params, timestamp);
        builder.update(Aggregates).row(aggregate.name().name, functionArgumentsList(aggregate)).delete();
        return builder;
    }

    /*
     * Fetching schema
     */

    public static Keyspaces fetchNonSystemKeyspaces()
    {
        return fetchKeyspacesWithout(SchemaConstants.SYSTEM_KEYSPACE_NAMES);
    }

    private static Keyspaces fetchKeyspacesWithout(Set<String> excludedKeyspaceNames)
    {
        String query = format("SELECT keyspace_name FROM %s.%s", SchemaConstants.SCHEMA_KEYSPACE_NAME, KEYSPACES);

        Keyspaces.Builder keyspaces = org.apache.cassandra.schema.Keyspaces.builder();
        for (UntypedResultSet.Row row : query(query))
        {
            String keyspaceName = row.getString("keyspace_name");
            if (!excludedKeyspaceNames.contains(keyspaceName))
                keyspaces.add(fetchKeyspace(keyspaceName));
        }
        return keyspaces.build();
    }

    private static Keyspaces fetchKeyspacesOnly(Set<String> includedKeyspaceNames)
    {
        /*
         * We know the keyspace names we are going to query, but we still want to run the SELECT IN
         * query, to filter out the keyspaces that had been dropped by the applied mutation set.
         */
        String query = format("SELECT keyspace_name FROM %s.%s WHERE keyspace_name IN ?", SchemaConstants.SCHEMA_KEYSPACE_NAME, KEYSPACES);

        Keyspaces.Builder keyspaces = org.apache.cassandra.schema.Keyspaces.builder();
        for (UntypedResultSet.Row row : query(query, new ArrayList<>(includedKeyspaceNames)))
            keyspaces.add(fetchKeyspace(row.getString("keyspace_name")));
        return keyspaces.build();
    }

    private static KeyspaceMetadata fetchKeyspace(String keyspaceName)
    {
        KeyspaceParams params = fetchKeyspaceParams(keyspaceName);
        Types types = fetchTypes(keyspaceName);
        Tables tables = fetchTables(keyspaceName, types);
        Views views = fetchViews(keyspaceName, types);
        Functions functions = fetchFunctions(keyspaceName, types);
        return KeyspaceMetadata.create(keyspaceName, params, tables, views, types, functions);
    }

    private static KeyspaceParams fetchKeyspaceParams(String keyspaceName)
    {
        String query = format("SELECT * FROM %s.%s WHERE keyspace_name = ?", SchemaConstants.SCHEMA_KEYSPACE_NAME, KEYSPACES);

        UntypedResultSet.Row row = query(query, keyspaceName).one();
        boolean durableWrites = row.getBoolean(KeyspaceParams.Option.DURABLE_WRITES.toString());
        Map<String, String> replication = row.getFrozenTextMap(KeyspaceParams.Option.REPLICATION.toString());
        return KeyspaceParams.create(durableWrites, replication);
    }

    private static Types fetchTypes(String keyspaceName)
    {
        String query = format("SELECT * FROM %s.%s WHERE keyspace_name = ?", SchemaConstants.SCHEMA_KEYSPACE_NAME, TYPES);

        Types.RawBuilder types = org.apache.cassandra.schema.Types.rawBuilder(keyspaceName);
        for (UntypedResultSet.Row row : query(query, keyspaceName))
        {
            String name = row.getString("type_name");
            List<String> fieldNames = row.getFrozenList("field_names", UTF8Type.instance);
            List<String> fieldTypes = row.getFrozenList("field_types", UTF8Type.instance);
            types.add(name, fieldNames, fieldTypes);
        }
        return types.build();
    }

    private static Tables fetchTables(String keyspaceName, Types types)
    {
        String query = format("SELECT table_name FROM %s.%s WHERE keyspace_name = ?", SchemaConstants.SCHEMA_KEYSPACE_NAME, TABLES);

        Tables.Builder tables = org.apache.cassandra.schema.Tables.builder();
        for (UntypedResultSet.Row row : query(query, keyspaceName))
        {
            String tableName = row.getString("table_name");
            try
            {
                tables.add(fetchTable(keyspaceName, tableName, types));
            }
            catch (MissingColumns exc)
            {
                if (!IGNORE_CORRUPTED_SCHEMA_TABLES)
                {
                    logger.error("No columns found for table {}.{} in {}.{}.  This may be due to " +
                                 "corruption or concurrent dropping and altering of a table.  If this table " +
                                 "is supposed to be dropped, restart cassandra with -Dcassandra.ignore_corrupted_schema_tables=true " +
                                 "and run the following query: \"DELETE FROM {}.{} WHERE keyspace_name = '{}' AND table_name = '{}';\"." +
                                 "If the table is not supposed to be dropped, restore {}.{} sstables from backups.",
                                 keyspaceName, tableName, NAME, COLUMNS, NAME, TABLES, keyspaceName, tableName, NAME, COLUMNS);
                    throw exc;
                }
            }
        }
        return tables.build();
    }

    private static CFMetaData fetchTable(String keyspaceName, String tableName, Types types)
    {
        String query = String.format("SELECT * FROM %s.%s WHERE keyspace_name = ? AND table_name = ?", SchemaConstants.SCHEMA_KEYSPACE_NAME, TABLES);
        UntypedResultSet rows = query(query, keyspaceName, tableName);
        if (rows.isEmpty())
            throw new RuntimeException(String.format("%s:%s not found in the schema definitions keyspace.", keyspaceName, tableName));
        UntypedResultSet.Row row = rows.one();

        UUID id = row.getUUID("id");

        Set<CFMetaData.Flag> flags = CFMetaData.flagsFromStrings(row.getFrozenSet("flags", UTF8Type.instance));

        boolean isSuper = flags.contains(CFMetaData.Flag.SUPER);
        boolean isCounter = flags.contains(CFMetaData.Flag.COUNTER);
        boolean isDense = flags.contains(CFMetaData.Flag.DENSE);
        boolean isCompound = flags.contains(CFMetaData.Flag.COMPOUND);

        List<ColumnDefinition> columns = fetchColumns(keyspaceName, tableName, types);
        if (!columns.stream().anyMatch(ColumnDefinition::isPartitionKey))
        {
            String msg = String.format("Table %s.%s did not have any partition key columns in the schema tables", keyspaceName, tableName);
            throw new AssertionError(msg);
        }

        Map<ByteBuffer, CFMetaData.DroppedColumn> droppedColumns = fetchDroppedColumns(keyspaceName, tableName);
        Indexes indexes = fetchIndexes(keyspaceName, tableName);
        Triggers triggers = fetchTriggers(keyspaceName, tableName);

        return CFMetaData.create(keyspaceName,
                                 tableName,
                                 id,
                                 isDense,
                                 isCompound,
                                 isSuper,
                                 isCounter,
                                 false,
                                 columns,
                                 DatabaseDescriptor.getPartitioner())
                         .params(createTableParamsFromRow(row))
                         .droppedColumns(droppedColumns)
                         .indexes(indexes)
                         .triggers(triggers);
    }

    public static TableParams createTableParamsFromRow(UntypedResultSet.Row row)
    {
        return TableParams.builder()
                          .bloomFilterFpChance(row.getDouble("bloom_filter_fp_chance"))
                          .caching(CachingParams.fromMap(row.getFrozenTextMap("caching")))
                          .comment(row.getString("comment"))
                          .compaction(CompactionParams.fromMap(row.getFrozenTextMap("compaction")))
                          .compression(CompressionParams.fromMap(row.getFrozenTextMap("compression")))
                          .dcLocalReadRepairChance(row.getDouble("dclocal_read_repair_chance"))
                          .defaultTimeToLive(row.getInt("default_time_to_live"))
                          .extensions(row.getFrozenMap("extensions", UTF8Type.instance, BytesType.instance))
                          .gcGraceSeconds(row.getInt("gc_grace_seconds"))
                          .maxIndexInterval(row.getInt("max_index_interval"))
                          .memtableFlushPeriodInMs(row.getInt("memtable_flush_period_in_ms"))
                          .minIndexInterval(row.getInt("min_index_interval"))
                          .readRepairChance(row.getDouble("read_repair_chance"))
                          .crcCheckChance(row.getDouble("crc_check_chance"))
                          .speculativeRetry(SpeculativeRetryParam.fromString(row.getString("speculative_retry")))
                          .cdc(row.has("cdc") ? row.getBoolean("cdc") : false)
                          .build();
    }

    private static List<ColumnDefinition> fetchColumns(String keyspace, String table, Types types)
    {
<<<<<<< HEAD
        String query = format("SELECT * FROM %s.%s WHERE keyspace_name = ? AND table_name = ?", SchemaConstants.SCHEMA_KEYSPACE_NAME, COLUMNS);
=======
        String query = format("SELECT * FROM %s.%s WHERE keyspace_name = ? AND table_name = ?", NAME, COLUMNS);
        UntypedResultSet columnRows = query(query, keyspace, table);
        if (columnRows.isEmpty())
            throw new MissingColumns("Columns not found in schema table for " + keyspace + "." + table);

>>>>>>> a70b0d4d
        List<ColumnDefinition> columns = new ArrayList<>();
        columnRows.forEach(row -> columns.add(createColumnFromRow(row, types)));
        return columns;
    }

    public static ColumnDefinition createColumnFromRow(UntypedResultSet.Row row, Types types)
    {
        String keyspace = row.getString("keyspace_name");
        String table = row.getString("table_name");

        ColumnDefinition.Kind kind = ColumnDefinition.Kind.valueOf(row.getString("kind").toUpperCase());

        int position = row.getInt("position");
        ClusteringOrder order = ClusteringOrder.valueOf(row.getString("clustering_order").toUpperCase());

        AbstractType<?> type = parse(keyspace, row.getString("type"), types);
        if (order == ClusteringOrder.DESC)
            type = ReversedType.getInstance(type);

        ColumnIdentifier name = ColumnIdentifier.getInterned(type,
                                                             row.getBytes("column_name_bytes"),
                                                             row.getString("column_name"));

        return new ColumnDefinition(keyspace, table, name, type, position, kind);
    }

    private static Map<ByteBuffer, CFMetaData.DroppedColumn> fetchDroppedColumns(String keyspace, String table)
    {
        String query = format("SELECT * FROM %s.%s WHERE keyspace_name = ? AND table_name = ?", SchemaConstants.SCHEMA_KEYSPACE_NAME, DROPPED_COLUMNS);
        Map<ByteBuffer, CFMetaData.DroppedColumn> columns = new HashMap<>();
        for (UntypedResultSet.Row row : query(query, keyspace, table))
        {
            CFMetaData.DroppedColumn column = createDroppedColumnFromRow(row);
            columns.put(UTF8Type.instance.decompose(column.name), column);
        }
        return columns;
    }

    private static CFMetaData.DroppedColumn createDroppedColumnFromRow(UntypedResultSet.Row row)
    {
        String keyspace = row.getString("keyspace_name");
        String name = row.getString("column_name");
        /*
         * we never store actual UDT names in dropped column types (so that we can safely drop types if nothing refers to
         * them anymore), so before storing dropped columns in schema we expand UDTs to tuples. See expandUserTypes method.
         * Because of that, we can safely pass Types.none() to parse()
         */
        AbstractType<?> type = parse(keyspace, row.getString("type"), org.apache.cassandra.schema.Types.none());
        long droppedTime = TimeUnit.MILLISECONDS.toMicros(row.getLong("dropped_time"));
        return new CFMetaData.DroppedColumn(name, type, droppedTime);
    }

    private static Indexes fetchIndexes(String keyspace, String table)
    {
        String query = String.format("SELECT * FROM %s.%s WHERE keyspace_name = ? AND table_name = ?", SchemaConstants.SCHEMA_KEYSPACE_NAME, INDEXES);
        Indexes.Builder indexes = org.apache.cassandra.schema.Indexes.builder();
        query(query, keyspace, table).forEach(row -> indexes.add(createIndexMetadataFromRow(row)));
        return indexes.build();
    }

    private static IndexMetadata createIndexMetadataFromRow(UntypedResultSet.Row row)
    {
        String name = row.getString("index_name");
        IndexMetadata.Kind type = IndexMetadata.Kind.valueOf(row.getString("kind"));
        Map<String, String> options = row.getFrozenTextMap("options");
        return IndexMetadata.fromSchemaMetadata(name, type, options);
    }

    private static Triggers fetchTriggers(String keyspace, String table)
    {
        String query = String.format("SELECT * FROM %s.%s WHERE keyspace_name = ? AND table_name = ?", SchemaConstants.SCHEMA_KEYSPACE_NAME, TRIGGERS);
        Triggers.Builder triggers = org.apache.cassandra.schema.Triggers.builder();
        query(query, keyspace, table).forEach(row -> triggers.add(createTriggerFromRow(row)));
        return triggers.build();
    }

    private static TriggerMetadata createTriggerFromRow(UntypedResultSet.Row row)
    {
        String name = row.getString("trigger_name");
        String classOption = row.getFrozenTextMap("options").get("class");
        return new TriggerMetadata(name, classOption);
    }

    private static Views fetchViews(String keyspaceName, Types types)
    {
        String query = format("SELECT view_name FROM %s.%s WHERE keyspace_name = ?", SchemaConstants.SCHEMA_KEYSPACE_NAME, VIEWS);

        Views.Builder views = org.apache.cassandra.schema.Views.builder();
        for (UntypedResultSet.Row row : query(query, keyspaceName))
            views.add(fetchView(keyspaceName, row.getString("view_name"), types));
        return views.build();
    }

    private static ViewDefinition fetchView(String keyspaceName, String viewName, Types types)
    {
        String query = String.format("SELECT * FROM %s.%s WHERE keyspace_name = ? AND view_name = ?", SchemaConstants.SCHEMA_KEYSPACE_NAME, VIEWS);
        UntypedResultSet rows = query(query, keyspaceName, viewName);
        if (rows.isEmpty())
            throw new RuntimeException(String.format("%s:%s not found in the schema definitions keyspace.", keyspaceName, viewName));
        UntypedResultSet.Row row = rows.one();

        UUID id = row.getUUID("id");
        UUID baseTableId = row.getUUID("base_table_id");
        String baseTableName = row.getString("base_table_name");
        boolean includeAll = row.getBoolean("include_all_columns");
        String whereClause = row.getString("where_clause");

        List<ColumnDefinition> columns = fetchColumns(keyspaceName, viewName, types);

        Map<ByteBuffer, CFMetaData.DroppedColumn> droppedColumns = fetchDroppedColumns(keyspaceName, viewName);

        CFMetaData cfm = CFMetaData.create(keyspaceName,
                                           viewName,
                                           id,
                                           false,
                                           true,
                                           false,
                                           false,
                                           true,
                                           columns,
                                           DatabaseDescriptor.getPartitioner())
                                   .params(createTableParamsFromRow(row))
                                   .droppedColumns(droppedColumns);

            String rawSelect = View.buildSelectStatement(baseTableName, columns, whereClause);
            SelectStatement.RawStatement rawStatement = (SelectStatement.RawStatement) QueryProcessor.parseStatement(rawSelect);

            return new ViewDefinition(keyspaceName, viewName, baseTableId, baseTableName, includeAll, rawStatement, whereClause, cfm);
    }

    private static Functions fetchFunctions(String keyspaceName, Types types)
    {
        Functions udfs = fetchUDFs(keyspaceName, types);
        Functions udas = fetchUDAs(keyspaceName, udfs, types);

        return org.apache.cassandra.schema.Functions.builder()
                                                    .add(udfs)
                                                    .add(udas)
                                                    .build();
    }

    private static Functions fetchUDFs(String keyspaceName, Types types)
    {
        String query = format("SELECT * FROM %s.%s WHERE keyspace_name = ?", SchemaConstants.SCHEMA_KEYSPACE_NAME, FUNCTIONS);

        Functions.Builder functions = org.apache.cassandra.schema.Functions.builder();
        for (UntypedResultSet.Row row : query(query, keyspaceName))
            functions.add(createUDFFromRow(row, types));
        return functions.build();
    }

    private static UDFunction createUDFFromRow(UntypedResultSet.Row row, Types types)
    {
        String ksName = row.getString("keyspace_name");
        String functionName = row.getString("function_name");
        FunctionName name = new FunctionName(ksName, functionName);

        List<ColumnIdentifier> argNames = new ArrayList<>();
        for (String arg : row.getFrozenList("argument_names", UTF8Type.instance))
            argNames.add(new ColumnIdentifier(arg, true));

        List<AbstractType<?>> argTypes = new ArrayList<>();
        for (String type : row.getFrozenList("argument_types", UTF8Type.instance))
            argTypes.add(parse(ksName, type, types));

        AbstractType<?> returnType = parse(ksName, row.getString("return_type"), types);

        String language = row.getString("language");
        String body = row.getString("body");
        boolean calledOnNullInput = row.getBoolean("called_on_null_input");

        org.apache.cassandra.cql3.functions.Function existing = Schema.instance.findFunction(name, argTypes).orElse(null);
        if (existing instanceof UDFunction)
        {
            // This check prevents duplicate compilation of effectively the same UDF.
            // Duplicate compilation attempts can occur on the coordinator node handling the CREATE FUNCTION
            // statement, since CreateFunctionStatement needs to execute UDFunction.create but schema migration
            // also needs that (since it needs to handle its own change).
            UDFunction udf = (UDFunction) existing;
            if (udf.argNames().equals(argNames) && // arg types checked in Functions.find call
                udf.returnType().equals(returnType) &&
                !udf.isAggregate() &&
                udf.language().equals(language) &&
                udf.body().equals(body) &&
                udf.isCalledOnNullInput() == calledOnNullInput)
            {
                logger.trace("Skipping duplicate compilation of already existing UDF {}", name);
                return udf;
            }
        }

        try
        {
            return UDFunction.create(name, argNames, argTypes, returnType, calledOnNullInput, language, body);
        }
        catch (InvalidRequestException e)
        {
            logger.error(String.format("Cannot load function '%s' from schema: this function won't be available (on this node)", name), e);
            return UDFunction.createBrokenFunction(name, argNames, argTypes, returnType, calledOnNullInput, language, body, e);
        }
    }

    private static Functions fetchUDAs(String keyspaceName, Functions udfs, Types types)
    {
        String query = format("SELECT * FROM %s.%s WHERE keyspace_name = ?", SchemaConstants.SCHEMA_KEYSPACE_NAME, AGGREGATES);

        Functions.Builder aggregates = org.apache.cassandra.schema.Functions.builder();
        for (UntypedResultSet.Row row : query(query, keyspaceName))
            aggregates.add(createUDAFromRow(row, udfs, types));
        return aggregates.build();
    }

    private static UDAggregate createUDAFromRow(UntypedResultSet.Row row, Functions functions, Types types)
    {
        String ksName = row.getString("keyspace_name");
        String functionName = row.getString("aggregate_name");
        FunctionName name = new FunctionName(ksName, functionName);

        List<AbstractType<?>> argTypes =
            row.getFrozenList("argument_types", UTF8Type.instance)
               .stream()
               .map(t -> parse(ksName, t, types))
               .collect(toList());

        AbstractType<?> returnType = parse(ksName, row.getString("return_type"), types);

        FunctionName stateFunc = new FunctionName(ksName, (row.getString("state_func")));
        FunctionName finalFunc = row.has("final_func") ? new FunctionName(ksName, row.getString("final_func")) : null;
        AbstractType<?> stateType = row.has("state_type") ? parse(ksName, row.getString("state_type"), types) : null;
        ByteBuffer initcond = row.has("initcond") ? Terms.asBytes(ksName, row.getString("initcond"), stateType) : null;

        try
        {
            return UDAggregate.create(functions, name, argTypes, returnType, stateFunc, finalFunc, stateType, initcond);
        }
        catch (InvalidRequestException reason)
        {
            return UDAggregate.createBroken(name, argTypes, returnType, initcond, reason);
        }
    }

    private static UntypedResultSet query(String query, Object... variables)
    {
        return executeInternal(query, variables);
    }

    /*
     * Merging schema
     */

    /**
     * Merge remote schema in form of mutations with local and mutate ks/cf metadata objects
     * (which also involves fs operations on add/drop ks/cf)
     *
     * @param mutations the schema changes to apply
     *
     * @throws ConfigurationException If one of metadata attributes has invalid value
     */
    public static synchronized void mergeSchemaAndAnnounceVersion(Collection<Mutation> mutations) throws ConfigurationException
    {
        mergeSchema(mutations);
        Schema.instance.updateVersionAndAnnounce();
    }

    public static synchronized void mergeSchema(Collection<Mutation> mutations)
    {
        // only compare the keyspaces affected by this set of schema mutations
        Set<String> affectedKeyspaces =
        mutations.stream()
                 .map(m -> UTF8Type.instance.compose(m.key().getKey()))
                 .collect(Collectors.toSet());

        // fetch the current state of schema for the affected keyspaces only
        Keyspaces before = Schema.instance.getKeyspaces(affectedKeyspaces);

        // apply the schema mutations and flush
        mutations.forEach(Mutation::apply);
        if (FLUSH_SCHEMA_TABLES)
            flush();

        // fetch the new state of schema from schema tables (not applied to Schema.instance yet)
        Keyspaces after = fetchKeyspacesOnly(affectedKeyspaces);

        // deal with the diff
        MapDifference<String, KeyspaceMetadata> keyspacesDiff = before.diff(after);

        // dropped keyspaces
        for (KeyspaceMetadata keyspace : keyspacesDiff.entriesOnlyOnLeft().values())
        {
            keyspace.functions.udas().forEach(Schema.instance::dropAggregate);
            keyspace.functions.udfs().forEach(Schema.instance::dropFunction);
            keyspace.views.forEach(v -> Schema.instance.dropView(v.ksName, v.viewName));
            keyspace.tables.forEach(t -> Schema.instance.dropTable(t.ksName, t.cfName));
            keyspace.types.forEach(Schema.instance::dropType);
            Schema.instance.dropKeyspace(keyspace.name);
        }

        // new keyspaces
        for (KeyspaceMetadata keyspace : keyspacesDiff.entriesOnlyOnRight().values())
        {
            Schema.instance.addKeyspace(KeyspaceMetadata.create(keyspace.name, keyspace.params));
            keyspace.types.forEach(Schema.instance::addType);
            keyspace.tables.forEach(Schema.instance::addTable);
            keyspace.views.forEach(Schema.instance::addView);
            keyspace.functions.udfs().forEach(Schema.instance::addFunction);
            keyspace.functions.udas().forEach(Schema.instance::addAggregate);
        }

        // updated keyspaces
        for (Map.Entry<String, MapDifference.ValueDifference<KeyspaceMetadata>> diff : keyspacesDiff.entriesDiffering().entrySet())
            updateKeyspace(diff.getKey(), diff.getValue().leftValue(), diff.getValue().rightValue());
    }

    private static void updateKeyspace(String keyspaceName, KeyspaceMetadata keyspaceBefore, KeyspaceMetadata keyspaceAfter)
    {
        // calculate the deltas
        MapDifference<String, CFMetaData> tablesDiff = keyspaceBefore.tables.diff(keyspaceAfter.tables);
        MapDifference<String, ViewDefinition> viewsDiff = keyspaceBefore.views.diff(keyspaceAfter.views);
        MapDifference<ByteBuffer, UserType> typesDiff = keyspaceBefore.types.diff(keyspaceAfter.types);

        Map<Pair<FunctionName, List<String>>, UDFunction> udfsBefore = new HashMap<>();
        keyspaceBefore.functions.udfs().forEach(f -> udfsBefore.put(Pair.create(f.name(), functionArgumentsList(f)), f));
        Map<Pair<FunctionName, List<String>>, UDFunction> udfsAfter = new HashMap<>();
        keyspaceAfter.functions.udfs().forEach(f -> udfsAfter.put(Pair.create(f.name(), functionArgumentsList(f)), f));
        MapDifference<Pair<FunctionName, List<String>>, UDFunction> udfsDiff = Maps.difference(udfsBefore, udfsAfter);

        Map<Pair<FunctionName, List<String>>, UDAggregate> udasBefore = new HashMap<>();
        keyspaceBefore.functions.udas().forEach(f -> udasBefore.put(Pair.create(f.name(), functionArgumentsList(f)), f));
        Map<Pair<FunctionName, List<String>>, UDAggregate> udasAfter = new HashMap<>();
        keyspaceAfter.functions.udas().forEach(f -> udasAfter.put(Pair.create(f.name(), functionArgumentsList(f)), f));
        MapDifference<Pair<FunctionName, List<String>>, UDAggregate> udasDiff = Maps.difference(udasBefore, udasAfter);

        // update keyspace params, if changed
        if (!keyspaceBefore.params.equals(keyspaceAfter.params))
            Schema.instance.updateKeyspace(keyspaceName, keyspaceAfter.params);

        // drop everything removed
        udasDiff.entriesOnlyOnLeft().values().forEach(Schema.instance::dropAggregate);
        udfsDiff.entriesOnlyOnLeft().values().forEach(Schema.instance::dropFunction);
        viewsDiff.entriesOnlyOnLeft().values().forEach(v -> Schema.instance.dropView(v.ksName, v.viewName));
        tablesDiff.entriesOnlyOnLeft().values().forEach(t -> Schema.instance.dropTable(t.ksName, t.cfName));
        typesDiff.entriesOnlyOnLeft().values().forEach(Schema.instance::dropType);

        // add everything created
        typesDiff.entriesOnlyOnRight().values().forEach(Schema.instance::addType);
        tablesDiff.entriesOnlyOnRight().values().forEach(Schema.instance::addTable);
        viewsDiff.entriesOnlyOnRight().values().forEach(Schema.instance::addView);
        udfsDiff.entriesOnlyOnRight().values().forEach(Schema.instance::addFunction);
        udasDiff.entriesOnlyOnRight().values().forEach(Schema.instance::addAggregate);

        // update everything altered
        for (MapDifference.ValueDifference<UserType> diff : typesDiff.entriesDiffering().values())
            Schema.instance.updateType(diff.rightValue());
        for (MapDifference.ValueDifference<CFMetaData> diff : tablesDiff.entriesDiffering().values())
            Schema.instance.updateTable(diff.rightValue());
        for (MapDifference.ValueDifference<ViewDefinition> diff : viewsDiff.entriesDiffering().values())
            Schema.instance.updateView(diff.rightValue());
        for (MapDifference.ValueDifference<UDFunction> diff : udfsDiff.entriesDiffering().values())
            Schema.instance.updateFunction(diff.rightValue());
        for (MapDifference.ValueDifference<UDAggregate> diff : udasDiff.entriesDiffering().values())
            Schema.instance.updateAggregate(diff.rightValue());
    }

    /*
     * Type parsing and transformation
     */

    /*
     * Recursively replaces any instances of UserType with an equivalent TupleType.
     * We do it for dropped_columns, to allow safely dropping unused user types without retaining any references
     * in dropped_columns.
     */
    private static AbstractType<?> expandUserTypes(AbstractType<?> original)
    {
        if (original instanceof UserType)
            return new TupleType(expandUserTypes(((UserType) original).fieldTypes()));

        if (original instanceof TupleType)
            return new TupleType(expandUserTypes(((TupleType) original).allTypes()));

        if (original instanceof ListType<?>)
            return ListType.getInstance(expandUserTypes(((ListType<?>) original).getElementsType()), original.isMultiCell());

        if (original instanceof MapType<?,?>)
        {
            MapType<?, ?> mt = (MapType<?, ?>) original;
            return MapType.getInstance(expandUserTypes(mt.getKeysType()), expandUserTypes(mt.getValuesType()), mt.isMultiCell());
        }

        if (original instanceof SetType<?>)
            return SetType.getInstance(expandUserTypes(((SetType<?>) original).getElementsType()), original.isMultiCell());

        // this is very unlikely to ever happen, but it's better to be safe than sorry
        if (original instanceof ReversedType<?>)
            return ReversedType.getInstance(expandUserTypes(((ReversedType) original).baseType));

        if (original instanceof CompositeType)
            return CompositeType.getInstance(expandUserTypes(original.getComponents()));

        return original;
    }

    private static List<AbstractType<?>> expandUserTypes(List<AbstractType<?>> types)
    {
        return types.stream()
                    .map(SchemaKeyspace::expandUserTypes)
                    .collect(toList());
    }

    private static class MissingColumns extends RuntimeException
    {
        MissingColumns(String message)
        {
            super(message);
        }
    }
}<|MERGE_RESOLUTION|>--- conflicted
+++ resolved
@@ -67,14 +67,8 @@
 
     private static final Logger logger = LoggerFactory.getLogger(SchemaKeyspace.class);
 
-<<<<<<< HEAD
     private static final boolean FLUSH_SCHEMA_TABLES = Boolean.parseBoolean(System.getProperty("cassandra.test.flush_local_schema_changes", "true"));
-=======
-    private static final boolean FLUSH_SCHEMA_TABLES = Boolean.valueOf(System.getProperty("cassandra.test.flush_local_schema_changes", "true"));
-    private static final boolean IGNORE_CORRUPTED_SCHEMA_TABLES = Boolean.valueOf(System.getProperty("cassandra.ignore_corrupted_schema_tables", "false"));
-
-    public static final String NAME = "system_schema";
->>>>>>> a70b0d4d
+    private static final boolean IGNORE_CORRUPTED_SCHEMA_TABLES = Boolean.parseBoolean(System.getProperty("cassandra.ignore_corrupted_schema_tables", "false"));
 
     public static final String KEYSPACES = "keyspaces";
     public static final String TABLES = "tables";
@@ -968,7 +962,11 @@
                                  "is supposed to be dropped, restart cassandra with -Dcassandra.ignore_corrupted_schema_tables=true " +
                                  "and run the following query: \"DELETE FROM {}.{} WHERE keyspace_name = '{}' AND table_name = '{}';\"." +
                                  "If the table is not supposed to be dropped, restore {}.{} sstables from backups.",
-                                 keyspaceName, tableName, NAME, COLUMNS, NAME, TABLES, keyspaceName, tableName, NAME, COLUMNS);
+                                 keyspaceName, tableName,
+                                 SchemaConstants.SCHEMA_KEYSPACE_NAME, COLUMNS,
+                                 SchemaConstants.SCHEMA_KEYSPACE_NAME, TABLES,
+                                 keyspaceName, tableName,
+                                 SchemaConstants.SCHEMA_KEYSPACE_NAME, COLUMNS);
                     throw exc;
                 }
             }
@@ -1044,15 +1042,11 @@
 
     private static List<ColumnDefinition> fetchColumns(String keyspace, String table, Types types)
     {
-<<<<<<< HEAD
         String query = format("SELECT * FROM %s.%s WHERE keyspace_name = ? AND table_name = ?", SchemaConstants.SCHEMA_KEYSPACE_NAME, COLUMNS);
-=======
-        String query = format("SELECT * FROM %s.%s WHERE keyspace_name = ? AND table_name = ?", NAME, COLUMNS);
         UntypedResultSet columnRows = query(query, keyspace, table);
         if (columnRows.isEmpty())
             throw new MissingColumns("Columns not found in schema table for " + keyspace + "." + table);
 
->>>>>>> a70b0d4d
         List<ColumnDefinition> columns = new ArrayList<>();
         columnRows.forEach(row -> columns.add(createColumnFromRow(row, types)));
         return columns;
