--- conflicted
+++ resolved
@@ -28,15 +28,9 @@
     static final Logger logger = LoggerFactory.getLogger(RetriedSliceFromReadCommand.class);
     public final int originalCount;
 
-<<<<<<< HEAD
     public RetriedSliceFromReadCommand(String table, ByteBuffer key, String cfName, SliceQueryFilter filter, int originalCount)
     {
         super(table, key, cfName, filter);
-=======
-    public RetriedSliceFromReadCommand(String table, ByteBuffer key, QueryPath path, SliceQueryFilter filter, int originalCount)
-    {
-        super(table, key, path, filter);
->>>>>>> 6a03b110
         this.originalCount = originalCount;
     }
 
