--- conflicted
+++ resolved
@@ -54,15 +54,9 @@
 
     static LogReplica create(File directory, String fileName)
     {
-<<<<<<< HEAD
         int folderFD = NativeLibrary.tryOpenDirectory(directory.getPath());
-        if (folderFD == -1)
+        if (folderFD == -1 && !FBUtilities.isWindows)
             throw new FSReadError(new IOException(String.format("Invalid folder descriptor trying to create log replica %s", directory.getPath())), directory.getPath());
-=======
-        int folderFD = NativeLibrary.tryOpenDirectory(folder.getPath());
-        if (folderFD == -1 && !FBUtilities.isWindows())
-            throw new FSReadError(new IOException(String.format("Invalid folder descriptor trying to create log replica %s", folder.getPath())), folder.getPath());
->>>>>>> 4e6c0fad
 
         return new LogReplica(new File(fileName), folderFD);
     }
@@ -70,7 +64,7 @@
     static LogReplica open(File file)
     {
         int folderFD = NativeLibrary.tryOpenDirectory(file.getParentFile().getPath());
-        if (folderFD == -1 && !FBUtilities.isWindows())
+        if (folderFD == -1 && !FBUtilities.isWindows)
             throw new FSReadError(new IOException(String.format("Invalid folder descriptor trying to create log replica %s", file.getParentFile().getPath())), file.getParentFile().getPath());
 
         return new LogReplica(file, folderFD);
