--- conflicted
+++ resolved
@@ -308,11 +308,7 @@
     }
 
     /** adds a cf to internal structures, ends up creating disk files). */
-<<<<<<< HEAD
-    public void initCf(UUID cfId, String cfName)
-=======
-    public void initCf(Integer cfId, String cfName, boolean loadSSTables)
->>>>>>> 09e54430
+    public void initCf(UUID cfId, String cfName, boolean loadSSTables)
     {
         if (columnFamilyStores.containsKey(cfId))
         {
