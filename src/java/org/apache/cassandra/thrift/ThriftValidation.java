--- conflicted
+++ resolved
@@ -485,15 +485,8 @@
         {
             // start_token/end_token can wrap, but key/token should not
             RowPosition stop = p.getTokenFactory().fromString(range.end_token).maxKeyBound(p);
-<<<<<<< HEAD
-            if (range.start_key != null && RowPosition.forKey(range.start_key, p).compareTo(stop) > 0)
+            if (RowPosition.forKey(range.start_key, p).compareTo(stop) > 0)
                 throw new org.apache.cassandra.exceptions.InvalidRequestException("Start key's token sorts after end token");
-            if (range.start_token != null && p.getTokenFactory().fromString(range.start_token).maxKeyBound(p).compareTo(stop) > 0)
-                throw new org.apache.cassandra.exceptions.InvalidRequestException("Start token sorts after end token");
-=======
-            if (RowPosition.forKey(range.start_key, p).compareTo(stop) > 0)
-                throw new InvalidRequestException("Start key's token sorts after end token");
->>>>>>> ccdb632d
         }
 
         validateFilterClauses(metadata, range.row_filter);
